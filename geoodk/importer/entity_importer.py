--- conflicted
+++ resolved
@@ -307,9 +307,7 @@
         for k, v in attributes.iteritems():
             if hasattr(self.model, k):
                 col_type = self.entity_mapping.get(k)
-                print 'k is {} '.format(col_type)
-                col_prop = self.model.columns[k]
-                print 'property is  {}'.format(col_prop)
+                col_prop = self.entity.columns[k]
                 var = self.attribute_formatter(col_type, col_prop, v)
                 setattr(self.model, k, var)
 
@@ -457,21 +455,10 @@
             else:
                 col_parent = col_prop.association.first_parent
                 lk_val_list = col_parent.values.values()
-                col_parent_model = entity_model(col_parent)
-                col_parent_inst= col_parent_model()
-                var_list = var.split(' ')
                 choices_list = []
-<<<<<<< HEAD
-                print var_list
-                for vl in var_list:
-                    choices_list.append(col_parent_inst.queryObject().filter
-                                        (col_parent_inst.value == vl).first().id)
-                print choices_list
-=======
                 for code in lk_val_list:
                     choices_list.append(entity_attr_to_id(
                         col_parent.association.first_parent, 'value', code.value))
->>>>>>> b873005c
 
                 if len(choices_list) > 1:
                     return choices_list
@@ -517,21 +504,6 @@
         else:
             return var
 
-    def string_list_separator(self,list_str, sep):
-        '''
-        Pass a stringlist and split it into a list based on the separator
-        :param list_str:
-        :return: list
-        '''
-        return list_str.split(sep)
-
-    def abort_action(self):
-        """
-        Allow the current data import process to abort.
-        :return:
-        """
-
-
     def cleanup(self):
         """
         Reset all the model and entity data before we process
