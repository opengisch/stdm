--- conflicted
+++ resolved
@@ -1,27 +1,7 @@
 """
-/***************************************************************************
-Name                 : GeoODK Model
-<<<<<<< HEAD
-Description          : class formats and return geoodk model parameters in the correct format
-=======
-Description          : class format and return geoodk model parameters in the correct format
->>>>>>> 4bd8228e
-Date                 : 6/June/2017
-copyright            : (C) 2017 by UN-Habitat and implementing partners.
-                       See the accompanying file CONTRIBUTORS.txt in the root
-email                : stdm@unhabitat.org
- ***************************************************************************/
-
-/***************************************************************************
- *                                                                         *
- *   This program is free software; you can redistribute it and/or modify  *
- *   it under the terms of the GNU General Public License as published by  *
- *   the Free Software Foundation; either version 2 of the License, or     *
- *   (at your option) any later version.                                   *
- *                                                                         *
- ***************************************************************************/
+
 """
-from stdm.data.configuration.columns import GeometryColumn
+
 class EntityFormatter():
     """
     class handles entity as a string and processes the XForm model
@@ -45,6 +25,13 @@
         self._profile = entity
         return self._profile
 
+    def format_foreign_key(self):
+        """
+        Format foreign key column to Xform representation
+        :return:
+        """
+        pass
+
     def profile_has_social_tenure(self):
         """
         Check if the profile has social tenure tables
@@ -66,33 +53,47 @@
         """
         return self.profile_has_social_tenure().parties
 
+
     def format_photo_blob(self):
         """
         Format image upload column to Xform format
         :return:
         """
-        raise NotImplementedError
+        pass
+
+    def format_document_upload(self):
+        """
+        Format the column for data upload to Xform document upload url
+        :return:
+        """
 
     def model_has_lookup(self):
         """
-        Check if the model of the XFORM from teh configuration
-        has a look
-        :return: bool
+
+        :return: 
         """
         return self._haslookup
 
     def model_category_group(self, profile, item):
         """
-        Format model group categories so that each attributes
-        will be enclosed within an entity group
-        :param: profile name
-        :type str
-        item  Entity name, or custom name
-        :type: str
-        :return: formatted string
-        :rtype: str
+
+        :param bool: 
+        :return: 
         """
         return '/'+profile+'/{}'.format(item)
+
+    def process_lookup(self):
+        """
+
+        :return: 
+        """
+        pass
+
+    def process_group_categories(self):
+        """
+
+        :return: 
+        """
 
     def format_model_attribute(self, attrib):
         """
@@ -106,8 +107,7 @@
     def set_model_data_type(self, val):
         """
         Method to return the datatype of the selected entity in XForm types
-        :param val:
-        :type: string
+        :param val: 
         :return: string
         """
         data_type = self.model_type_from_columntype(val)
@@ -118,12 +118,11 @@
 
     def model_data_types(self, vals):
         """
-        Return valuelist associated with a given lookup column
         """
         value_list = []
         for val in vals.values():
             r_type = self.model_type_from_columntype(val)
-            if r_type is None:
+            if r_type == None:
                 continue
             value_list.append(r_type)
         return value_list
@@ -207,50 +206,12 @@
 
         return param_type.get(val)
 
-    def geometry_types(self, entity, k):
-        """
-        Check what geometry type has the column passed
-        :param val:
-        :type str
-        param entity
-        :type Entity
-        :return: Geometry type
-        :rtype str
-        """
-        capture_geom = 'geoshape'
-        geom = entity.columns[k]
-        if isinstance(geom, GeometryColumn):
-            capture_geom = geom.geometry_type()
-        return capture_geom
-
-    def geom_selector(self, capture_geom):
-        """
-        Select the required geometry from passed value
-        :param var:
-        :type str
-        :return: GeoODK goemtype
-        :rtype Str
-        """
-        if capture_geom == 'POLYGON':
-            return 'geoshape'
-        elif capture_geom == 'POINT':
-            return 'geopoint'
-        elif capture_geom == 'MULTIPOLYGON':
-            return 'geotrace'
-        elif capture_geom == 'MULTIPOINT':
-            return 'geopoint'
-        elif capture_geom == 'MULTILINE':
-            return 'geotrace'
-        elif capture_geom == 'LINE':
-            return 'geotrace'
-        return capture_geom
-
     def yes_no_list(self):
         """
         Create a yes no list
-        This lst is not provided in the configuration but
-        for datatype of type BOOL, ODK expect a list.
-        Better approach could be implemented later in the configuration
+        This lst is not provided in teh configuration but
+        for typeInfo of type BOOL, ODK expect a list.
+        Better approach could be implemented later
         :return:
         """
         yesno = {
