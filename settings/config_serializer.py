--- conflicted
+++ resolved
@@ -1,2237 +1,2238 @@
-"""
-/***************************************************************************
-Name                 : ConfigurationWriter
-Description          : Reads/writes configuration object from/to file.
-Date                 : 15/February/2016
-copyright            : (C) 2015 by UN-Habitat and implementing partners.
-                       See the accompanying file CONTRIBUTORS.txt in the root
-email                : stdm@unhabitat.org
- ***************************************************************************/
-
-/***************************************************************************
- *                                                                         *
- *   This program is free software; you can redistribute it and/or modify  *
- *   it under the terms of the GNU General Public License as published by  *
- *   the Free Software Foundation; either version 2 of the License, or     *
- *   (at your option) any later version.                                   *
- *                                                                         *
- ***************************************************************************/
-"""
-import logging
-from collections import OrderedDict
-from datetime import (
-    date,
-    datetime
-)
-from decimal import Decimal
-
-from PyQt4.QtCore import (
-    QFile,
-    QFileInfo,
-    QIODevice,
-    QObject,
-    pyqtSignal
-)
-from PyQt4.QtCore import QThread
-from PyQt4.QtXml import (
-    QDomDocument,
-    QDomElement,
-    QDomNode
-)
-
-from stdm.data.configuration.stdm_configuration import StdmConfiguration
-from stdm.data.configuration.exception import ConfigurationException
-from stdm.data.configuration.supporting_document import SupportingDocument
-from stdm.data.configuration.entity import Entity
-from stdm.data.configuration.entity_relation import EntityRelation
-from stdm.data.configuration.profile import Profile
-from stdm.data.configuration.value_list import ValueList
-from stdm.data.configuration.association_entity import AssociationEntity
-from stdm.data.configuration.social_tenure import SocialTenure
-from stdm.data.configuration.columns import (
-    BaseColumn,
-    ForeignKeyColumn
-)
-
-from stdm.settings.config_updaters import ConfigurationUpdater
-from stdm.settings.database_updaters import DatabaseUpdater
-from stdm.utils.util import (
-    date_from_string,
-    datetime_from_string
-)
-
-from stdm.data.configfile_paths import FilePaths
-
-from stdm.data.configuration.config_updater import ConfigurationSchemaUpdater
-
-LOGGER = logging.getLogger('stdm')
-
-
-class ConfigurationFileSerializer(QObject):
-    """
-    (De)serializes configuration object from/to a specified file object.
-    """
-    update_progress = pyqtSignal(str)
-    update_complete = pyqtSignal(QDomDocument)
-    db_update_progress = pyqtSignal(str)
-
-    def __init__(self, path, parent=None):
-        """
-        :param path: File location where the configuration will be saved.
-        :type path: str
-        """
-        QObject.__init__(self, parent)
-        self.path = path
-        self.config = StdmConfiguration.instance()
-        self.file_handler = FilePaths()
-        self.log_file_path = '{}/logs/migration.log'.format(
-            self.file_handler.localPath()
-        )
-
-    def save(self):
-        """
-        Serialize configuration object to the given file location.
-        """
-        if self.config.is_null:
-            raise ConfigurationException('StdmConfiguration object is null')
-
-        if not self.path:
-            raise IOError('File path for saving the configuration is empty.')
-
-        save_file_info = QFileInfo(self.path)
-
-        #Check if the suffix is in the file name
-        #TODO: Remove str function
-        if not unicode(save_file_info.suffix()).lower != 'stc':
-            self.path = u'{0}.{1}'.format(self.path, 'stc')
-            save_file_info = QFileInfo(self.path)
-
-        #Test if the file is writeable
-        save_file = QFile(self.path)
-        if not save_file.open(QIODevice.WriteOnly):
-            raise IOError(u'The file cannot be saved in '
-                          u'{0}'.format(self.path))
-
-        #Create DOM document and populate it with STDM config properties
-        config_document = QDomDocument()
-        self.write_xml(config_document)
-
-        if save_file.write(config_document.toByteArray()) == -1:
-            raise IOError('The configuration could not be written to file.')
-
-    def write_xml(self, document):
-        """
-        Populate the DOM document with the configuration properties.
-        :param document: DOM document to be updated.
-        :type document: QDomDocument
-        """
-        config_element = document.createElement('Configuration')
-        config_element.setAttribute('version', str(self.config.VERSION))
-
-        #Append main element
-        document.appendChild(config_element)
-
-        #Append profile information
-        for p in self.config.profiles.values():
-            ProfileSerializer.write_xml(p, config_element, document)
-
-    def load(self):
-        """
-        Loads the contents of the configuration file to the corresponding
-        instance object.
-        """
-        if not QFile.exists(self.path):
-            raise IOError(u'{0} does not exist. Configuration file cannot be '
-                          u'loaded.'.format(self.path))
-
-        config_file = QFile(self.path)
-
-        if not config_file.open(QIODevice.ReadOnly):
-            raise IOError('Cannot read configuration file. Check read '
-                          'permissions.')
-
-        config_doc = QDomDocument()
-
-        status, msg, line, col = config_doc.setContent(config_file)
-        if not status:
-            raise ConfigurationException(u'Configuration file cannot be '
-                                         u'loaded: {0}'.format(msg))
-
-        #Load configuration items
-        self.read_xml(config_doc)
-
-    def update(self, document):
-        """
-        Tries to upgrade the configuration file specified in the DOM document
-        to the current version.
-        :param document: Older version of STDM config.
-        :type document: QDomDocument
-        :return: True if the upgrade succeeded including the updated document
-        object, else False with None document object.
-        :rtype: tuple(bool, QDomDocument)
-        """
-        self.append_log('Started the update process.')
-        self.config_updater = ConfigurationUpdater(document)
-        self.config_updater.update_progress.connect(
-            self.on_update_progress
-        )
-        # TODO the on_version_updated should listen to version_updated ...
-        # .... signal when schema update is refactored.
-        # self.config_updater.version_updated.connect(
-        #     self.on_version_updated
-        # )
-        self.config_updater.update_complete.connect(
-            self.on_update_complete
-        )
-
-        status, dom_document = self.config_updater.exec_()
-        return status, dom_document
-
-    def on_update_complete(self, updated_document):
-        """
-        Loads the updated dom document into configuration instance.
-        It then saves it to configuration.stc using save() method.
-        :param document: The updated dom document
-        :type document: QDomDocument
-        :return:
-        :rtype:
-        """
-        doc_element = updated_document.documentElement()
-
-        self._load_config_items(doc_element)
-        self.append_log(
-            'Loaded the updated configuration to '
-            'STDM configuration.'
-        )
-        self.update_progress.emit(
-            'Loaded the updated configuration to '
-            'STDM configuration.'
-        )
-        self.save()
-        self.append_log(
-            'Successfully created an updated configuration.stc.'
-        )
-
-        self.update_complete.emit(updated_document)
-
-    def on_version_updated(self, document):
-        """
-        A slot raised on a specific config version is
-        updated to backup database. But currently it is raised when
-        update_complete signal is emitted.
-        """
-        db_updater = DatabaseUpdater(document)
-        db_updater.db_update_progress.connect(self.on_db_update_progress)
-        # TODO the schema updater must be refactored to update db using dom_document
-        schema_updater = ConfigurationSchemaUpdater()
-
-        schema_updater.exec_()
-
-        db_updater.upgrade_database()
-        # Restore lost views that may have been lost during drop cascade.
-        #TODO second time exec_ needs to be removed when schema updater is refactored
-        schema_updater.exec_()
-        # TODO emit update_complete here when the schema updater is refactored
-
-    def on_update_progress(self, message):
-        """
-        A slot raised when an update progress signal is emitted
-        from any of the updaters through ConfigurationUpdater.
-        :param message: The progress message
-        :type message: String
-        :return:
-        :rtype:
-        """
-        self.update_progress.emit(message)
-
-    def on_db_update_progress(self, message):
-        """
-        A slot raised when the database update progress signal is emitted.
-        :param message: The progress message
-        :type message: String
-        """
-        self.db_update_progress.emit(message)
-
-    def read_xml(self, document):
-        """
-        Reads configuration file and loads contents into a configuration
-        instance.
-        :param document: Main document object containing config information.
-        :type document: QDomDocument
-        """
-        #Reset items in the config file
-        self.config._clear()
-
-        #Load items afresh
-        #Check tag and version attribute first
-        doc_element = document.documentElement()
-
-        if doc_element.isNull():
-            #Its an older config file hence, try upgrade
-            updated_document = self._update_status(document)
-
-        if not doc_element.hasAttribute('version'):
-            #Again, an older version
-            updated_document = self._update_status(document)
-
-        #Check version
-        config_version = doc_element.attribute('version')
-        if config_version:
-            config_version = float(config_version)
-
-        else:
-            #Fatal error
-            raise ConfigurationException('Error extracting version '
-                                         'number from the '
-                                         'configuration file.')
-
-        if config_version < StdmConfiguration.instance().VERSION:
-            #Upgrade configuration
-            updated_document = self._update_status(document)
-
-            doc_element = updated_document.documentElement()
-        elif config_version == StdmConfiguration.instance().VERSION:
-            doc_element = document.documentElement()
-
-        #All should be well at this point so start parsing the items
-        self._load_config_items(doc_element)
-
-    def _load_config_items(self, element):
-        #Load profiles
-        profile_elements = element.elementsByTagName('Profile')
-
-        p_count = profile_elements.count()
-
-        for i in range(p_count):
-            profile_element = profile_elements.item(i).toElement()
-            profile = ProfileSerializer.read_xml(profile_element, element,
-                                                 self.config)
-
-
-            if not profile is None:
-                self.config.add_profile(profile)
-
-            else:
-                LOGGER.debug('Empty profile name in the configuration file. '
-                             'Profile cannot be loaded.')
-
-    def _update_status(self, document):
-        status, doc = self.update(document)
-
-        if not status:
-            raise ConfigurationException('Configuration could not be updated. '
-                                         'Please contact your system '
-                                         'administrator.')
-
-        return doc
-
-    def append_log(self, info):
-        """
-        Append info to a single file
-        :param info: update information to save to file
-        :type info: str
-        """
-        info_file = open(self.log_file_path, "a")
-        time_stamp = datetime.now().strftime(
-            '%d-%m-%Y %H:%M:%S'
-        )
-        info_file.write('\n')
-        info_file.write('{} - '.format(time_stamp))
-
-        info_file.write(info)
-        info_file.write('\n')
-        info_file.close()
-
-
-def _populate_collections_from_element(element, tag_name, collection):
-    group_el = element.firstChildElement(tag_name)
-
-    if not group_el.isNull():
-        er_collection = group_el.childNodes()
-
-        for i in range(er_collection.count()):
-            er_el = er_collection.item(i).toElement()
-
-            if er_el.hasAttribute('name'):
-                name = unicode(er_el.attribute('name'))
-
-                collection[name] = er_el
-
-
-class ProfileSerializer(object):
-    """
-    (De)serialize profile information.
-    """
-    @staticmethod
-    def _populate_entity_relations(element, collection):
-        #Populate collection
-        _populate_collections_from_element(
-            element,
-            'Relations',
-            collection
-        )
-
-    @staticmethod
-    def _populate_associations(element, collection):
-        #Populate collection
-        _populate_collections_from_element(
-            element,
-            AssociationEntitySerializer.GROUP_TAG,
-            collection
-        )
-
-    @staticmethod
-    def read_xml(element, config_element, configuration):
-        """
-        :param element: Element containing profile information.
-        :type element: QDomElement
-        :param config_element: Parent configuration element.
-        :type config_element: QDomElement
-        :param configuration: Current configuration instance.
-        :type configuration: StdmConfiguration
-        :return: Returns a Profile object using information contained in the
-        profile element.
-        :rtype: Profile
-        """
-        profile_name = element.attribute('name', '')
-        if not profile_name:
-            LOGGER.debug('Empty profile name. Profile will not be loaded.')
-
-            return None
-
-        #TODO: Remove unicode
-        profile = Profile(unicode(profile_name), configuration)
-
-        #Set description
-        description = element.attribute('description', '')
-        profile.description = description
-
-        '''
-        Now populate the entity relations and associations for use by child
-        elements.
-        '''
-        association_elements = {}
-        entity_relation_elements = {}
-        ProfileSerializer._populate_associations(element,
-                                                 association_elements)
-        ProfileSerializer._populate_entity_relations(element,
-                                                     entity_relation_elements)
-
-        '''
-        We resort to manually loading the entities (and subclasses) which
-        have no dependencies to any parents. Start with value lists.
-        '''
-        value_lists_el = element.firstChildElement(ValueListSerializer.GROUP_TAG)
-        if not value_lists_el.isNull():
-            ValueListSerializer.read_xml(value_lists_el, profile,
-                                         association_elements,
-                                         entity_relation_elements)
-
-        deferred_elements = []
-
-        #Process entity elements with no dependency first
-        child_nodes = element.childNodes()
-        for i in range(child_nodes.count()):
-            child_element = child_nodes.item(i).toElement()
-            child_tag_name = child_element.tagName()
-            item_serializer = EntitySerializerCollection.handler_by_tag_name(
-                child_tag_name
-            )
-
-            #Hack: Process only entity elements.
-            if child_element.tagName() == 'Entity':
-                if not item_serializer is None:
-                    #Check if element has dependency
-                    if not item_serializer.has_dependency(child_element):
-                        item_serializer.read_xml(child_element, profile,
-                                                 association_elements,
-                                                 entity_relation_elements)
-
-                    else:
-                        #Queue the item - tuple containing element and serializer
-                        deferred_elements.append((child_element, item_serializer))
-
-        #Process deferred items
-        for c in deferred_elements:
-            el, serializer = c[0], c[1]
-            '''
-            serializer.read_xml(el, profile, association_elements,
-                        entity_relation_elements)
-            '''
-
-            #Resolve dependency
-            serializer.resolve_dependency(
-                el,
-                profile,
-                element,
-                association_elements,
-                entity_relation_elements
-            )
-
-        #Set social tenure entities
-        str_el = element.firstChildElement('SocialTenure')
-        if not str_el.isNull():
-            SocialTenureSerializer.read_xml(str_el, profile,
-                                            association_elements,
-                                            entity_relation_elements)
-
-        return profile
-
-    @staticmethod
-    def entity_element(profile_element, entity_name):
-        """
-        Searches the profile for an entity with the given short name.
-        :param profile_element: Profile element to search.
-        :type profile_element: QDomElement
-        :param entity_name: Entity short name to search for.
-        :rtype: str
-        :return: Entity element with the corresponding short name, else None
-        if not found.
-        :rtype: QDomElement
-        """
-        e_element = None
-
-        entity_el_list = profile_element.elementsByTagName('Entity')
-
-        for i in range(entity_el_list.count()):
-            entity_element = entity_el_list.item(i).toElement()
-            entity_attribute = entity_element.attribute(
-                EntitySerializer.SHORT_NAME,
-                ''
-            )
-
-            if entity_attribute == entity_name:
-                e_element = entity_element
-
-                break
-
-        return e_element
-
-    @staticmethod
-    def write_xml(profile, parent_node, document):
-        """
-        Appends profile information to the parent node.
-        :param profile: Profile object
-        :type profile: Profile
-        :param parent_node: Parent element.
-        :type parent_node: QDomNode
-        :param document: Represents main document object.
-        :type document: QDomDocument
-        """
-        profile_element = document.createElement('Profile')
-
-        profile_element.setAttribute('name', profile.name)
-        profile_element.setAttribute('description', profile.description)
-
-        #Append entity information
-        for e in profile.entities.values():
-            item_serializer = EntitySerializerCollection.handler(e.TYPE_INFO)
-
-            if item_serializer:
-                item_serializer.write_xml(e, profile_element, document)
-
-        #Append entity relation information
-        er_parent_element = document.createElement('Relations')
-        for er in profile.relations.values():
-            EntityRelationSerializer.write_xml(er, er_parent_element, document)
-
-        profile_element.appendChild(er_parent_element)
-
-        #Append social tenure information
-        SocialTenureSerializer.write_xml(profile.social_tenure,
-                                         profile_element, document)
-
-        parent_node.appendChild(profile_element)
-
-
-class SocialTenureSerializer(object):
-    """
-    (De)serializes social tenure information.
-    """
-    PARTY = 'party'
-    SPATIAL_UNIT = 'spatialUnit'
-    TENURE_TYPE = 'tenureTypeList'
-    LAYER_DISPLAY = 'layerDisplay'
-    MULTIPARTY = 'supportsMultipleParties'
-    VALIDITY_TAG = 'Validity'
-    START_TAG = 'Start'
-    END_TAG = 'End'
-    MINIMUM = 'minimum'
-    MAXIMUM = 'maximum'
-<<<<<<< HEAD
-=======
-    SP_TENURE_MAPPINGS = 'SpatialUnitTenureMappings'
-    SP_TENURE_MAPPING = 'Mapping'
-    T_TYPE_ATTRS = 'CustomAttributes'
-    T_ATTRS_ENTITY = 'TenureEntity'
-    ENTITY = 'entity'
->>>>>>> 81559839
-
-    @staticmethod
-    def read_xml(child_element, profile, association_elements,
-                 entity_relation_elements):
-        """
-        Reads the social tenure attributes in the child element and set them
-        in the profile.
-        :param child_element: Element containing social tenure information.
-        :type child_element: QDomElement
-        :param profile: Profile object whose STR attributes are to be set.
-        :type profile: Profile
-        """
-        party = unicode(child_element.attribute(
-            SocialTenureSerializer.PARTY, '')
-        ).strip()
-        spatial_unit = unicode(child_element.attribute(
-            SocialTenureSerializer.SPATIAL_UNIT, '')
-        )
-        layer_display = unicode(child_element.attribute(
-            SocialTenureSerializer.LAYER_DISPLAY, '')
-        )
-        multi_party = unicode(child_element.attribute(
-            SocialTenureSerializer.MULTIPARTY, '')
-        )
-
-        # Set STR attributes
-        if party:
-            # Get list of party names
-            parties = party.split(',')
-            parties = [p.strip() for p in parties]
-            profile.set_social_tenure_attr(SocialTenure.PARTY, parties)
-
-        if spatial_unit:
-            profile.set_social_tenure_attr(SocialTenure.SPATIAL_UNIT,
-                                       spatial_unit)
-
-        if layer_display:
-            profile.social_tenure.layer_display_name = layer_display
-
-        if multi_party:
-            profile.social_tenure.multi_party = _str_to_bool(multi_party)
-
-        # Set start validity ranges
-        start_min_dt = SocialTenureSerializer._read_validity_date(
-            child_element,
-            SocialTenureSerializer.START_TAG,
-            SocialTenureSerializer.MINIMUM
-        )
-        start_max_dt = SocialTenureSerializer._read_validity_date(
-            child_element,
-            SocialTenureSerializer.START_TAG,
-            SocialTenureSerializer.MAXIMUM
-        )
-        if not start_min_dt is None and not start_max_dt is None:
-            profile.set_social_tenure_attr(
-                SocialTenure.START_DATE,
-                (start_min_dt, start_max_dt)
-            )
-
-        # Set end validity ranges
-        end_min_dt = SocialTenureSerializer._read_validity_date(
-            child_element,
-            SocialTenureSerializer.END_TAG,
-            SocialTenureSerializer.MINIMUM
-        )
-        end_max_dt = SocialTenureSerializer._read_validity_date(
-            child_element,
-            SocialTenureSerializer.END_TAG,
-            SocialTenureSerializer.MAXIMUM
-        )
-        if not end_min_dt is None and not end_max_dt is None:
-            profile.set_social_tenure_attr(
-                SocialTenure.END_DATE,
-                (end_min_dt, end_max_dt)
-            )
-
-<<<<<<< HEAD
-=======
-        # Set spatial unit tenure mapping
-        sp_tenure_mapping_els = child_element.elementsByTagName(
-            SocialTenureSerializer.SP_TENURE_MAPPINGS
-        )
-        if sp_tenure_mapping_els.count() > 0:
-            sp_tenure_mapping_node = sp_tenure_mapping_els.item(0)
-            sp_tenure_mapping_el = sp_tenure_mapping_node.toElement()
-
-            sp_t_mapping_nodes = sp_tenure_mapping_el.childNodes()
-            for i in range(sp_t_mapping_nodes.count()):
-                t_mapping_el = sp_t_mapping_nodes.item(i).toElement()
-                sp_unit = t_mapping_el.attribute(
-                    SocialTenureSerializer.SPATIAL_UNIT,
-                    ''
-                )
-                tenure_list = t_mapping_el.attribute(
-                    SocialTenureSerializer.TENURE_TYPE,
-                    ''
-                )
-                profile.social_tenure.add_spatial_tenure_mapping(
-                    sp_unit,
-                    tenure_list
-                )
-
-        # Set tenure type custom attributes
-        custom_attrs_ent_els = child_element.elementsByTagName(
-            SocialTenureSerializer.T_TYPE_ATTRS
-        )
-        if custom_attrs_ent_els.count() > 0:
-            attrs_ent_node = custom_attrs_ent_els.item(0)
-            attrs_ent_el = attrs_ent_node.toElement()
-
-            attrs_nodes = attrs_ent_el.childNodes()
-            for i in range(attrs_nodes.count()):
-                custom_ent_el = attrs_nodes.item(i).toElement()
-                t_type = custom_ent_el.attribute(
-                    SocialTenureSerializer.TENURE_TYPE,
-                    ''
-                )
-                custom_ent = custom_ent_el.attribute(
-                    SocialTenureSerializer.ENTITY,
-                    ''
-                )
-                profile.social_tenure.add_tenure_attr_custom_entity(
-                    t_type,
-                    custom_ent
-                )
-
->>>>>>> 81559839
-    @staticmethod
-    def _read_validity_date(str_element, tag_name, min_max):
-        # Returns the validity start/end minimum/maximum dates
-        validities = str_element.elementsByTagName(
-            SocialTenureSerializer.VALIDITY_TAG
-        )
-        if validities.count() == 0:
-            return None
-
-        validity_node = validities.item(0)
-        validity_el = validity_node.toElement()
-
-        if tag_name == SocialTenureSerializer.START_TAG:
-            start_tags = validity_el.elementsByTagName(
-                SocialTenureSerializer.START_TAG
-            )
-            if start_tags.count() == 0:
-                return None
-
-            start_node = start_tags.item(0)
-            start_el = start_node.toElement()
-
-            if start_el.hasAttribute(min_max):
-                return date_from_string(start_el.attribute(min_max))
-            else:
-                return None
-
-        if tag_name == SocialTenureSerializer.END_TAG:
-            end_tags = validity_el.elementsByTagName(
-                SocialTenureSerializer.END_TAG
-            )
-            if end_tags.count() == 0:
-                return None
-
-            end_node = end_tags.item(0)
-            end_el = end_node.toElement()
-
-            if end_el.hasAttribute(min_max):
-                return date_from_string(end_el.attribute(min_max))
-            else:
-                return None
-
-        return None
-
-    @staticmethod
-    def write_xml(social_tenure, parent_node, document):
-        """
-        Appends social tenure information to the profile node.
-        :param social_tenure: Social tenure object
-        :type social_tenure: SocialTenure
-        :param parent_node: Parent element.
-        :type parent_node: QDomNode
-        :param document: Represents main document object.
-        :type document: QDomDocument
-        """
-        party_names = [p.short_name for p in social_tenure.parties]
-        cs_party_names = ','.join(party_names)
-
-        social_tenure_element = document.createElement('SocialTenure')
-
-        social_tenure_element.setAttribute(SocialTenureSerializer.PARTY,
-                                           cs_party_names)
-
-        sp_unit_name =''
-        if not social_tenure.spatial_unit is None:
-            sp_unit_name = social_tenure.spatial_unit.short_name
-
-        social_tenure_element.setAttribute(SocialTenureSerializer.SPATIAL_UNIT,
-                sp_unit_name)
-
-        social_tenure_element.setAttribute(SocialTenureSerializer.TENURE_TYPE,
-                                    social_tenure.tenure_type_collection.short_name)
-        social_tenure_element.setAttribute(SocialTenureSerializer.LAYER_DISPLAY,
-                                    social_tenure.layer_display())
-        social_tenure_element.setAttribute(SocialTenureSerializer.MULTIPARTY,
-                                    str(social_tenure.multi_party))
-
-        # Append validity dates if specified (v1.5)
-        if social_tenure.validity_start_column.minimum > social_tenure.validity_start_column.SQL_MIN:
-            # Add minimum date
-            SocialTenureSerializer._add_validity(
-                social_tenure_element,
-                document,
-                SocialTenureSerializer.START_TAG,
-                SocialTenureSerializer.MINIMUM,
-                social_tenure.validity_start_column.minimum
-            )
-
-        if social_tenure.validity_start_column.maximum < social_tenure.validity_start_column.SQL_MAX:
-            # Add maximum date
-            SocialTenureSerializer._add_validity(
-                social_tenure_element,
-                document,
-                SocialTenureSerializer.START_TAG,
-                SocialTenureSerializer.MAXIMUM,
-                social_tenure.validity_start_column.maximum
-            )
-
-        if social_tenure.validity_end_column.minimum > social_tenure.validity_end_column.SQL_MIN:
-            # Add minimum date
-            SocialTenureSerializer._add_validity(
-                social_tenure_element,
-                document,
-                SocialTenureSerializer.END_TAG,
-                SocialTenureSerializer.MINIMUM,
-                social_tenure.validity_end_column.minimum
-            )
-
-        if social_tenure.validity_end_column.maximum < social_tenure.validity_end_column.SQL_MAX:
-            # Add maximum date
-            SocialTenureSerializer._add_validity(
-                social_tenure_element,
-                document,
-                SocialTenureSerializer.END_TAG,
-                SocialTenureSerializer.MAXIMUM,
-                social_tenure.validity_end_column.maximum
-            )
-
-<<<<<<< HEAD
-=======
-        # Set spatial unit mapping (v1.7)
-        sp_unit_tenure_mapping_root_el = document.createElement(
-            SocialTenureSerializer.SP_TENURE_MAPPINGS
-        )
-        for sp, tvl in social_tenure.spatial_units_tenure.iteritems():
-            t_mapping_el = document.createElement(
-                SocialTenureSerializer.SP_TENURE_MAPPING
-            )
-            t_mapping_el.setAttribute(
-                SocialTenureSerializer.SPATIAL_UNIT,
-                sp
-            )
-            t_mapping_el.setAttribute(
-                SocialTenureSerializer.TENURE_TYPE,
-                tvl.short_name
-            )
-            sp_unit_tenure_mapping_root_el.appendChild(t_mapping_el)
-
-        social_tenure_element.appendChild(sp_unit_tenure_mapping_root_el)
-
-        # Set tenure type - custom attribute mapping
-        custom_attrs_root_el = document.createElement(
-            SocialTenureSerializer.T_TYPE_ATTRS
-        )
-        for t, ent in social_tenure.custom_attribute_entities.iteritems():
-            t_ent_el = document.createElement(
-                SocialTenureSerializer.T_ATTRS_ENTITY
-            )
-            t_ent_el.setAttribute(
-                SocialTenureSerializer.TENURE_TYPE,
-                t
-            )
-            t_ent_el.setAttribute(
-                SocialTenureSerializer.ENTITY,
-                ent.short_name
-            )
-            custom_attrs_root_el.appendChild(t_ent_el)
-
-        social_tenure_element.appendChild(custom_attrs_root_el)
-
->>>>>>> 81559839
-        parent_node.appendChild(social_tenure_element)
-
-    @staticmethod
-    def _add_validity(str_element, document, tag_name, min_max, value):
-        # Get validity node
-        validities = str_element.elementsByTagName(
-            SocialTenureSerializer.VALIDITY_TAG
-        )
-        if validities.count() == 0:
-            validity_el = document.createElement(
-                SocialTenureSerializer.VALIDITY_TAG
-            )
-            str_element.appendChild(validity_el)
-        else:
-            validity_node = validities.item(0)
-            validity_el = validity_node.toElement()
-
-        # Append start date
-        if tag_name == SocialTenureSerializer.START_TAG:
-            start_tags = validity_el.elementsByTagName(
-                SocialTenureSerializer.START_TAG
-            )
-            if start_tags.count() == 0:
-                start_el = document.createElement(
-                    SocialTenureSerializer.START_TAG
-                )
-                validity_el.appendChild(start_el)
-            else:
-                start_node = start_tags.item(0)
-                start_el = start_node.toElement()
-
-            # Set minimum or maximum
-            start_el.setAttribute(min_max, str(value))
-
-        # Append end date
-        if tag_name == SocialTenureSerializer.END_TAG:
-            end_tags = validity_el.elementsByTagName(
-                SocialTenureSerializer.END_TAG
-            )
-            if end_tags.count() == 0:
-                end_el = document.createElement(
-                    SocialTenureSerializer.END_TAG
-                )
-                validity_el.appendChild(end_el)
-            else:
-                end_node = end_tags.item(0)
-                end_el = end_node.toElement()
-
-            # Set minimum or maximum
-            end_el.setAttribute(min_max, str(value))
-
-
-class EntitySerializerCollection(object):
-    """
-    Container for entity-based serializers which are registered using the
-    type info of the Entity subclass.
-    """
-    _registry = OrderedDict()
-
-    @classmethod
-    def register(cls):
-        if not hasattr(cls, 'ENTITY_TYPE_INFO'):
-            return
-
-        EntitySerializerCollection._registry[cls.ENTITY_TYPE_INFO] = cls
-
-    @staticmethod
-    def handler(type_info):
-        return EntitySerializerCollection._registry.get(type_info, None)
-
-    @classmethod
-    def entry_tag_name(cls):
-        if hasattr(cls, 'GROUP_TAG'):
-            return cls.GROUP_TAG
-
-        return cls.TAG_NAME
-
-    @staticmethod
-    def handler_by_tag_name(tag_name):
-        handler = [s for s in EntitySerializerCollection._registry.values()
-                   if s.entry_tag_name() == tag_name]
-
-        if len(handler) == 0:
-            return None
-
-        return handler[0]
-
-    @classmethod
-    def has_dependency(cls, element):
-        """
-        :param element: Element containing entity information.
-        :type element: QDomElement
-        :return: Return True if the entity element has columns that are
-        dependent on other entities such as foreign key columns.Default is
-        False.
-        :rtype: bool
-        """
-        return False
-
-    @classmethod
-    def group_element(cls, parent_node, document):
-        """
-        Creates a parent/group element which is then used as the parent node
-        for this serializer. If no 'GROUP_TAG' class attribute is specified
-        then the profile node is returned.
-        :param parent_node: Parent node corresponding to the profile node,
-        :type parent_node: QDomNode
-        :param document: main document object.
-        :type document: QDomDocument
-        :return: Prent/group node fpr appending the child node created by
-        this serializer.
-        :rtype: QDomNode
-        """
-        if not hasattr(cls, 'GROUP_TAG'):
-            return parent_node
-
-        group_tag = getattr(cls, 'GROUP_TAG')
-
-        #Search for group element and create if it does not exist
-        group_element = parent_node.firstChildElement(group_tag)
-
-        if group_element.isNull():
-            group_element = document.createElement(group_tag)
-            parent_node.appendChild(group_element)
-
-        return group_element
-
-
-class EntitySerializer(EntitySerializerCollection):
-    """
-    (De)serializes entity information.
-    """
-    TAG_NAME = 'Entity'
-
-    #Specify attribute names
-    GLOBAL = 'global'
-    SHORT_NAME = 'shortName'
-    NAME = 'name'
-    DESCRIPTION = 'description'
-    ASSOCIATIVE = 'associative'
-    EDITABLE = 'editable'
-    CREATE_ID = 'createId'
-    PROXY = 'proxy'
-    SUPPORTS_DOCUMENTS = 'supportsDocuments'
-    DOCUMENT_TYPE_LOOKUP = 'documentTypeLookup'
-    ENTITY_TYPE_INFO = 'ENTITY'
-    DEPENDENCY_FLAGS = [ForeignKeyColumn.TYPE_INFO]
-
-    @staticmethod
-    def read_xml(child_element, profile, association_elements,
-                 entity_relation_elements):
-        """
-        Reads entity information in the entity element and add to the profile.
-        :param child_element: Element containing entity information.
-        :type child_element: QDomElement
-        :param profile: Profile object to be populated with the entity
-        information.
-        :type profile: Profile
-        """
-        short_name = unicode(child_element.attribute(
-            EntitySerializer.SHORT_NAME, '')
-        )
-        if short_name:
-            optional_args = {}
-
-            #Check global
-            is_global = unicode(child_element.attribute(
-                EntitySerializer.GLOBAL, '')
-            )
-            if is_global:
-                is_global = _str_to_bool(is_global)
-                optional_args['is_global'] = is_global
-
-            #Proxy
-            proxy = unicode(child_element.attribute(
-                EntitySerializer.PROXY, '')
-            )
-            if proxy:
-                proxy = _str_to_bool(proxy)
-                optional_args['is_proxy'] = proxy
-
-            #Create ID
-            create_id = unicode(child_element.attribute(
-                EntitySerializer.CREATE_ID, '')
-            )
-            if create_id:
-                create_id = _str_to_bool(create_id)
-                optional_args['create_id_column'] = create_id
-
-            #Supports documents
-            supports_docs = unicode(child_element.attribute(
-                EntitySerializer.SUPPORTS_DOCUMENTS, '')
-            )
-            if supports_docs:
-                supports_docs = _str_to_bool(supports_docs)
-                optional_args['supports_documents'] = supports_docs
-
-            ent = Entity(short_name, profile, **optional_args)
-
-            #Associative
-            associative = unicode(child_element.attribute(
-                EntitySerializer.ASSOCIATIVE, '')
-            )
-            if associative:
-                associative = _str_to_bool(associative)
-                ent.is_associative = associative
-
-            #Editable
-            editable = unicode(child_element.attribute(
-                EntitySerializer.EDITABLE, '')
-            )
-            if editable:
-                editable = _str_to_bool(editable)
-                ent.user_editable = editable
-
-            #Description
-            description = unicode(child_element.attribute(
-                EntitySerializer.DESCRIPTION, '')
-            )
-            ent.description = description
-
-            #Add entity to the profile so that it is discoverable
-            profile.add_entity(ent)
-
-            column_elements = EntitySerializer.column_elements(child_element)
-
-            for ce in column_elements:
-                #Just validate that it is a 'Column' element
-                if str(ce.tagName()) == 'Column':
-                    '''
-                    Read element and load the corresponding column object
-                    into the entity.
-                    '''
-                    ColumnSerializerCollection.read_xml(ce, ent,
-                                                        association_elements,
-                                                        entity_relation_elements)
-
-    @staticmethod
-    def column_elements(entity_element):
-        """
-        Parses the entity element and returns a list of column elements.
-        :param entity_element: Element containing entity information.
-        :type entity_element: QDomElement
-        :return: A list of elements containing column information.
-        :rtype: list
-        """
-        col_els = []
-
-        cols_group_el = entity_element.firstChildElement('Columns')
-
-        if not cols_group_el.isNull():
-            #Populate columns in the entity
-            column_elements = cols_group_el.childNodes()
-
-            for i in range(column_elements.count()):
-                column_el = column_elements.item(i).toElement()
-
-                col_els.append(column_el)
-
-        return col_els
-
-    @classmethod
-    def has_dependency(cls, element):
-        """
-        :param element: Element containing entity information.
-        :type element: QDomElement
-        :return: Return True if the entity element has columns that are
-        dependent on other entities such as foreign key columns.Default is
-        False.
-        :rtype: bool
-        """
-        dep_cols = EntitySerializer._dependency_columns(element)
-        if len(dep_cols) == 0:
-            return False
-
-        return True
-
-    @classmethod
-    def _dependency_columns(cls, element):
-        #Returns a list of dependency column elements
-        dep_col_elements = []
-
-        column_elements = EntitySerializer.column_elements(element)
-
-        for ce in column_elements:
-            if ce.hasAttribute('TYPE_INFO'):
-                type_info = unicode(ce.attribute('TYPE_INFO'))
-
-                #Check if the type info is in the flags' list
-                if type_info in cls.DEPENDENCY_FLAGS:
-                    dep_col_elements.append(ce)
-
-        return dep_col_elements
-
-    @classmethod
-    def resolve_dependency(
-            cls,
-            element,
-            profile,
-            profile_element,
-            association_elements,
-            entity_relation_elements
-    ):
-        """
-        Performs a depth-first addition of an entity to a profile by
-        recursively cascading all related entities first.
-        :param element: Element representing the entity.
-        :type element: QDomElement
-        :param profile: Profile object to be populated with the entity
-        information.
-        :type profile: Profile
-        """
-        dep_cols = EntitySerializer._dependency_columns(element)
-
-        #Add entity directly if there are no dependency columns
-        if len(dep_cols) == 0:
-            EntitySerializer.read_xml(
-                element,
-                profile,
-                association_elements,
-                entity_relation_elements
-            )
-
-            return
-
-        for c in dep_cols:
-            #Get foreign key columns
-            type_info = unicode(c.attribute('TYPE_INFO'))
-
-            if type_info == ForeignKeyColumn.TYPE_INFO:
-                #Get relation element
-                er_element = ForeignKeyColumnSerializer.entity_relation_element(c)
-                relation_name = unicode(er_element.attribute('name', ''))
-                er_element = entity_relation_elements.get(relation_name, None)
-
-                if not er_element is None:
-                    #Get parent
-                    parent = unicode(
-                        er_element.attribute(
-                            EntityRelationSerializer.PARENT,
-                            ''
-                        )
-                    )
-
-                    #Get parent entity element
-                    if parent:
-                        parent_element = ProfileSerializer.entity_element(
-                            profile_element,
-                            parent
-                        )
-
-                        if not parent_element is None:
-                            #Check if parent has dependency
-                            if EntitySerializer.has_dependency(parent_element):
-                                #Resolve dependency
-                                EntitySerializer.resolve_dependency(
-                                    parent_element,
-                                    profile,
-                                    profile_element,
-                                    association_elements,
-                                    entity_relation_elements
-                                )
-
-                            #No more dependencies
-                            else:
-                                EntitySerializer.read_xml(
-                                    parent_element,
-                                    profile,
-                                    association_elements,
-                                    entity_relation_elements
-                                )
-
-        #Now add entity to profile
-        EntitySerializer.read_xml(
-            element,
-            profile,
-            association_elements,
-            entity_relation_elements
-        )
-
-
-    @staticmethod
-    def write_xml(entity, parent_node, document):
-        """
-        ""
-        Appends entity information to the profile node.
-        :param entity: Social tenure object
-        :type entity: SocialTenure
-        :param parent_node: Parent element.
-        :type parent_node: QDomNode
-        :param document: Represents main document object.
-        :type document: QDomDocument
-        """
-        entity_element = document.createElement(EntitySerializer.TAG_NAME)
-
-        #Set entity attributes
-        entity_element.setAttribute(EntitySerializer.GLOBAL,
-                                    str(entity.is_global))
-        entity_element.setAttribute(EntitySerializer.SHORT_NAME,
-                                    entity.short_name)
-        #Name will be ignored when the deserializing the entity object
-        entity_element.setAttribute(EntitySerializer.NAME,
-                                    entity.name)
-        entity_element.setAttribute(EntitySerializer.DESCRIPTION,
-                                    entity.description)
-        entity_element.setAttribute(EntitySerializer.ASSOCIATIVE,
-                                    str(entity.is_associative))
-        entity_element.setAttribute(EntitySerializer.EDITABLE,
-                                    str(entity.user_editable))
-        entity_element.setAttribute(EntitySerializer.CREATE_ID,
-                                    str(entity.create_id_column))
-        entity_element.setAttribute(EntitySerializer.PROXY,
-                                    str(entity.is_proxy))
-        entity_element.setAttribute(EntitySerializer.SUPPORTS_DOCUMENTS,
-                                    str(entity.supports_documents))
-
-        #Set document type lookup
-        if entity.supports_documents:
-            doc_type_lookup = entity.supporting_doc.document_type_entity
-            entity_element.setAttribute(EntitySerializer.DOCUMENT_TYPE_LOOKUP,
-                                    str(doc_type_lookup.short_name))
-
-        #Root columns element
-        columns_element = document.createElement('Columns')
-
-        #Append column information
-        for c in entity.columns.values():
-            column_serializer = ColumnSerializerCollection.handler(c.TYPE_INFO)
-
-            if column_serializer:
-                column_serializer.write_xml(c, columns_element, document)
-
-        entity_element.appendChild(columns_element)
-
-        parent_node.appendChild(entity_element)
-
-EntitySerializer.register()
-
-
-class AssociationEntitySerializer(EntitySerializerCollection):
-    """
-    (De)serializes association entity information.
-    """
-    GROUP_TAG = 'Associations'
-    TAG_NAME = 'Association'
-
-    #Attribute names
-    FIRST_PARENT = 'firstParent'
-    SECOND_PARENT = 'secondParent'
-
-    #Corresponding type info to (de)serialize
-    ENTITY_TYPE_INFO = 'ASSOCIATION_ENTITY'
-
-    @staticmethod
-    def read_xml(element, profile, association_elements,
-                 entity_relation_elements):
-        """
-        Reads association information from the element.
-        :param child_element: Element containing association entity
-        information.
-        :type child_element: QDomElement
-        :param profile: Profile object to be populated with the association
-        entity information.
-        :type profile: Profile
-        :return: Association entity object.
-        :rtype: AssociationEntity
-        """
-        ae = None
-
-        short_name = element.attribute(EntitySerializer.SHORT_NAME, '')
-        if short_name:
-            ae = AssociationEntity(unicode(short_name), profile)
-
-            first_parent = element.attribute(
-                AssociationEntitySerializer.FIRST_PARENT, '')
-            second_parent = element.attribute(
-                AssociationEntitySerializer.SECOND_PARENT, '')
-
-            ae.first_parent = unicode(first_parent)
-            ae.second_parent = unicode(second_parent)
-
-        return ae
-
-    @staticmethod
-    def write_xml(association_entity, parent_node, document):
-        """
-        ""
-        Appends association entity information to the profile node.
-        :param value_list: Association entity object
-        :type value_list: AssociationEntity
-        :param parent_node: Parent element.
-        :type parent_node: QDomNode
-        :param document: Represents main document object.
-        :type document: QDomDocument
-        """
-        assoc_entity_element = document.createElement(AssociationEntitySerializer.TAG_NAME)
-
-        assoc_entity_element.setAttribute(EntitySerializer.NAME,
-                                          association_entity.name)
-        assoc_entity_element.setAttribute(EntitySerializer.SHORT_NAME,
-                                          association_entity.short_name)
-        assoc_entity_element.setAttribute(AssociationEntitySerializer.FIRST_PARENT,
-                                          association_entity.first_parent.short_name)
-        assoc_entity_element.setAttribute(AssociationEntitySerializer.SECOND_PARENT,
-                                          association_entity.second_parent.short_name)
-
-        group_node = AssociationEntitySerializer.group_element(parent_node, document)
-
-        group_node.appendChild(assoc_entity_element)
-
-AssociationEntitySerializer.register()
-
-
-class ValueListSerializer(EntitySerializerCollection):
-    """
-    (De)serializes ValueList information.
-    """
-    GROUP_TAG = 'ValueLists'
-    TAG_NAME = 'ValueList'
-    CODE_VALUE_TAG = 'CodeValue'
-
-    #Attribute names
-    NAME = 'name'
-    CV_CODE = 'code'
-    CV_VALUE = 'value'
-
-    #Corresponding type info to (de)serialize
-    ENTITY_TYPE_INFO = 'VALUE_LIST'
-
-    @staticmethod
-    def read_xml(child_element, profile, association_elements,
-                 entity_relation_elements):
-        """
-        Reads the items in the child list element and add to the profile.
-        If child element is a group element then children nodes are also
-        extracted.
-        :param child_element: Element containing value list information.
-        :type child_element: QDomElement
-        :param profile: Profile object to be populated with the value list
-        information.
-        :type profile: Profile
-        """
-        value_list_elements = child_element.elementsByTagName(
-            ValueListSerializer.TAG_NAME
-        )
-
-        for i in range(value_list_elements.count()):
-            value_list_el = value_list_elements.item(i).toElement()
-            name = value_list_el.attribute('name', '')
-            if name:
-                value_list = ValueList(unicode(name), profile)
-
-                #Get code values
-                cd_elements = value_list_el.elementsByTagName(
-                    ValueListSerializer.CODE_VALUE_TAG
-                )
-
-                for c in range(cd_elements.count()):
-                    cd_el = cd_elements.item(c).toElement()
-                    code = cd_el.attribute(ValueListSerializer.CV_CODE, '')
-                    value = cd_el.attribute(ValueListSerializer.CV_VALUE, '')
-
-                    #Add lookup items only when value is not empty
-                    if value:
-                        value_list.add_value(value, code)
-
-                #Check if the value list is for tenure types
-
-                if name == 'check_tenure_type':
-                    profile.set_social_tenure_attr(SocialTenure.SOCIAL_TENURE_TYPE,
-                                       value_list)
-
-                elif name == 'check_social_tenure_relationship_document_type':
-                    tenure_doc_type_t_name = profile.social_tenure.supporting_doc. \
-                        document_type_entity.short_name
-                    vl_doc_type = profile.entity(tenure_doc_type_t_name)
-                    if not vl_doc_type is None:
-                        vl_doc_type.copy_from(value_list, True)
-
-
-                else:
-                    #Add value list to the profile
-                    profile.add_entity(value_list)
-
-    #Specify attribute names
-    @staticmethod
-    def write_xml(value_list, parent_node, document):
-        """
-        ""
-        Appends value list information to the profile node.
-        :param value_list: Value list object
-        :type value_list: ValueList
-        :param parent_node: Parent element.
-        :type parent_node: QDomNode
-        :param document: Represents main document object.
-        :type document: QDomDocument
-        """
-        value_list_element = document.createElement(ValueListSerializer.TAG_NAME)
-
-        value_list_element.setAttribute(ValueListSerializer.NAME,
-                                        value_list.short_name)
-
-        #Add code value elements
-        for cv in value_list.values.values():
-            cd_element = document.createElement(ValueListSerializer.CODE_VALUE_TAG)
-
-            cd_element.setAttribute(ValueListSerializer.CV_VALUE, cv.value)
-            cd_element.setAttribute(ValueListSerializer.CV_CODE, cv.code)
-
-            value_list_element.appendChild(cd_element)
-
-        group_node = ValueListSerializer.group_element(parent_node, document)
-
-        group_node.appendChild(value_list_element)
-
-ValueListSerializer.register()
-
-
-class EntityRelationSerializer(object):
-    """
-    (De)serializes EntityRelation information.
-    """
-    TAG_NAME = 'EntityRelation'
-
-    NAME = 'name'
-    PARENT = 'parent'
-    PARENT_COLUMN = 'parentColumn'
-    CHILD = 'child'
-    CHILD_COLUMN = 'childColumn'
-    DISPLAY_COLUMNS = 'displayColumns'
-
-    @staticmethod
-    def read_xml(element, profile, association_elements,
-                 entity_relation_elements):
-        """
-        Reads entity relation information from the element object.
-        :param element: Element object containing entity relation information.
-        :type element: QDomElement
-        :param profile: Profile object that the entity relations belongs to.
-        :type profile: Profile
-        :param association_elements: Collection of QDomElements containing
-        association entity information.
-        :type association_elements: dict
-        :param entity_relation_elements: Collection of QDomElements
-        containing entity relation information.
-        :type entity_relation_elements: dict
-        :return: Returns an EntityRelation object constructed from the
-        information contained in the element.
-        :rtype: EntityRelation
-        """
-        kw = {}
-        kw['parent'] = unicode(
-            element.attribute(EntityRelationSerializer.PARENT, '')
-        )
-        kw['child'] = unicode(
-            element.attribute(EntityRelationSerializer.CHILD, '')
-        )
-        kw['parent_column'] = unicode(
-            element.attribute(EntityRelationSerializer.PARENT_COLUMN, '')
-        )
-        kw['child_column'] = unicode(
-            element.attribute(EntityRelationSerializer.CHILD_COLUMN, '')
-        )
-        dc_str = unicode(
-            element.attribute(EntityRelationSerializer.DISPLAY_COLUMNS, '')
-        )
-        if not dc_str:
-            dc = []
-        else:
-            dc = dc_str.split(',')
-        kw['display_columns'] = dc
-
-        er = EntityRelation(profile, **kw)
-
-        return er
-
-    @staticmethod
-    def write_xml(entity_relation, parent_node, document):
-        """
-        Appends entity relation information to the parent node.
-        :param entity_relation: Entity relation object.
-        :type entity_relation: EntityRelation
-        :param parent_node: Parent node.
-        :type parent_node: QDomNode
-        :param document: Main document object
-        :type document: QDomDocument
-        """
-        er_element = document.createElement(EntityRelationSerializer.TAG_NAME)
-
-        #Set attributes
-        er_element.setAttribute(EntityRelationSerializer.NAME,
-                                entity_relation.name)
-        er_element.setAttribute(EntityRelationSerializer.PARENT,
-                                entity_relation.parent.short_name)
-        er_element.setAttribute(EntityRelationSerializer.PARENT_COLUMN,
-                                entity_relation.parent_column)
-        er_element.setAttribute(EntityRelationSerializer.CHILD,
-                                entity_relation.child.short_name)
-        er_element.setAttribute(EntityRelationSerializer.CHILD_COLUMN,
-                                entity_relation.child_column)
-        er_element.setAttribute(EntityRelationSerializer.DISPLAY_COLUMNS,
-                                ','.join(entity_relation.display_cols))
-
-        parent_node.appendChild(er_element)
-
-
-class ColumnSerializerCollection(object):
-    """
-    Container for column-based serializers which are registered using the
-    type info of the column subclass.
-    """
-    _registry = {}
-    TAG_NAME = 'Column'
-
-    # Attribute names
-    DESCRIPTION = 'description'
-    NAME = 'name'
-    INDEX = 'index'
-    MANDATORY = 'mandatory'
-    SEARCHABLE = 'searchable'
-    UNIQUE = 'unique'
-    USER_TIP = 'tip'
-    MINIMUM = 'minimum'
-    MAXIMUM = 'maximum'
-    LABEL = 'label'
-
-    @classmethod
-    def register(cls):
-        if not hasattr(cls, 'COLUMN_TYPE_INFO'):
-            return
-
-        ColumnSerializerCollection._registry[cls.COLUMN_TYPE_INFO] = cls
-
-    @staticmethod
-    def handler_by_element(element):
-        t_info = str(ColumnSerializerCollection.type_info(element))
-
-        if not t_info:
-            return None
-
-        return ColumnSerializerCollection.handler(t_info)
-
-    @staticmethod
-    def type_info(element):
-        return element.attribute('TYPE_INFO', '')
-
-    @staticmethod
-    def read_xml(element, entity, association_elements,
-                 entity_relation_elements):
-        column_handler = ColumnSerializerCollection.handler_by_element(
-            element
-        )
-
-        if not column_handler is None:
-            column_handler.read(element, entity, association_elements,
-                 entity_relation_elements)
-
-    @classmethod
-    def read(cls, element, entity, association_elements,
-             entity_relation_elements):
-        col_type_info = str(ColumnSerializerCollection.type_info(element))
-        if not col_type_info:
-            return
-
-        #Get column attributes
-        name = unicode(element.attribute(ColumnSerializerCollection.NAME, ''))
-        if not name:
-            return
-
-        kwargs = {}
-
-        #Description
-        description = unicode(
-            element.attribute(ColumnSerializerCollection.DESCRIPTION, '')
-            )
-        kwargs['description'] = description
-
-        #Index
-        index = unicode(
-            element.attribute(ColumnSerializerCollection.INDEX, 'False')
-        )
-        kwargs['index'] = _str_to_bool(index)
-
-        #Mandatory
-        mandatory = unicode(
-            element.attribute(ColumnSerializerCollection.MANDATORY, 'False')
-        )
-        kwargs['mandatory'] = _str_to_bool(mandatory)
-
-        #Searchable
-        searchable = unicode(
-            element.attribute(ColumnSerializerCollection.SEARCHABLE, 'False')
-        )
-        kwargs['searchable'] = _str_to_bool(searchable)
-
-        #Unique
-        unique = unicode(
-            element.attribute(ColumnSerializerCollection.UNIQUE, 'False')
-        )
-        kwargs['unique'] = _str_to_bool(unique)
-
-        #User tip
-        user_tip = unicode(
-            element.attribute(ColumnSerializerCollection.USER_TIP, '')
-        )
-        kwargs['user_tip'] = user_tip
-
-        # Label
-        label = unicode(
-            element.attribute(ColumnSerializerCollection.LABEL, '')
-        )
-        kwargs['label'] = label
-
-        #Minimum
-        if element.hasAttribute(ColumnSerializerCollection.MINIMUM):
-            minimum = element.attribute(ColumnSerializerCollection.MINIMUM)
-            '''
-            The value is not set if an exception is raised. Type will
-            use defaults.
-            '''
-            try:
-                kwargs['minimum'] = cls._convert_bounds_type(minimum)
-            except ValueError:
-                pass
-
-        # Maximum
-        if element.hasAttribute(ColumnSerializerCollection.MAXIMUM):
-            maximum = element.attribute(ColumnSerializerCollection.MAXIMUM)
-
-            try:
-                kwargs['maximum'] = cls._convert_bounds_type(maximum)
-            except ValueError:
-                pass
-
-        #Mandatory arguments
-        args = [name, entity]
-
-        #Custom arguments provided by subclasses
-        custom_args, custom_kwargs = cls._obj_args(args, kwargs, element,
-                                                   association_elements,
-                                                   entity_relation_elements)
-
-        #Get column type based on type info
-        column_cls = BaseColumn.column_type(col_type_info)
-
-        if not column_cls is None:
-            column = column_cls(*custom_args, **custom_kwargs)
-
-            #Append column to the entity
-            entity.add_column(column)
-
-    @classmethod
-    def _obj_args(cls, args, kwargs, element, associations, entity_relations):
-        """
-        To be implemented by subclasses if they want to pass additional
-        or modify existing arguments in the class constructor of the given
-        column type.
-        Default implementation returns the default arguments that were
-        specified in the function.
-        """
-        return args, kwargs
-
-    @classmethod
-    def _convert_bounds_type(cls, value):
-        """
-        Converts string value of the minimum/maximum value to the correct
-        type e.g. string to date, string to int etc.
-        Default implementation returns the original value as a string.
-        """
-        return value
-
-    @classmethod
-    def write_xml(cls, column, parent_node, document):
-        col_element = document.createElement(cls.TAG_NAME)
-
-        #Append general column information
-        col_element.setAttribute('TYPE_INFO', cls.COLUMN_TYPE_INFO)
-        col_element.setAttribute(ColumnSerializerCollection.DESCRIPTION,
-                                 column.description)
-        col_element.setAttribute(ColumnSerializerCollection.NAME, column.name)
-        col_element.setAttribute(ColumnSerializerCollection.INDEX,
-                                 str(column.index))
-        col_element.setAttribute(ColumnSerializerCollection.MANDATORY,
-                                 str(column.mandatory))
-        col_element.setAttribute(ColumnSerializerCollection.SEARCHABLE,
-                                 str(column.searchable))
-        col_element.setAttribute(ColumnSerializerCollection.UNIQUE,
-                                 str(column.unique))
-        col_element.setAttribute(ColumnSerializerCollection.USER_TIP,
-                                 column.user_tip)
-        col_element.setAttribute(ColumnSerializerCollection.LABEL,
-                                 column.label)
-
-        if hasattr(column, 'minimum'):
-            col_element.setAttribute(ColumnSerializerCollection.MINIMUM,
-                                     str(column.minimum))
-
-        if hasattr(column, 'maximum'):
-            col_element.setAttribute(ColumnSerializerCollection.MAXIMUM,
-                                     str(column.maximum))
-
-        #Append any additional information defined by subclasses.
-        cls._write_xml(column, col_element, document)
-
-        parent_node.appendChild(col_element)
-
-    @classmethod
-    def _write_xml(cls, column, column_element, document):
-        """
-        To be implemented by subclasses if they want to append additional
-        information to the column element. Base implementation does nothing.
-        """
-        pass
-
-    @staticmethod
-    def handler(type_info):
-        return ColumnSerializerCollection._registry.get(type_info, None)
-
-
-class TextColumnSerializer(ColumnSerializerCollection):
-    """
-    (De)serializes text column type.
-    """
-    COLUMN_TYPE_INFO = 'TEXT'
-
-TextColumnSerializer.register()
-
-
-class VarCharColumnSerializer(ColumnSerializerCollection):
-    """
-    (De)serializes VarChar column type.
-    """
-    COLUMN_TYPE_INFO = 'VARCHAR'
-
-    @classmethod
-    def _convert_bounds_type(cls, value):
-        return int(value)
-
-VarCharColumnSerializer.register()
-
-
-class TextColumnSerializer(ColumnSerializerCollection):
-    """
-    (De)serializes VarChar column type.
-    """
-    COLUMN_TYPE_INFO = 'TEXT'
-
-    @classmethod
-    def _convert_bounds_type(cls, value):
-        return int(value)
-
-TextColumnSerializer.register()
-
-
-class IntegerColumnSerializer(ColumnSerializerCollection):
-    """
-    (De)serializes integer column type.
-    """
-    COLUMN_TYPE_INFO = 'INT'
-
-    @classmethod
-    def _convert_bounds_type(cls, value):
-        return int(value)
-
-IntegerColumnSerializer.register()
-
-
-class DoubleColumnSerializer(ColumnSerializerCollection):
-    """
-    (De)serializes double column type.
-    """
-    COLUMN_TYPE_INFO = 'DOUBLE'
-    NUMERIC_TAG = 'Numeric'
-    PRECISION = 'precision'
-    SCALE = 'scale'
-
-    @classmethod
-    def _obj_args(cls, args, kwargs, element, assoc_elements,
-                  entity_relation_elements):
-        # Get numeric properties
-        numeric_el = element.firstChildElement(
-            DoubleColumnSerializer.NUMERIC_TAG
-        )
-        if not numeric_el.isNull():
-            precision = int(
-                numeric_el.attribute(DoubleColumnSerializer.PRECISION, '18')
-            )
-            scale = int(
-                numeric_el.attribute(DoubleColumnSerializer.SCALE, '6')
-            )
-
-            # Append additional information
-            kwargs['precision'] = precision
-            kwargs['scale'] = scale
-
-        return args, kwargs
-
-    @classmethod
-    def _write_xml(cls, column, column_element, document):
-        # Append numeric attributes
-        num_element = document.createElement(
-            DoubleColumnSerializer.NUMERIC_TAG
-        )
-        num_element.setAttribute(
-            DoubleColumnSerializer.PRECISION,
-            str(column.precision)
-        )
-        num_element.setAttribute(
-            DoubleColumnSerializer.SCALE,
-            str(column.scale)
-        )
-
-        column_element.appendChild(num_element)
-
-    @classmethod
-    def _convert_bounds_type(cls, value):
-        return Decimal.from_float(float(value))
-
-DoubleColumnSerializer.register()
-
-
-class SerialColumnSerializer(ColumnSerializerCollection):
-    """
-    (De)serializes serial/auto-increment column type.
-    """
-    COLUMN_TYPE_INFO = 'SERIAL'
-
-SerialColumnSerializer.register()
-
-
-class DateColumnSerializer(ColumnSerializerCollection):
-    """
-    (De)serializes date column type.
-    """
-    COLUMN_TYPE_INFO = 'DATE'
-    CURRENT_DATE = 'currentDate'
-
-    @classmethod
-    def _obj_args(cls, args, kwargs, element, assoc_elements,
-                  entity_relation_elements):
-        # Set current date settings
-        curr_date_el = element.firstChildElement(
-            DateColumnSerializer.CURRENT_DATE
-        )
-        if not curr_date_el.isNull():
-            current_min = _str_to_bool(curr_date_el.attribute(
-                'minimum',
-                ''
-            ))
-            current_max= _str_to_bool(curr_date_el.attribute(
-                'maximum',
-                ''
-            ))
-
-            # Append additional information
-            kwargs['min_use_current_date'] = current_min
-            kwargs['max_use_current_date'] = current_max
-
-        return args, kwargs
-
-    @classmethod
-    def _write_xml(cls, column, column_element, document):
-        #Append use current date settings
-        dt_element = \
-            document.createElement(DateColumnSerializer.CURRENT_DATE)
-        dt_element.setAttribute('minimum', str(column.min_use_current_date))
-        dt_element.setAttribute('maximum', str(column.max_use_current_date))
-
-        column_element.appendChild(dt_element)
-
-    @classmethod
-    def _convert_bounds_type(cls, value):
-        return date_from_string(value)
-
-DateColumnSerializer.register()
-
-
-class DateTimeColumnSerializer(ColumnSerializerCollection):
-    """
-    (De)serializes date time column type.
-    """
-    COLUMN_TYPE_INFO = 'DATETIME'
-    CURRENT_DATE_TIME = 'currentDateTime'
-
-    @classmethod
-    def _obj_args(cls, args, kwargs, element, assoc_elements,
-                  entity_relation_elements):
-        #Set current date time settings
-        curr_date_time_el = element.firstChildElement(
-            DateTimeColumnSerializer.CURRENT_DATE_TIME
-        )
-        if not curr_date_time_el.isNull():
-            current_min = _str_to_bool(curr_date_time_el.attribute(
-                'minimum',
-                ''
-            ))
-            current_max= _str_to_bool(curr_date_time_el.attribute(
-                'maximum',
-                ''
-            ))
-
-            #Append additional information
-            kwargs['min_use_current_datetime'] = current_min
-            kwargs['max_use_current_datetime'] = current_max
-
-        return args, kwargs
-
-    @classmethod
-    def _write_xml(cls, column, column_element, document):
-        #Append use current datetime settings
-        dt_element = \
-            document.createElement(DateTimeColumnSerializer.CURRENT_DATE_TIME)
-        dt_element.setAttribute('minimum', str(column.min_use_current_datetime))
-        dt_element.setAttribute('maximum', str(column.max_use_current_datetime))
-
-        column_element.appendChild(dt_element)
-
-    @classmethod
-    def _convert_bounds_type(cls, value):
-        return datetime_from_string(value)
-
-DateTimeColumnSerializer.register()
-
-
-class BooleanColumnSerializer(ColumnSerializerCollection):
-    """
-    (De)serializes yes/no column type.
-    """
-    COLUMN_TYPE_INFO = 'BOOL'
-
-BooleanColumnSerializer.register()
-
-
-class GeometryColumnSerializer(ColumnSerializerCollection):
-    """
-    (De)serializes geometry column type.
-    """
-    COLUMN_TYPE_INFO = 'GEOMETRY'
-    GEOM_TAG = 'Geometry'
-
-    #Attribute names
-    SRID = 'srid'
-    GEOMETRY_TYPE = 'type'
-    LAYER_DISPLAY = 'layerDisplay'
-
-    @classmethod
-    def _obj_args(cls, args, kwargs, element, assoc_elements,
-                  entity_relation_elements):
-        #Include the geometry type and SRID in the arguments.
-        geom_el = element.firstChildElement(GeometryColumnSerializer.GEOM_TAG)
-        if not geom_el.isNull():
-            geom_type = int(geom_el.attribute(
-                GeometryColumnSerializer.GEOMETRY_TYPE,
-                '2'
-            ))
-
-            srid = int(geom_el.attribute(
-                GeometryColumnSerializer.SRID,
-                '4326'
-            ))
-
-            display_name = unicode(geom_el.attribute(
-                GeometryColumnSerializer.LAYER_DISPLAY,
-                ''
-            ))
-
-            #Append additional geometry information
-            args.append(geom_type)
-            kwargs['srid'] = srid
-            kwargs['layer_display'] = display_name
-
-        return args, kwargs
-
-    @classmethod
-    def _write_xml(cls, column, column_element, document):
-        # Append custom geometry information
-        geom_element = \
-            document.createElement(GeometryColumnSerializer.GEOM_TAG)
-        geom_element.setAttribute(GeometryColumnSerializer.SRID,
-                                    str(column.srid))
-        geom_element.setAttribute(GeometryColumnSerializer.GEOMETRY_TYPE,
-                                    column.geom_type)
-        geom_element.setAttribute(GeometryColumnSerializer.LAYER_DISPLAY,
-                                    column.layer_display_name)
-
-        column_element.appendChild(geom_element)
-
-GeometryColumnSerializer.register()
-
-
-class ForeignKeyColumnSerializer(ColumnSerializerCollection):
-    """
-    (De)serializes foreign key column type.
-    """
-    COLUMN_TYPE_INFO = 'FOREIGN_KEY'
-    RELATION_TAG = 'Relation'
-
-    @classmethod
-    def entity_relation_element(cls, foreign_key_element):
-        #Returns the entity relation element from a foreign key element.
-        return foreign_key_element.firstChildElement(
-            ForeignKeyColumnSerializer.RELATION_TAG
-        )
-
-    @classmethod
-    def _obj_args(cls, args, kwargs, element, assoc_elements,
-                  entity_relation_elements):
-        #Include entity relation information.
-        relation_el = ForeignKeyColumnSerializer.entity_relation_element(
-            element
-        )
-
-        if not relation_el.isNull():
-            relation_name = unicode(relation_el.attribute('name', ''))
-            er_element = entity_relation_elements.get(relation_name, None)
-
-            if not er_element is None:
-                profile = args[1].profile
-                er = EntityRelationSerializer.read_xml(er_element, profile,
-                                                       assoc_elements,
-                                                       entity_relation_elements)
-
-                status, msg = er.valid()
-                if status:
-                    #Append entity relation information
-                    kwargs['entity_relation'] = er
-
-        return args, kwargs
-
-    @classmethod
-    def _write_xml(cls, column, column_element, document):
-        #Append entity relation name
-        fk_element = \
-            document.createElement(ForeignKeyColumnSerializer.RELATION_TAG)
-        fk_element.setAttribute('name', column.entity_relation.name)
-
-        column_element.appendChild(fk_element)
-
-ForeignKeyColumnSerializer.register()
-
-
-class LookupColumnSerializer(ForeignKeyColumnSerializer):
-    """
-    (De)serializes lookup column type.
-    """
-    COLUMN_TYPE_INFO = 'LOOKUP'
-
-LookupColumnSerializer.register()
-
-
-class PercentColumnSerializer(DoubleColumnSerializer):
-    """
-    (De)serializes percent column type.
-    """
-    COLUMN_TYPE_INFO = 'PERCENT'
-
-PercentColumnSerializer.register()
-
-
-class AdminSpatialUnitColumnSerializer(ForeignKeyColumnSerializer):
-    """
-    (De)serializes administrative spatial unit column type.
-    """
-    COLUMN_TYPE_INFO = 'ADMIN_SPATIAL_UNIT'
-
-    @classmethod
-    def _obj_args(cls, args, kwargs, element, assoc_elements,
-                  entity_relation_elements):
-        return args, kwargs
-
-AdminSpatialUnitColumnSerializer.register()
-
-
-class AutoGeneratedColumnSerializer(ColumnSerializerCollection):
-    """
-    (De)serializes administrative spatial unit column type.
-    """
-    COLUMN_TYPE_INFO = 'AUTO_GENERATED'
-    CODE = 'Code'
-    PREFIX_SOURCE = 'prefix_source'
-    LEADING_ZERO = 'leading_zero'
-    SEPARATOR = 'separator'
-
-    @classmethod
-    def _convert_bounds_type(cls, value):
-        return int(value)
-
-
-    @classmethod
-    def _obj_args(cls, args, kwargs, element, assoc_elements,
-                  entity_relation_elements):
-        #Include the prefix_code in the arguments.
-        code_ele = element.firstChildElement(
-            AutoGeneratedColumnSerializer.CODE
-        )
-        if not code_ele.isNull():
-
-            prefix_source = code_ele.attribute(
-                AutoGeneratedColumnSerializer.PREFIX_SOURCE,
-                ''
-            )
-            leading_zero = code_ele.attribute(
-                AutoGeneratedColumnSerializer.LEADING_ZERO,
-                ''
-            )
-            separator = code_ele.attribute(
-                AutoGeneratedColumnSerializer.SEPARATOR,
-                ''
-            )
-
-            # Append prefix_source
-            kwargs['prefix_source'] = prefix_source
-            kwargs['leading_zero'] = leading_zero
-            kwargs['separator'] = separator
-
-        return args, kwargs
-
-    @classmethod
-    def _write_xml(cls, column, column_element, document):
-        # Append code prefix source
-        dt_element = document.createElement(
-            AutoGeneratedColumnSerializer.CODE
-        )
-
-        dt_element.setAttribute('prefix_source', column.prefix_source)
-        dt_element.setAttribute('leading_zero', column.leading_zero)
-        dt_element.setAttribute('separator', column.separator)
-
-        column_element.appendChild(dt_element)
-
-AutoGeneratedColumnSerializer.register()
-
-
-class MultipleSelectColumnSerializer(ColumnSerializerCollection):
-    """
-    (De)serializes multiple select column type information.
-    """
-    COLUMN_TYPE_INFO = 'MULTIPLE_SELECT'
-
-    ASSOCIATION_TAG = 'associationEntity'
-
-    @classmethod
-    def _obj_args(cls, args, kwargs, element, associations, entity_relations):
-        #Include entity relation information.
-        assoc_el = element.firstChildElement(
-            MultipleSelectColumnSerializer.ASSOCIATION_TAG
-        )
-
-        if not assoc_el.isNull():
-            assoc_name = unicode(assoc_el.attribute('name', ''))
-            association_element = associations.get(assoc_name, None)
-
-            if not association_element is None:
-                first_parent = unicode(association_element.attribute(
-                    AssociationEntitySerializer.FIRST_PARENT, '')
-                )
-
-                if first_parent:
-                    #Include the name of the first_parent table in kwargs
-                    kwargs['first_parent'] = first_parent
-
-        return args, kwargs
-
-    @classmethod
-    def _write_xml(cls, column, column_element, document):
-        #Append association entity short name
-        association_entity_element = \
-            document.createElement(MultipleSelectColumnSerializer.ASSOCIATION_TAG)
-        association_entity_element.setAttribute('name',
-                                                column.association.name)
-
-        column_element.appendChild(association_entity_element)
-
-MultipleSelectColumnSerializer.register()
-
-
-def _str_to_bool(bool_str):
-    if len(bool_str) > 1:
-        bool_str = bool_str[0]
-    return unicode(bool_str).upper() == 'T'
-
+"""
+/***************************************************************************
+Name                 : ConfigurationWriter
+Description          : Reads/writes configuration object from/to file.
+Date                 : 15/February/2016
+copyright            : (C) 2015 by UN-Habitat and implementing partners.
+                       See the accompanying file CONTRIBUTORS.txt in the root
+email                : stdm@unhabitat.org
+ ***************************************************************************/
+
+/***************************************************************************
+ *                                                                         *
+ *   This program is free software; you can redistribute it and/or modify  *
+ *   it under the terms of the GNU General Public License as published by  *
+ *   the Free Software Foundation; either version 2 of the License, or     *
+ *   (at your option) any later version.                                   *
+ *                                                                         *
+ ***************************************************************************/
+"""
+import logging
+from collections import OrderedDict
+from datetime import (
+    date,
+    datetime
+)
+from decimal import Decimal
+
+from PyQt4.QtCore import (
+    QFile,
+    QFileInfo,
+    QIODevice,
+    QObject,
+    pyqtSignal
+)
+from PyQt4.QtCore import QThread
+from PyQt4.QtXml import (
+    QDomDocument,
+    QDomElement,
+    QDomNode
+)
+
+from stdm.data.configuration.stdm_configuration import StdmConfiguration
+from stdm.data.configuration.exception import ConfigurationException
+from stdm.data.configuration.supporting_document import SupportingDocument
+from stdm.data.configuration.entity import Entity
+from stdm.data.configuration.entity_relation import EntityRelation
+from stdm.data.configuration.profile import Profile
+from stdm.data.configuration.value_list import ValueList
+from stdm.data.configuration.association_entity import AssociationEntity
+from stdm.data.configuration.social_tenure import SocialTenure
+from stdm.data.configuration.columns import (
+    BaseColumn,
+    ForeignKeyColumn
+)
+
+from stdm.settings.config_updaters import ConfigurationUpdater
+from stdm.settings.database_updaters import DatabaseUpdater
+from stdm.utils.util import (
+    date_from_string,
+    datetime_from_string
+)
+
+from stdm.data.configfile_paths import FilePaths
+
+from stdm.data.configuration.config_updater import ConfigurationSchemaUpdater
+
+LOGGER = logging.getLogger('stdm')
+
+
+class ConfigurationFileSerializer(QObject):
+    """
+    (De)serializes configuration object from/to a specified file object.
+    """
+    update_progress = pyqtSignal(str)
+    update_complete = pyqtSignal(QDomDocument)
+    db_update_progress = pyqtSignal(str)
+
+    def __init__(self, path, parent=None):
+        """
+        :param path: File location where the configuration will be saved.
+        :type path: str
+        """
+        QObject.__init__(self, parent)
+        self.path = path
+        self.config = StdmConfiguration.instance()
+        self.file_handler = FilePaths()
+        self.log_file_path = '{}/logs/migration.log'.format(
+            self.file_handler.localPath()
+        )
+
+    def save(self):
+        """
+        Serialize configuration object to the given file location.
+        """
+        if self.config.is_null:
+            raise ConfigurationException('StdmConfiguration object is null')
+
+        if not self.path:
+            raise IOError('File path for saving the configuration is empty.')
+
+        save_file_info = QFileInfo(self.path)
+
+        #Check if the suffix is in the file name
+        #TODO: Remove str function
+        if not unicode(save_file_info.suffix()).lower != 'stc':
+            self.path = u'{0}.{1}'.format(self.path, 'stc')
+            save_file_info = QFileInfo(self.path)
+
+        #Test if the file is writeable
+        save_file = QFile(self.path)
+        if not save_file.open(QIODevice.WriteOnly):
+            raise IOError(u'The file cannot be saved in '
+                          u'{0}'.format(self.path))
+
+        #Create DOM document and populate it with STDM config properties
+        config_document = QDomDocument()
+        self.write_xml(config_document)
+
+        if save_file.write(config_document.toByteArray()) == -1:
+            raise IOError('The configuration could not be written to file.')
+
+    def write_xml(self, document):
+        """
+        Populate the DOM document with the configuration properties.
+        :param document: DOM document to be updated.
+        :type document: QDomDocument
+        """
+        config_element = document.createElement('Configuration')
+        config_element.setAttribute('version', str(self.config.VERSION))
+
+        #Append main element
+        document.appendChild(config_element)
+
+        #Append profile information
+        for p in self.config.profiles.values():
+            ProfileSerializer.write_xml(p, config_element, document)
+
+    def load(self):
+        """
+        Loads the contents of the configuration file to the corresponding
+        instance object.
+        """
+        if not QFile.exists(self.path):
+            raise IOError(u'{0} does not exist. Configuration file cannot be '
+                          u'loaded.'.format(self.path))
+
+        config_file = QFile(self.path)
+
+        if not config_file.open(QIODevice.ReadOnly):
+            raise IOError('Cannot read configuration file. Check read '
+                          'permissions.')
+
+        config_doc = QDomDocument()
+
+        status, msg, line, col = config_doc.setContent(config_file)
+        if not status:
+            raise ConfigurationException(u'Configuration file cannot be '
+                                         u'loaded: {0}'.format(msg))
+
+        #Load configuration items
+        self.read_xml(config_doc)
+
+    def update(self, document):
+        """
+        Tries to upgrade the configuration file specified in the DOM document
+        to the current version.
+        :param document: Older version of STDM config.
+        :type document: QDomDocument
+        :return: True if the upgrade succeeded including the updated document
+        object, else False with None document object.
+        :rtype: tuple(bool, QDomDocument)
+        """
+        self.append_log('Started the update process.')
+        self.config_updater = ConfigurationUpdater(document)
+        self.config_updater.update_progress.connect(
+            self.on_update_progress
+        )
+        # TODO the on_version_updated should listen to version_updated ...
+        # .... signal when schema update is refactored.
+        # self.config_updater.version_updated.connect(
+        #     self.on_version_updated
+        # )
+        self.config_updater.update_complete.connect(
+            self.on_update_complete
+        )
+
+        status, dom_document = self.config_updater.exec_()
+        return status, dom_document
+
+    def on_update_complete(self, updated_document):
+        """
+        Loads the updated dom document into configuration instance.
+        It then saves it to configuration.stc using save() method.
+        :param document: The updated dom document
+        :type document: QDomDocument
+        :return:
+        :rtype:
+        """
+        doc_element = updated_document.documentElement()
+
+        self._load_config_items(doc_element)
+        self.append_log(
+            'Loaded the updated configuration to '
+            'STDM configuration.'
+        )
+        self.update_progress.emit(
+            'Loaded the updated configuration to '
+            'STDM configuration.'
+        )
+        self.save()
+        self.append_log(
+            'Successfully created an updated configuration.stc.'
+        )
+
+        self.update_complete.emit(updated_document)
+
+    def on_version_updated(self, document):
+        """
+        A slot raised on a specific config version is
+        updated to backup database. But currently it is raised when
+        update_complete signal is emitted.
+        """
+        db_updater = DatabaseUpdater(document)
+        db_updater.db_update_progress.connect(self.on_db_update_progress)
+        # TODO the schema updater must be refactored to update db using dom_document
+        schema_updater = ConfigurationSchemaUpdater()
+
+        schema_updater.exec_()
+
+        db_updater.upgrade_database()
+        # Restore lost views that may have been lost during drop cascade.
+        #TODO second time exec_ needs to be removed when schema updater is refactored
+        schema_updater.exec_()
+        # TODO emit update_complete here when the schema updater is refactored
+
+    def on_update_progress(self, message):
+        """
+        A slot raised when an update progress signal is emitted
+        from any of the updaters through ConfigurationUpdater.
+        :param message: The progress message
+        :type message: String
+        :return:
+        :rtype:
+        """
+        self.update_progress.emit(message)
+
+    def on_db_update_progress(self, message):
+        """
+        A slot raised when the database update progress signal is emitted.
+        :param message: The progress message
+        :type message: String
+        """
+        self.db_update_progress.emit(message)
+
+    def read_xml(self, document):
+        """
+        Reads configuration file and loads contents into a configuration
+        instance.
+        :param document: Main document object containing config information.
+        :type document: QDomDocument
+        """
+        #Reset items in the config file
+        self.config._clear()
+
+        #Load items afresh
+        #Check tag and version attribute first
+        doc_element = document.documentElement()
+
+        if doc_element.isNull():
+            #Its an older config file hence, try upgrade
+            updated_document = self._update_status(document)
+
+        if not doc_element.hasAttribute('version'):
+            #Again, an older version
+            updated_document = self._update_status(document)
+
+        #Check version
+        config_version = doc_element.attribute('version')
+        if config_version:
+            config_version = float(config_version)
+
+        else:
+            #Fatal error
+            raise ConfigurationException('Error extracting version '
+                                         'number from the '
+                                         'configuration file.')
+
+        if config_version < StdmConfiguration.instance().VERSION:
+            #Upgrade configuration
+            updated_document = self._update_status(document)
+
+            doc_element = updated_document.documentElement()
+        elif config_version == StdmConfiguration.instance().VERSION:
+            doc_element = document.documentElement()
+
+        #All should be well at this point so start parsing the items
+        self._load_config_items(doc_element)
+
+    def _load_config_items(self, element):
+        #Load profiles
+        profile_elements = element.elementsByTagName('Profile')
+
+        p_count = profile_elements.count()
+
+        for i in range(p_count):
+            profile_element = profile_elements.item(i).toElement()
+            profile = ProfileSerializer.read_xml(profile_element, element,
+                                                 self.config)
+
+
+            if not profile is None:
+                self.config.add_profile(profile)
+
+            else:
+                LOGGER.debug('Empty profile name in the configuration file. '
+                             'Profile cannot be loaded.')
+
+    def _update_status(self, document):
+        status, doc = self.update(document)
+
+        if not status:
+            raise ConfigurationException('Configuration could not be updated. '
+                                         'Please contact your system '
+                                         'administrator.')
+
+        return doc
+
+    def append_log(self, info):
+        """
+        Append info to a single file
+        :param info: update information to save to file
+        :type info: str
+        """
+        info_file = open(self.log_file_path, "a")
+        time_stamp = datetime.now().strftime(
+            '%d-%m-%Y %H:%M:%S'
+        )
+        info_file.write('\n')
+        info_file.write('{} - '.format(time_stamp))
+
+        info_file.write(info)
+        info_file.write('\n')
+        info_file.close()
+
+
+def _populate_collections_from_element(element, tag_name, collection):
+    group_el = element.firstChildElement(tag_name)
+
+    if not group_el.isNull():
+        er_collection = group_el.childNodes()
+
+        for i in range(er_collection.count()):
+            er_el = er_collection.item(i).toElement()
+
+            if er_el.hasAttribute('name'):
+                name = unicode(er_el.attribute('name'))
+
+                collection[name] = er_el
+
+
+class ProfileSerializer(object):
+    """
+    (De)serialize profile information.
+    """
+    @staticmethod
+    def _populate_entity_relations(element, collection):
+        #Populate collection
+        _populate_collections_from_element(
+            element,
+            'Relations',
+            collection
+        )
+
+    @staticmethod
+    def _populate_associations(element, collection):
+        #Populate collection
+        _populate_collections_from_element(
+            element,
+            AssociationEntitySerializer.GROUP_TAG,
+            collection
+        )
+
+    @staticmethod
+    def read_xml(element, config_element, configuration):
+        """
+        :param element: Element containing profile information.
+        :type element: QDomElement
+        :param config_element: Parent configuration element.
+        :type config_element: QDomElement
+        :param configuration: Current configuration instance.
+        :type configuration: StdmConfiguration
+        :return: Returns a Profile object using information contained in the
+        profile element.
+        :rtype: Profile
+        """
+        profile_name = element.attribute('name', '')
+        if not profile_name:
+            LOGGER.debug('Empty profile name. Profile will not be loaded.')
+
+            return None
+
+        #TODO: Remove unicode
+        profile = Profile(unicode(profile_name), configuration)
+
+        #Set description
+        description = element.attribute('description', '')
+        profile.description = description
+
+        '''
+        Now populate the entity relations and associations for use by child
+        elements.
+        '''
+        association_elements = {}
+        entity_relation_elements = {}
+        ProfileSerializer._populate_associations(element,
+                                                 association_elements)
+        ProfileSerializer._populate_entity_relations(element,
+                                                     entity_relation_elements)
+
+        '''
+        We resort to manually loading the entities (and subclasses) which
+        have no dependencies to any parents. Start with value lists.
+        '''
+        value_lists_el = element.firstChildElement(ValueListSerializer.GROUP_TAG)
+        if not value_lists_el.isNull():
+            ValueListSerializer.read_xml(value_lists_el, profile,
+                                         association_elements,
+                                         entity_relation_elements)
+
+        deferred_elements = []
+
+        #Process entity elements with no dependency first
+        child_nodes = element.childNodes()
+        for i in range(child_nodes.count()):
+            child_element = child_nodes.item(i).toElement()
+            child_tag_name = child_element.tagName()
+            item_serializer = EntitySerializerCollection.handler_by_tag_name(
+                child_tag_name
+            )
+
+            #Hack: Process only entity elements.
+            if child_element.tagName() == 'Entity':
+                if not item_serializer is None:
+                    #Check if element has dependency
+                    if not item_serializer.has_dependency(child_element):
+                        item_serializer.read_xml(child_element, profile,
+                                                 association_elements,
+                                                 entity_relation_elements)
+
+                    else:
+                        #Queue the item - tuple containing element and serializer
+                        deferred_elements.append((child_element, item_serializer))
+
+        #Process deferred items
+        for c in deferred_elements:
+            el, serializer = c[0], c[1]
+            '''
+            serializer.read_xml(el, profile, association_elements,
+                        entity_relation_elements)
+            '''
+
+            #Resolve dependency
+            serializer.resolve_dependency(
+                el,
+                profile,
+                element,
+                association_elements,
+                entity_relation_elements
+            )
+
+        #Set social tenure entities
+        str_el = element.firstChildElement('SocialTenure')
+        if not str_el.isNull():
+            SocialTenureSerializer.read_xml(str_el, profile,
+                                            association_elements,
+                                            entity_relation_elements)
+
+        return profile
+
+    @staticmethod
+    def entity_element(profile_element, entity_name):
+        """
+        Searches the profile for an entity with the given short name.
+        :param profile_element: Profile element to search.
+        :type profile_element: QDomElement
+        :param entity_name: Entity short name to search for.
+        :rtype: str
+        :return: Entity element with the corresponding short name, else None
+        if not found.
+        :rtype: QDomElement
+        """
+        e_element = None
+
+        entity_el_list = profile_element.elementsByTagName('Entity')
+
+        for i in range(entity_el_list.count()):
+            entity_element = entity_el_list.item(i).toElement()
+            entity_attribute = entity_element.attribute(
+                EntitySerializer.SHORT_NAME,
+                ''
+            )
+
+            if entity_attribute == entity_name:
+                e_element = entity_element
+
+                break
+
+        return e_element
+
+    @staticmethod
+    def write_xml(profile, parent_node, document):
+        """
+        Appends profile information to the parent node.
+        :param profile: Profile object
+        :type profile: Profile
+        :param parent_node: Parent element.
+        :type parent_node: QDomNode
+        :param document: Represents main document object.
+        :type document: QDomDocument
+        """
+        profile_element = document.createElement('Profile')
+
+        profile_element.setAttribute('name', profile.name)
+        profile_element.setAttribute('description', profile.description)
+
+        #Append entity information
+        for e in profile.entities.values():
+            item_serializer = EntitySerializerCollection.handler(e.TYPE_INFO)
+
+            if item_serializer:
+                item_serializer.write_xml(e, profile_element, document)
+
+        #Append entity relation information
+        er_parent_element = document.createElement('Relations')
+        for er in profile.relations.values():
+            EntityRelationSerializer.write_xml(er, er_parent_element, document)
+
+        profile_element.appendChild(er_parent_element)
+
+        #Append social tenure information
+        SocialTenureSerializer.write_xml(profile.social_tenure,
+                                         profile_element, document)
+
+        parent_node.appendChild(profile_element)
+
+
+class SocialTenureSerializer(object):
+    """
+    (De)serializes social tenure information.
+    """
+    PARTY = 'party'
+    SPATIAL_UNIT = 'spatialUnit'
+    TENURE_TYPE = 'tenureTypeList'
+    LAYER_DISPLAY = 'layerDisplay'
+    MULTIPARTY = 'supportsMultipleParties'
+    VALIDITY_TAG = 'Validity'
+    START_TAG = 'Start'
+    END_TAG = 'End'
+    MINIMUM = 'minimum'
+    MAXIMUM = 'maximum'
+    SP_TENURE_MAPPINGS = 'SpatialUnitTenureMappings'
+    SP_TENURE_MAPPING = 'Mapping'
+    T_TYPE_ATTRS = 'CustomAttributes'
+    T_ATTRS_ENTITY = 'TenureEntity'
+    ENTITY = 'entity'
+
+    @staticmethod
+    def read_xml(child_element, profile, association_elements,
+                 entity_relation_elements):
+        """
+        Reads the social tenure attributes in the child element and set them
+        in the profile.
+        :param child_element: Element containing social tenure information.
+        :type child_element: QDomElement
+        :param profile: Profile object whose STR attributes are to be set.
+        :type profile: Profile
+        """
+        party = unicode(child_element.attribute(
+            SocialTenureSerializer.PARTY, '')
+        ).strip()
+        spatial_unit = unicode(child_element.attribute(
+            SocialTenureSerializer.SPATIAL_UNIT, '')
+        ).strip()
+        layer_display = unicode(child_element.attribute(
+            SocialTenureSerializer.LAYER_DISPLAY, '')
+        )
+        multi_party = unicode(child_element.attribute(
+            SocialTenureSerializer.MULTIPARTY, '')
+        )
+
+        # Set STR attributes
+        if party:
+            # Get list of party names
+            parties = party.split(',')
+            parties = [p.strip() for p in parties]
+            profile.set_social_tenure_attr(SocialTenure.PARTY, parties)
+
+        if spatial_unit:
+            # Get list of spatial unit names
+            sp_units = spatial_unit.split(',')
+            sp_units = [sp.strip() for sp in sp_units]
+            profile.set_social_tenure_attr(
+                SocialTenure.SPATIAL_UNIT,
+                sp_units
+            )
+
+        if layer_display:
+            profile.social_tenure.layer_display_name = layer_display
+
+        if multi_party:
+            profile.social_tenure.multi_party = _str_to_bool(multi_party)
+
+        # Set start validity ranges
+        start_min_dt = SocialTenureSerializer._read_validity_date(
+            child_element,
+            SocialTenureSerializer.START_TAG,
+            SocialTenureSerializer.MINIMUM
+        )
+        start_max_dt = SocialTenureSerializer._read_validity_date(
+            child_element,
+            SocialTenureSerializer.START_TAG,
+            SocialTenureSerializer.MAXIMUM
+        )
+        if not start_min_dt is None and not start_max_dt is None:
+            profile.set_social_tenure_attr(
+                SocialTenure.START_DATE,
+                (start_min_dt, start_max_dt)
+            )
+
+        # Set end validity ranges
+        end_min_dt = SocialTenureSerializer._read_validity_date(
+            child_element,
+            SocialTenureSerializer.END_TAG,
+            SocialTenureSerializer.MINIMUM
+        )
+        end_max_dt = SocialTenureSerializer._read_validity_date(
+            child_element,
+            SocialTenureSerializer.END_TAG,
+            SocialTenureSerializer.MAXIMUM
+        )
+        if not end_min_dt is None and not end_max_dt is None:
+            profile.set_social_tenure_attr(
+                SocialTenure.END_DATE,
+                (end_min_dt, end_max_dt)
+            )
+
+        # Set spatial unit tenure mapping
+        sp_tenure_mapping_els = child_element.elementsByTagName(
+            SocialTenureSerializer.SP_TENURE_MAPPINGS
+        )
+        if sp_tenure_mapping_els.count() > 0:
+            sp_tenure_mapping_node = sp_tenure_mapping_els.item(0)
+            sp_tenure_mapping_el = sp_tenure_mapping_node.toElement()
+
+            sp_t_mapping_nodes = sp_tenure_mapping_el.childNodes()
+            for i in range(sp_t_mapping_nodes.count()):
+                t_mapping_el = sp_t_mapping_nodes.item(i).toElement()
+                sp_unit = t_mapping_el.attribute(
+                    SocialTenureSerializer.SPATIAL_UNIT,
+                    ''
+                )
+                tenure_list = t_mapping_el.attribute(
+                    SocialTenureSerializer.TENURE_TYPE,
+                    ''
+                )
+                profile.social_tenure.add_spatial_tenure_mapping(
+                    sp_unit,
+                    tenure_list
+                )
+
+        # Set tenure type custom attributes
+        custom_attrs_ent_els = child_element.elementsByTagName(
+            SocialTenureSerializer.T_TYPE_ATTRS
+        )
+        if custom_attrs_ent_els.count() > 0:
+            attrs_ent_node = custom_attrs_ent_els.item(0)
+            attrs_ent_el = attrs_ent_node.toElement()
+
+            attrs_nodes = attrs_ent_el.childNodes()
+            for i in range(attrs_nodes.count()):
+                custom_ent_el = attrs_nodes.item(i).toElement()
+                t_type = custom_ent_el.attribute(
+                    SocialTenureSerializer.TENURE_TYPE,
+                    ''
+                )
+                custom_ent = custom_ent_el.attribute(
+                    SocialTenureSerializer.ENTITY,
+                    ''
+                )
+                profile.social_tenure.add_tenure_attr_custom_entity(
+                    t_type,
+                    custom_ent
+                )
+
+    @staticmethod
+    def _read_validity_date(str_element, tag_name, min_max):
+        # Returns the validity start/end minimum/maximum dates
+        validities = str_element.elementsByTagName(
+            SocialTenureSerializer.VALIDITY_TAG
+        )
+        if validities.count() == 0:
+            return None
+
+        validity_node = validities.item(0)
+        validity_el = validity_node.toElement()
+
+        if tag_name == SocialTenureSerializer.START_TAG:
+            start_tags = validity_el.elementsByTagName(
+                SocialTenureSerializer.START_TAG
+            )
+            if start_tags.count() == 0:
+                return None
+
+            start_node = start_tags.item(0)
+            start_el = start_node.toElement()
+
+            if start_el.hasAttribute(min_max):
+                return date_from_string(start_el.attribute(min_max))
+            else:
+                return None
+
+        if tag_name == SocialTenureSerializer.END_TAG:
+            end_tags = validity_el.elementsByTagName(
+                SocialTenureSerializer.END_TAG
+            )
+            if end_tags.count() == 0:
+                return None
+
+            end_node = end_tags.item(0)
+            end_el = end_node.toElement()
+
+            if end_el.hasAttribute(min_max):
+                return date_from_string(end_el.attribute(min_max))
+            else:
+                return None
+
+        return None
+
+    @staticmethod
+    def write_xml(social_tenure, parent_node, document):
+        """
+        Appends social tenure information to the profile node.
+        :param social_tenure: Social tenure object
+        :type social_tenure: SocialTenure
+        :param parent_node: Parent element.
+        :type parent_node: QDomNode
+        :param document: Represents main document object.
+        :type document: QDomDocument
+        """
+        party_names = [p.short_name for p in social_tenure.parties]
+        cs_party_names = ','.join(party_names)
+
+        social_tenure_element = document.createElement('SocialTenure')
+
+        social_tenure_element.setAttribute(
+            SocialTenureSerializer.PARTY,
+            cs_party_names
+        )
+
+        # Add spatial unit names
+        sp_unit_names = [sp.short_name for sp in social_tenure.spatial_units]
+        cs_sp_unit_names = ','.join(sp_unit_names)
+
+        social_tenure_element.setAttribute(
+            SocialTenureSerializer.SPATIAL_UNIT,
+            cs_sp_unit_names
+        )
+
+        social_tenure_element.setAttribute(SocialTenureSerializer.TENURE_TYPE,
+                                    social_tenure.tenure_type_collection.short_name)
+        social_tenure_element.setAttribute(SocialTenureSerializer.LAYER_DISPLAY,
+                                    social_tenure.layer_display())
+        social_tenure_element.setAttribute(SocialTenureSerializer.MULTIPARTY,
+                                    str(social_tenure.multi_party))
+
+        # Append validity dates if specified (v1.5)
+        if social_tenure.validity_start_column.minimum > social_tenure.validity_start_column.SQL_MIN:
+            # Add minimum date
+            SocialTenureSerializer._add_validity(
+                social_tenure_element,
+                document,
+                SocialTenureSerializer.START_TAG,
+                SocialTenureSerializer.MINIMUM,
+                social_tenure.validity_start_column.minimum
+            )
+
+        if social_tenure.validity_start_column.maximum < social_tenure.validity_start_column.SQL_MAX:
+            # Add maximum date
+            SocialTenureSerializer._add_validity(
+                social_tenure_element,
+                document,
+                SocialTenureSerializer.START_TAG,
+                SocialTenureSerializer.MAXIMUM,
+                social_tenure.validity_start_column.maximum
+            )
+
+        if social_tenure.validity_end_column.minimum > social_tenure.validity_end_column.SQL_MIN:
+            # Add minimum date
+            SocialTenureSerializer._add_validity(
+                social_tenure_element,
+                document,
+                SocialTenureSerializer.END_TAG,
+                SocialTenureSerializer.MINIMUM,
+                social_tenure.validity_end_column.minimum
+            )
+
+        if social_tenure.validity_end_column.maximum < social_tenure.validity_end_column.SQL_MAX:
+            # Add maximum date
+            SocialTenureSerializer._add_validity(
+                social_tenure_element,
+                document,
+                SocialTenureSerializer.END_TAG,
+                SocialTenureSerializer.MAXIMUM,
+                social_tenure.validity_end_column.maximum
+            )
+
+        # Set spatial unit mapping (v1.7)
+        sp_unit_tenure_mapping_root_el = document.createElement(
+            SocialTenureSerializer.SP_TENURE_MAPPINGS
+        )
+        for sp, tvl in social_tenure.spatial_units_tenure.iteritems():
+            t_mapping_el = document.createElement(
+                SocialTenureSerializer.SP_TENURE_MAPPING
+            )
+            t_mapping_el.setAttribute(
+                SocialTenureSerializer.SPATIAL_UNIT,
+                sp
+            )
+            t_mapping_el.setAttribute(
+                SocialTenureSerializer.TENURE_TYPE,
+                tvl.short_name
+            )
+            sp_unit_tenure_mapping_root_el.appendChild(t_mapping_el)
+
+        social_tenure_element.appendChild(sp_unit_tenure_mapping_root_el)
+
+        # Set tenure type - custom attribute mapping
+        custom_attrs_root_el = document.createElement(
+            SocialTenureSerializer.T_TYPE_ATTRS
+        )
+        for t, ent in social_tenure.custom_attribute_entities.iteritems():
+            t_ent_el = document.createElement(
+                SocialTenureSerializer.T_ATTRS_ENTITY
+            )
+            t_ent_el.setAttribute(
+                SocialTenureSerializer.TENURE_TYPE,
+                t
+            )
+            t_ent_el.setAttribute(
+                SocialTenureSerializer.ENTITY,
+                ent.short_name
+            )
+            custom_attrs_root_el.appendChild(t_ent_el)
+
+        social_tenure_element.appendChild(custom_attrs_root_el)
+
+        parent_node.appendChild(social_tenure_element)
+
+    @staticmethod
+    def _add_validity(str_element, document, tag_name, min_max, value):
+        # Get validity node
+        validities = str_element.elementsByTagName(
+            SocialTenureSerializer.VALIDITY_TAG
+        )
+        if validities.count() == 0:
+            validity_el = document.createElement(
+                SocialTenureSerializer.VALIDITY_TAG
+            )
+            str_element.appendChild(validity_el)
+        else:
+            validity_node = validities.item(0)
+            validity_el = validity_node.toElement()
+
+        # Append start date
+        if tag_name == SocialTenureSerializer.START_TAG:
+            start_tags = validity_el.elementsByTagName(
+                SocialTenureSerializer.START_TAG
+            )
+            if start_tags.count() == 0:
+                start_el = document.createElement(
+                    SocialTenureSerializer.START_TAG
+                )
+                validity_el.appendChild(start_el)
+            else:
+                start_node = start_tags.item(0)
+                start_el = start_node.toElement()
+
+            # Set minimum or maximum
+            start_el.setAttribute(min_max, str(value))
+
+        # Append end date
+        if tag_name == SocialTenureSerializer.END_TAG:
+            end_tags = validity_el.elementsByTagName(
+                SocialTenureSerializer.END_TAG
+            )
+            if end_tags.count() == 0:
+                end_el = document.createElement(
+                    SocialTenureSerializer.END_TAG
+                )
+                validity_el.appendChild(end_el)
+            else:
+                end_node = end_tags.item(0)
+                end_el = end_node.toElement()
+
+            # Set minimum or maximum
+            end_el.setAttribute(min_max, str(value))
+
+
+class EntitySerializerCollection(object):
+    """
+    Container for entity-based serializers which are registered using the
+    type info of the Entity subclass.
+    """
+    _registry = OrderedDict()
+
+    @classmethod
+    def register(cls):
+        if not hasattr(cls, 'ENTITY_TYPE_INFO'):
+            return
+
+        EntitySerializerCollection._registry[cls.ENTITY_TYPE_INFO] = cls
+
+    @staticmethod
+    def handler(type_info):
+        return EntitySerializerCollection._registry.get(type_info, None)
+
+    @classmethod
+    def entry_tag_name(cls):
+        if hasattr(cls, 'GROUP_TAG'):
+            return cls.GROUP_TAG
+
+        return cls.TAG_NAME
+
+    @staticmethod
+    def handler_by_tag_name(tag_name):
+        handler = [s for s in EntitySerializerCollection._registry.values()
+                   if s.entry_tag_name() == tag_name]
+
+        if len(handler) == 0:
+            return None
+
+        return handler[0]
+
+    @classmethod
+    def has_dependency(cls, element):
+        """
+        :param element: Element containing entity information.
+        :type element: QDomElement
+        :return: Return True if the entity element has columns that are
+        dependent on other entities such as foreign key columns.Default is
+        False.
+        :rtype: bool
+        """
+        return False
+
+    @classmethod
+    def group_element(cls, parent_node, document):
+        """
+        Creates a parent/group element which is then used as the parent node
+        for this serializer. If no 'GROUP_TAG' class attribute is specified
+        then the profile node is returned.
+        :param parent_node: Parent node corresponding to the profile node,
+        :type parent_node: QDomNode
+        :param document: main document object.
+        :type document: QDomDocument
+        :return: Prent/group node fpr appending the child node created by
+        this serializer.
+        :rtype: QDomNode
+        """
+        if not hasattr(cls, 'GROUP_TAG'):
+            return parent_node
+
+        group_tag = getattr(cls, 'GROUP_TAG')
+
+        #Search for group element and create if it does not exist
+        group_element = parent_node.firstChildElement(group_tag)
+
+        if group_element.isNull():
+            group_element = document.createElement(group_tag)
+            parent_node.appendChild(group_element)
+
+        return group_element
+
+
+class EntitySerializer(EntitySerializerCollection):
+    """
+    (De)serializes entity information.
+    """
+    TAG_NAME = 'Entity'
+
+    #Specify attribute names
+    GLOBAL = 'global'
+    SHORT_NAME = 'shortName'
+    NAME = 'name'
+    DESCRIPTION = 'description'
+    ASSOCIATIVE = 'associative'
+    EDITABLE = 'editable'
+    CREATE_ID = 'createId'
+    PROXY = 'proxy'
+    SUPPORTS_DOCUMENTS = 'supportsDocuments'
+    DOCUMENT_TYPE_LOOKUP = 'documentTypeLookup'
+    ENTITY_TYPE_INFO = 'ENTITY'
+    DEPENDENCY_FLAGS = [ForeignKeyColumn.TYPE_INFO]
+
+    @staticmethod
+    def read_xml(child_element, profile, association_elements,
+                 entity_relation_elements):
+        """
+        Reads entity information in the entity element and add to the profile.
+        :param child_element: Element containing entity information.
+        :type child_element: QDomElement
+        :param profile: Profile object to be populated with the entity
+        information.
+        :type profile: Profile
+        """
+        short_name = unicode(child_element.attribute(
+            EntitySerializer.SHORT_NAME, '')
+        )
+        if short_name:
+            optional_args = {}
+
+            #Check global
+            is_global = unicode(child_element.attribute(
+                EntitySerializer.GLOBAL, '')
+            )
+            if is_global:
+                is_global = _str_to_bool(is_global)
+                optional_args['is_global'] = is_global
+
+            #Proxy
+            proxy = unicode(child_element.attribute(
+                EntitySerializer.PROXY, '')
+            )
+            if proxy:
+                proxy = _str_to_bool(proxy)
+                optional_args['is_proxy'] = proxy
+
+            #Create ID
+            create_id = unicode(child_element.attribute(
+                EntitySerializer.CREATE_ID, '')
+            )
+            if create_id:
+                create_id = _str_to_bool(create_id)
+                optional_args['create_id_column'] = create_id
+
+            #Supports documents
+            supports_docs = unicode(child_element.attribute(
+                EntitySerializer.SUPPORTS_DOCUMENTS, '')
+            )
+            if supports_docs:
+                supports_docs = _str_to_bool(supports_docs)
+                optional_args['supports_documents'] = supports_docs
+
+            ent = Entity(short_name, profile, **optional_args)
+
+            #Associative
+            associative = unicode(child_element.attribute(
+                EntitySerializer.ASSOCIATIVE, '')
+            )
+            if associative:
+                associative = _str_to_bool(associative)
+                ent.is_associative = associative
+
+            #Editable
+            editable = unicode(child_element.attribute(
+                EntitySerializer.EDITABLE, '')
+            )
+            if editable:
+                editable = _str_to_bool(editable)
+                ent.user_editable = editable
+
+            #Description
+            description = unicode(child_element.attribute(
+                EntitySerializer.DESCRIPTION, '')
+            )
+            ent.description = description
+
+            #Add entity to the profile so that it is discoverable
+            profile.add_entity(ent)
+
+            column_elements = EntitySerializer.column_elements(child_element)
+
+            for ce in column_elements:
+                #Just validate that it is a 'Column' element
+                if str(ce.tagName()) == 'Column':
+                    '''
+                    Read element and load the corresponding column object
+                    into the entity.
+                    '''
+                    ColumnSerializerCollection.read_xml(ce, ent,
+                                                        association_elements,
+                                                        entity_relation_elements)
+
+    @staticmethod
+    def column_elements(entity_element):
+        """
+        Parses the entity element and returns a list of column elements.
+        :param entity_element: Element containing entity information.
+        :type entity_element: QDomElement
+        :return: A list of elements containing column information.
+        :rtype: list
+        """
+        col_els = []
+
+        cols_group_el = entity_element.firstChildElement('Columns')
+
+        if not cols_group_el.isNull():
+            #Populate columns in the entity
+            column_elements = cols_group_el.childNodes()
+
+            for i in range(column_elements.count()):
+                column_el = column_elements.item(i).toElement()
+
+                col_els.append(column_el)
+
+        return col_els
+
+    @classmethod
+    def has_dependency(cls, element):
+        """
+        :param element: Element containing entity information.
+        :type element: QDomElement
+        :return: Return True if the entity element has columns that are
+        dependent on other entities such as foreign key columns.Default is
+        False.
+        :rtype: bool
+        """
+        dep_cols = EntitySerializer._dependency_columns(element)
+        if len(dep_cols) == 0:
+            return False
+
+        return True
+
+    @classmethod
+    def _dependency_columns(cls, element):
+        #Returns a list of dependency column elements
+        dep_col_elements = []
+
+        column_elements = EntitySerializer.column_elements(element)
+
+        for ce in column_elements:
+            if ce.hasAttribute('TYPE_INFO'):
+                type_info = unicode(ce.attribute('TYPE_INFO'))
+
+                #Check if the type info is in the flags' list
+                if type_info in cls.DEPENDENCY_FLAGS:
+                    dep_col_elements.append(ce)
+
+        return dep_col_elements
+
+    @classmethod
+    def resolve_dependency(
+            cls,
+            element,
+            profile,
+            profile_element,
+            association_elements,
+            entity_relation_elements
+    ):
+        """
+        Performs a depth-first addition of an entity to a profile by
+        recursively cascading all related entities first.
+        :param element: Element representing the entity.
+        :type element: QDomElement
+        :param profile: Profile object to be populated with the entity
+        information.
+        :type profile: Profile
+        """
+        dep_cols = EntitySerializer._dependency_columns(element)
+
+        #Add entity directly if there are no dependency columns
+        if len(dep_cols) == 0:
+            EntitySerializer.read_xml(
+                element,
+                profile,
+                association_elements,
+                entity_relation_elements
+            )
+
+            return
+
+        for c in dep_cols:
+            #Get foreign key columns
+            type_info = unicode(c.attribute('TYPE_INFO'))
+
+            if type_info == ForeignKeyColumn.TYPE_INFO:
+                #Get relation element
+                er_element = ForeignKeyColumnSerializer.entity_relation_element(c)
+                relation_name = unicode(er_element.attribute('name', ''))
+                er_element = entity_relation_elements.get(relation_name, None)
+
+                if not er_element is None:
+                    #Get parent
+                    parent = unicode(
+                        er_element.attribute(
+                            EntityRelationSerializer.PARENT,
+                            ''
+                        )
+                    )
+
+                    #Get parent entity element
+                    if parent:
+                        parent_element = ProfileSerializer.entity_element(
+                            profile_element,
+                            parent
+                        )
+
+                        if not parent_element is None:
+                            #Check if parent has dependency
+                            if EntitySerializer.has_dependency(parent_element):
+                                #Resolve dependency
+                                EntitySerializer.resolve_dependency(
+                                    parent_element,
+                                    profile,
+                                    profile_element,
+                                    association_elements,
+                                    entity_relation_elements
+                                )
+
+                            #No more dependencies
+                            else:
+                                EntitySerializer.read_xml(
+                                    parent_element,
+                                    profile,
+                                    association_elements,
+                                    entity_relation_elements
+                                )
+
+        #Now add entity to profile
+        EntitySerializer.read_xml(
+            element,
+            profile,
+            association_elements,
+            entity_relation_elements
+        )
+
+
+    @staticmethod
+    def write_xml(entity, parent_node, document):
+        """
+        ""
+        Appends entity information to the profile node.
+        :param entity: Social tenure object
+        :type entity: SocialTenure
+        :param parent_node: Parent element.
+        :type parent_node: QDomNode
+        :param document: Represents main document object.
+        :type document: QDomDocument
+        """
+        entity_element = document.createElement(EntitySerializer.TAG_NAME)
+
+        #Set entity attributes
+        entity_element.setAttribute(EntitySerializer.GLOBAL,
+                                    str(entity.is_global))
+        entity_element.setAttribute(EntitySerializer.SHORT_NAME,
+                                    entity.short_name)
+        #Name will be ignored when the deserializing the entity object
+        entity_element.setAttribute(EntitySerializer.NAME,
+                                    entity.name)
+        entity_element.setAttribute(EntitySerializer.DESCRIPTION,
+                                    entity.description)
+        entity_element.setAttribute(EntitySerializer.ASSOCIATIVE,
+                                    str(entity.is_associative))
+        entity_element.setAttribute(EntitySerializer.EDITABLE,
+                                    str(entity.user_editable))
+        entity_element.setAttribute(EntitySerializer.CREATE_ID,
+                                    str(entity.create_id_column))
+        entity_element.setAttribute(EntitySerializer.PROXY,
+                                    str(entity.is_proxy))
+        entity_element.setAttribute(EntitySerializer.SUPPORTS_DOCUMENTS,
+                                    str(entity.supports_documents))
+
+        #Set document type lookup
+        if entity.supports_documents:
+            doc_type_lookup = entity.supporting_doc.document_type_entity
+            entity_element.setAttribute(EntitySerializer.DOCUMENT_TYPE_LOOKUP,
+                                    str(doc_type_lookup.short_name))
+
+        #Root columns element
+        columns_element = document.createElement('Columns')
+
+        #Append column information
+        for c in entity.columns.values():
+            column_serializer = ColumnSerializerCollection.handler(c.TYPE_INFO)
+
+            if column_serializer:
+                column_serializer.write_xml(c, columns_element, document)
+
+        entity_element.appendChild(columns_element)
+
+        parent_node.appendChild(entity_element)
+
+EntitySerializer.register()
+
+
+class AssociationEntitySerializer(EntitySerializerCollection):
+    """
+    (De)serializes association entity information.
+    """
+    GROUP_TAG = 'Associations'
+    TAG_NAME = 'Association'
+
+    #Attribute names
+    FIRST_PARENT = 'firstParent'
+    SECOND_PARENT = 'secondParent'
+
+    #Corresponding type info to (de)serialize
+    ENTITY_TYPE_INFO = 'ASSOCIATION_ENTITY'
+
+    @staticmethod
+    def read_xml(element, profile, association_elements,
+                 entity_relation_elements):
+        """
+        Reads association information from the element.
+        :param child_element: Element containing association entity
+        information.
+        :type child_element: QDomElement
+        :param profile: Profile object to be populated with the association
+        entity information.
+        :type profile: Profile
+        :return: Association entity object.
+        :rtype: AssociationEntity
+        """
+        ae = None
+
+        short_name = element.attribute(EntitySerializer.SHORT_NAME, '')
+        if short_name:
+            ae = AssociationEntity(unicode(short_name), profile)
+
+            first_parent = element.attribute(
+                AssociationEntitySerializer.FIRST_PARENT, '')
+            second_parent = element.attribute(
+                AssociationEntitySerializer.SECOND_PARENT, '')
+
+            ae.first_parent = unicode(first_parent)
+            ae.second_parent = unicode(second_parent)
+
+        return ae
+
+    @staticmethod
+    def write_xml(association_entity, parent_node, document):
+        """
+        ""
+        Appends association entity information to the profile node.
+        :param value_list: Association entity object
+        :type value_list: AssociationEntity
+        :param parent_node: Parent element.
+        :type parent_node: QDomNode
+        :param document: Represents main document object.
+        :type document: QDomDocument
+        """
+        assoc_entity_element = document.createElement(AssociationEntitySerializer.TAG_NAME)
+
+        assoc_entity_element.setAttribute(EntitySerializer.NAME,
+                                          association_entity.name)
+        assoc_entity_element.setAttribute(EntitySerializer.SHORT_NAME,
+                                          association_entity.short_name)
+        assoc_entity_element.setAttribute(AssociationEntitySerializer.FIRST_PARENT,
+                                          association_entity.first_parent.short_name)
+        assoc_entity_element.setAttribute(AssociationEntitySerializer.SECOND_PARENT,
+                                          association_entity.second_parent.short_name)
+
+        group_node = AssociationEntitySerializer.group_element(parent_node, document)
+
+        group_node.appendChild(assoc_entity_element)
+
+AssociationEntitySerializer.register()
+
+
+class ValueListSerializer(EntitySerializerCollection):
+    """
+    (De)serializes ValueList information.
+    """
+    GROUP_TAG = 'ValueLists'
+    TAG_NAME = 'ValueList'
+    CODE_VALUE_TAG = 'CodeValue'
+
+    #Attribute names
+    NAME = 'name'
+    CV_CODE = 'code'
+    CV_VALUE = 'value'
+
+    #Corresponding type info to (de)serialize
+    ENTITY_TYPE_INFO = 'VALUE_LIST'
+
+    @staticmethod
+    def read_xml(child_element, profile, association_elements,
+                 entity_relation_elements):
+        """
+        Reads the items in the child list element and add to the profile.
+        If child element is a group element then children nodes are also
+        extracted.
+        :param child_element: Element containing value list information.
+        :type child_element: QDomElement
+        :param profile: Profile object to be populated with the value list
+        information.
+        :type profile: Profile
+        """
+        value_list_elements = child_element.elementsByTagName(
+            ValueListSerializer.TAG_NAME
+        )
+
+        for i in range(value_list_elements.count()):
+            value_list_el = value_list_elements.item(i).toElement()
+            name = value_list_el.attribute('name', '')
+            if name:
+                value_list = ValueList(unicode(name), profile)
+
+                #Get code values
+                cd_elements = value_list_el.elementsByTagName(
+                    ValueListSerializer.CODE_VALUE_TAG
+                )
+
+                for c in range(cd_elements.count()):
+                    cd_el = cd_elements.item(c).toElement()
+                    code = cd_el.attribute(ValueListSerializer.CV_CODE, '')
+                    value = cd_el.attribute(ValueListSerializer.CV_VALUE, '')
+
+                    #Add lookup items only when value is not empty
+                    if value:
+                        value_list.add_value(value, code)
+
+                #Check if the value list is for tenure types
+
+                if name == 'check_tenure_type':
+                    profile.set_social_tenure_attr(SocialTenure.SOCIAL_TENURE_TYPE,
+                                       value_list)
+
+                elif name == 'check_social_tenure_relationship_document_type':
+                    tenure_doc_type_t_name = profile.social_tenure.supporting_doc. \
+                        document_type_entity.short_name
+                    vl_doc_type = profile.entity(tenure_doc_type_t_name)
+
+                    if not vl_doc_type is None:
+                        vl_doc_type.copy_from(value_list, True)
+
+
+                else:
+                    #Add value list to the profile
+                    profile.add_entity(value_list)
+
+    #Specify attribute names
+    @staticmethod
+    def write_xml(value_list, parent_node, document):
+        """
+        ""
+        Appends value list information to the profile node.
+        :param value_list: Value list object
+        :type value_list: ValueList
+        :param parent_node: Parent element.
+        :type parent_node: QDomNode
+        :param document: Represents main document object.
+        :type document: QDomDocument
+        """
+        value_list_element = document.createElement(ValueListSerializer.TAG_NAME)
+
+        value_list_element.setAttribute(ValueListSerializer.NAME,
+                                        value_list.short_name)
+
+        #Add code value elements
+        for cv in value_list.values.values():
+            cd_element = document.createElement(ValueListSerializer.CODE_VALUE_TAG)
+
+            cd_element.setAttribute(ValueListSerializer.CV_VALUE, cv.value)
+            cd_element.setAttribute(ValueListSerializer.CV_CODE, cv.code)
+
+            value_list_element.appendChild(cd_element)
+
+        group_node = ValueListSerializer.group_element(parent_node, document)
+
+        group_node.appendChild(value_list_element)
+
+ValueListSerializer.register()
+
+
+class EntityRelationSerializer(object):
+    """
+    (De)serializes EntityRelation information.
+    """
+    TAG_NAME = 'EntityRelation'
+
+    NAME = 'name'
+    PARENT = 'parent'
+    PARENT_COLUMN = 'parentColumn'
+    CHILD = 'child'
+    CHILD_COLUMN = 'childColumn'
+    DISPLAY_COLUMNS = 'displayColumns'
+
+    @staticmethod
+    def read_xml(element, profile, association_elements,
+                 entity_relation_elements):
+        """
+        Reads entity relation information from the element object.
+        :param element: Element object containing entity relation information.
+        :type element: QDomElement
+        :param profile: Profile object that the entity relations belongs to.
+        :type profile: Profile
+        :param association_elements: Collection of QDomElements containing
+        association entity information.
+        :type association_elements: dict
+        :param entity_relation_elements: Collection of QDomElements
+        containing entity relation information.
+        :type entity_relation_elements: dict
+        :return: Returns an EntityRelation object constructed from the
+        information contained in the element.
+        :rtype: EntityRelation
+        """
+        kw = {}
+        kw['parent'] = unicode(
+            element.attribute(EntityRelationSerializer.PARENT, '')
+        )
+        kw['child'] = unicode(
+            element.attribute(EntityRelationSerializer.CHILD, '')
+        )
+        kw['parent_column'] = unicode(
+            element.attribute(EntityRelationSerializer.PARENT_COLUMN, '')
+        )
+        kw['child_column'] = unicode(
+            element.attribute(EntityRelationSerializer.CHILD_COLUMN, '')
+        )
+        dc_str = unicode(
+            element.attribute(EntityRelationSerializer.DISPLAY_COLUMNS, '')
+        )
+        if not dc_str:
+            dc = []
+        else:
+            dc = dc_str.split(',')
+        kw['display_columns'] = dc
+
+        er = EntityRelation(profile, **kw)
+
+        return er
+
+    @staticmethod
+    def write_xml(entity_relation, parent_node, document):
+        """
+        Appends entity relation information to the parent node.
+        :param entity_relation: Entity relation object.
+        :type entity_relation: EntityRelation
+        :param parent_node: Parent node.
+        :type parent_node: QDomNode
+        :param document: Main document object
+        :type document: QDomDocument
+        """
+        er_element = document.createElement(EntityRelationSerializer.TAG_NAME)
+
+        #Set attributes
+        er_element.setAttribute(EntityRelationSerializer.NAME,
+                                entity_relation.name)
+        er_element.setAttribute(EntityRelationSerializer.PARENT,
+                                entity_relation.parent.short_name)
+        er_element.setAttribute(EntityRelationSerializer.PARENT_COLUMN,
+                                entity_relation.parent_column)
+        er_element.setAttribute(EntityRelationSerializer.CHILD,
+                                entity_relation.child.short_name)
+        er_element.setAttribute(EntityRelationSerializer.CHILD_COLUMN,
+                                entity_relation.child_column)
+        er_element.setAttribute(EntityRelationSerializer.DISPLAY_COLUMNS,
+                                ','.join(entity_relation.display_cols))
+
+        parent_node.appendChild(er_element)
+
+
+class ColumnSerializerCollection(object):
+    """
+    Container for column-based serializers which are registered using the
+    type info of the column subclass.
+    """
+    _registry = {}
+    TAG_NAME = 'Column'
+
+    # Attribute names
+    DESCRIPTION = 'description'
+    NAME = 'name'
+    INDEX = 'index'
+    MANDATORY = 'mandatory'
+    SEARCHABLE = 'searchable'
+    UNIQUE = 'unique'
+    USER_TIP = 'tip'
+    MINIMUM = 'minimum'
+    MAXIMUM = 'maximum'
+    LABEL = 'label'
+
+    @classmethod
+    def register(cls):
+        if not hasattr(cls, 'COLUMN_TYPE_INFO'):
+            return
+
+        ColumnSerializerCollection._registry[cls.COLUMN_TYPE_INFO] = cls
+
+    @staticmethod
+    def handler_by_element(element):
+        t_info = str(ColumnSerializerCollection.type_info(element))
+
+        if not t_info:
+            return None
+
+        return ColumnSerializerCollection.handler(t_info)
+
+    @staticmethod
+    def type_info(element):
+        return element.attribute('TYPE_INFO', '')
+
+    @staticmethod
+    def read_xml(element, entity, association_elements,
+                 entity_relation_elements):
+        column_handler = ColumnSerializerCollection.handler_by_element(
+            element
+        )
+
+        if not column_handler is None:
+            column_handler.read(element, entity, association_elements,
+                 entity_relation_elements)
+
+    @classmethod
+    def read(cls, element, entity, association_elements,
+             entity_relation_elements):
+        col_type_info = str(ColumnSerializerCollection.type_info(element))
+        if not col_type_info:
+            return
+
+        #Get column attributes
+        name = unicode(element.attribute(ColumnSerializerCollection.NAME, ''))
+        if not name:
+            return
+
+        kwargs = {}
+
+        #Description
+        description = unicode(
+            element.attribute(ColumnSerializerCollection.DESCRIPTION, '')
+            )
+        kwargs['description'] = description
+
+        #Index
+        index = unicode(
+            element.attribute(ColumnSerializerCollection.INDEX, 'False')
+        )
+        kwargs['index'] = _str_to_bool(index)
+
+        #Mandatory
+        mandatory = unicode(
+            element.attribute(ColumnSerializerCollection.MANDATORY, 'False')
+        )
+        kwargs['mandatory'] = _str_to_bool(mandatory)
+
+        #Searchable
+        searchable = unicode(
+            element.attribute(ColumnSerializerCollection.SEARCHABLE, 'False')
+        )
+        kwargs['searchable'] = _str_to_bool(searchable)
+
+        #Unique
+        unique = unicode(
+            element.attribute(ColumnSerializerCollection.UNIQUE, 'False')
+        )
+        kwargs['unique'] = _str_to_bool(unique)
+
+        #User tip
+        user_tip = unicode(
+            element.attribute(ColumnSerializerCollection.USER_TIP, '')
+        )
+        kwargs['user_tip'] = user_tip
+
+        # Label
+        label = unicode(
+            element.attribute(ColumnSerializerCollection.LABEL, '')
+        )
+        kwargs['label'] = label
+
+        #Minimum
+        if element.hasAttribute(ColumnSerializerCollection.MINIMUM):
+            minimum = element.attribute(ColumnSerializerCollection.MINIMUM)
+            '''
+            The value is not set if an exception is raised. Type will
+            use defaults.
+            '''
+            try:
+                kwargs['minimum'] = cls._convert_bounds_type(minimum)
+            except ValueError:
+                pass
+
+        # Maximum
+        if element.hasAttribute(ColumnSerializerCollection.MAXIMUM):
+            maximum = element.attribute(ColumnSerializerCollection.MAXIMUM)
+
+            try:
+                kwargs['maximum'] = cls._convert_bounds_type(maximum)
+            except ValueError:
+                pass
+
+        #Mandatory arguments
+        args = [name, entity]
+
+        #Custom arguments provided by subclasses
+        custom_args, custom_kwargs = cls._obj_args(args, kwargs, element,
+                                                   association_elements,
+                                                   entity_relation_elements)
+
+        #Get column type based on type info
+        column_cls = BaseColumn.column_type(col_type_info)
+
+        if not column_cls is None:
+            column = column_cls(*custom_args, **custom_kwargs)
+
+            #Append column to the entity
+            entity.add_column(column)
+
+    @classmethod
+    def _obj_args(cls, args, kwargs, element, associations, entity_relations):
+        """
+        To be implemented by subclasses if they want to pass additional
+        or modify existing arguments in the class constructor of the given
+        column type.
+        Default implementation returns the default arguments that were
+        specified in the function.
+        """
+        return args, kwargs
+
+    @classmethod
+    def _convert_bounds_type(cls, value):
+        """
+        Converts string value of the minimum/maximum value to the correct
+        type e.g. string to date, string to int etc.
+        Default implementation returns the original value as a string.
+        """
+        return value
+
+    @classmethod
+    def write_xml(cls, column, parent_node, document):
+        col_element = document.createElement(cls.TAG_NAME)
+
+        #Append general column information
+        col_element.setAttribute('TYPE_INFO', cls.COLUMN_TYPE_INFO)
+        col_element.setAttribute(ColumnSerializerCollection.DESCRIPTION,
+                                 column.description)
+        col_element.setAttribute(ColumnSerializerCollection.NAME, column.name)
+        col_element.setAttribute(ColumnSerializerCollection.INDEX,
+                                 str(column.index))
+        col_element.setAttribute(ColumnSerializerCollection.MANDATORY,
+                                 str(column.mandatory))
+        col_element.setAttribute(ColumnSerializerCollection.SEARCHABLE,
+                                 str(column.searchable))
+        col_element.setAttribute(ColumnSerializerCollection.UNIQUE,
+                                 str(column.unique))
+        col_element.setAttribute(ColumnSerializerCollection.USER_TIP,
+                                 column.user_tip)
+        col_element.setAttribute(ColumnSerializerCollection.LABEL,
+                                 column.label)
+
+        if hasattr(column, 'minimum'):
+            col_element.setAttribute(ColumnSerializerCollection.MINIMUM,
+                                     str(column.minimum))
+
+        if hasattr(column, 'maximum'):
+            col_element.setAttribute(ColumnSerializerCollection.MAXIMUM,
+                                     str(column.maximum))
+
+        #Append any additional information defined by subclasses.
+        cls._write_xml(column, col_element, document)
+
+        parent_node.appendChild(col_element)
+
+    @classmethod
+    def _write_xml(cls, column, column_element, document):
+        """
+        To be implemented by subclasses if they want to append additional
+        information to the column element. Base implementation does nothing.
+        """
+        pass
+
+    @staticmethod
+    def handler(type_info):
+        return ColumnSerializerCollection._registry.get(type_info, None)
+
+
+class TextColumnSerializer(ColumnSerializerCollection):
+    """
+    (De)serializes text column type.
+    """
+    COLUMN_TYPE_INFO = 'TEXT'
+
+TextColumnSerializer.register()
+
+
+class VarCharColumnSerializer(ColumnSerializerCollection):
+    """
+    (De)serializes VarChar column type.
+    """
+    COLUMN_TYPE_INFO = 'VARCHAR'
+
+    @classmethod
+    def _convert_bounds_type(cls, value):
+        return int(value)
+
+VarCharColumnSerializer.register()
+
+
+class TextColumnSerializer(ColumnSerializerCollection):
+    """
+    (De)serializes VarChar column type.
+    """
+    COLUMN_TYPE_INFO = 'TEXT'
+
+    @classmethod
+    def _convert_bounds_type(cls, value):
+        return int(value)
+
+TextColumnSerializer.register()
+
+
+class IntegerColumnSerializer(ColumnSerializerCollection):
+    """
+    (De)serializes integer column type.
+    """
+    COLUMN_TYPE_INFO = 'INT'
+
+    @classmethod
+    def _convert_bounds_type(cls, value):
+        return int(value)
+
+IntegerColumnSerializer.register()
+
+
+class DoubleColumnSerializer(ColumnSerializerCollection):
+    """
+    (De)serializes double column type.
+    """
+    COLUMN_TYPE_INFO = 'DOUBLE'
+    NUMERIC_TAG = 'Numeric'
+    PRECISION = 'precision'
+    SCALE = 'scale'
+
+    @classmethod
+    def _obj_args(cls, args, kwargs, element, assoc_elements,
+                  entity_relation_elements):
+        # Get numeric properties
+        numeric_el = element.firstChildElement(
+            DoubleColumnSerializer.NUMERIC_TAG
+        )
+        if not numeric_el.isNull():
+            precision = int(
+                numeric_el.attribute(DoubleColumnSerializer.PRECISION, '18')
+            )
+            scale = int(
+                numeric_el.attribute(DoubleColumnSerializer.SCALE, '6')
+            )
+
+            # Append additional information
+            kwargs['precision'] = precision
+            kwargs['scale'] = scale
+
+        return args, kwargs
+
+    @classmethod
+    def _write_xml(cls, column, column_element, document):
+        # Append numeric attributes
+        num_element = document.createElement(
+            DoubleColumnSerializer.NUMERIC_TAG
+        )
+        num_element.setAttribute(
+            DoubleColumnSerializer.PRECISION,
+            str(column.precision)
+        )
+        num_element.setAttribute(
+            DoubleColumnSerializer.SCALE,
+            str(column.scale)
+        )
+
+        column_element.appendChild(num_element)
+
+    @classmethod
+    def _convert_bounds_type(cls, value):
+        return Decimal.from_float(float(value))
+
+DoubleColumnSerializer.register()
+
+
+class SerialColumnSerializer(ColumnSerializerCollection):
+    """
+    (De)serializes serial/auto-increment column type.
+    """
+    COLUMN_TYPE_INFO = 'SERIAL'
+
+SerialColumnSerializer.register()
+
+
+class DateColumnSerializer(ColumnSerializerCollection):
+    """
+    (De)serializes date column type.
+    """
+    COLUMN_TYPE_INFO = 'DATE'
+    CURRENT_DATE = 'currentDate'
+
+    @classmethod
+    def _obj_args(cls, args, kwargs, element, assoc_elements,
+                  entity_relation_elements):
+        # Set current date settings
+        curr_date_el = element.firstChildElement(
+            DateColumnSerializer.CURRENT_DATE
+        )
+        if not curr_date_el.isNull():
+            current_min = _str_to_bool(curr_date_el.attribute(
+                'minimum',
+                ''
+            ))
+            current_max= _str_to_bool(curr_date_el.attribute(
+                'maximum',
+                ''
+            ))
+
+            # Append additional information
+            kwargs['min_use_current_date'] = current_min
+            kwargs['max_use_current_date'] = current_max
+
+        return args, kwargs
+
+    @classmethod
+    def _write_xml(cls, column, column_element, document):
+        #Append use current date settings
+        dt_element = \
+            document.createElement(DateColumnSerializer.CURRENT_DATE)
+        dt_element.setAttribute('minimum', str(column.min_use_current_date))
+        dt_element.setAttribute('maximum', str(column.max_use_current_date))
+
+        column_element.appendChild(dt_element)
+
+    @classmethod
+    def _convert_bounds_type(cls, value):
+        return date_from_string(value)
+
+DateColumnSerializer.register()
+
+
+class DateTimeColumnSerializer(ColumnSerializerCollection):
+    """
+    (De)serializes date time column type.
+    """
+    COLUMN_TYPE_INFO = 'DATETIME'
+    CURRENT_DATE_TIME = 'currentDateTime'
+
+    @classmethod
+    def _obj_args(cls, args, kwargs, element, assoc_elements,
+                  entity_relation_elements):
+        #Set current date time settings
+        curr_date_time_el = element.firstChildElement(
+            DateTimeColumnSerializer.CURRENT_DATE_TIME
+        )
+        if not curr_date_time_el.isNull():
+            current_min = _str_to_bool(curr_date_time_el.attribute(
+                'minimum',
+                ''
+            ))
+            current_max= _str_to_bool(curr_date_time_el.attribute(
+                'maximum',
+                ''
+            ))
+
+            #Append additional information
+            kwargs['min_use_current_datetime'] = current_min
+            kwargs['max_use_current_datetime'] = current_max
+
+        return args, kwargs
+
+    @classmethod
+    def _write_xml(cls, column, column_element, document):
+        #Append use current datetime settings
+        dt_element = \
+            document.createElement(DateTimeColumnSerializer.CURRENT_DATE_TIME)
+        dt_element.setAttribute('minimum', str(column.min_use_current_datetime))
+        dt_element.setAttribute('maximum', str(column.max_use_current_datetime))
+
+        column_element.appendChild(dt_element)
+
+    @classmethod
+    def _convert_bounds_type(cls, value):
+        return datetime_from_string(value)
+
+DateTimeColumnSerializer.register()
+
+
+class BooleanColumnSerializer(ColumnSerializerCollection):
+    """
+    (De)serializes yes/no column type.
+    """
+    COLUMN_TYPE_INFO = 'BOOL'
+
+BooleanColumnSerializer.register()
+
+
+class GeometryColumnSerializer(ColumnSerializerCollection):
+    """
+    (De)serializes geometry column type.
+    """
+    COLUMN_TYPE_INFO = 'GEOMETRY'
+    GEOM_TAG = 'Geometry'
+
+    #Attribute names
+    SRID = 'srid'
+    GEOMETRY_TYPE = 'type'
+    LAYER_DISPLAY = 'layerDisplay'
+
+    @classmethod
+    def _obj_args(cls, args, kwargs, element, assoc_elements,
+                  entity_relation_elements):
+        #Include the geometry type and SRID in the arguments.
+        geom_el = element.firstChildElement(GeometryColumnSerializer.GEOM_TAG)
+        if not geom_el.isNull():
+            geom_type = int(geom_el.attribute(
+                GeometryColumnSerializer.GEOMETRY_TYPE,
+                '2'
+            ))
+
+            srid = int(geom_el.attribute(
+                GeometryColumnSerializer.SRID,
+                '4326'
+            ))
+
+            display_name = unicode(geom_el.attribute(
+                GeometryColumnSerializer.LAYER_DISPLAY,
+                ''
+            ))
+
+            #Append additional geometry information
+            args.append(geom_type)
+            kwargs['srid'] = srid
+            kwargs['layer_display'] = display_name
+
+        return args, kwargs
+
+    @classmethod
+    def _write_xml(cls, column, column_element, document):
+        # Append custom geometry information
+        geom_element = \
+            document.createElement(GeometryColumnSerializer.GEOM_TAG)
+        geom_element.setAttribute(GeometryColumnSerializer.SRID,
+                                    str(column.srid))
+        geom_element.setAttribute(GeometryColumnSerializer.GEOMETRY_TYPE,
+                                    column.geom_type)
+        geom_element.setAttribute(GeometryColumnSerializer.LAYER_DISPLAY,
+                                    column.layer_display_name)
+
+        column_element.appendChild(geom_element)
+
+GeometryColumnSerializer.register()
+
+
+class ForeignKeyColumnSerializer(ColumnSerializerCollection):
+    """
+    (De)serializes foreign key column type.
+    """
+    COLUMN_TYPE_INFO = 'FOREIGN_KEY'
+    RELATION_TAG = 'Relation'
+
+    @classmethod
+    def entity_relation_element(cls, foreign_key_element):
+        #Returns the entity relation element from a foreign key element.
+        return foreign_key_element.firstChildElement(
+            ForeignKeyColumnSerializer.RELATION_TAG
+        )
+
+    @classmethod
+    def _obj_args(cls, args, kwargs, element, assoc_elements,
+                  entity_relation_elements):
+        #Include entity relation information.
+        relation_el = ForeignKeyColumnSerializer.entity_relation_element(
+            element
+        )
+
+        if not relation_el.isNull():
+            relation_name = unicode(relation_el.attribute('name', ''))
+            er_element = entity_relation_elements.get(relation_name, None)
+
+            if not er_element is None:
+                profile = args[1].profile
+                er = EntityRelationSerializer.read_xml(er_element, profile,
+                                                       assoc_elements,
+                                                       entity_relation_elements)
+
+                status, msg = er.valid()
+                if status:
+                    #Append entity relation information
+                    kwargs['entity_relation'] = er
+
+        return args, kwargs
+
+    @classmethod
+    def _write_xml(cls, column, column_element, document):
+        #Append entity relation name
+        fk_element = \
+            document.createElement(ForeignKeyColumnSerializer.RELATION_TAG)
+        fk_element.setAttribute('name', column.entity_relation.name)
+
+        column_element.appendChild(fk_element)
+
+ForeignKeyColumnSerializer.register()
+
+
+class LookupColumnSerializer(ForeignKeyColumnSerializer):
+    """
+    (De)serializes lookup column type.
+    """
+    COLUMN_TYPE_INFO = 'LOOKUP'
+
+LookupColumnSerializer.register()
+
+
+class PercentColumnSerializer(DoubleColumnSerializer):
+    """
+    (De)serializes percent column type.
+    """
+    COLUMN_TYPE_INFO = 'PERCENT'
+
+PercentColumnSerializer.register()
+
+
+class AdminSpatialUnitColumnSerializer(ForeignKeyColumnSerializer):
+    """
+    (De)serializes administrative spatial unit column type.
+    """
+    COLUMN_TYPE_INFO = 'ADMIN_SPATIAL_UNIT'
+
+    @classmethod
+    def _obj_args(cls, args, kwargs, element, assoc_elements,
+                  entity_relation_elements):
+        return args, kwargs
+
+AdminSpatialUnitColumnSerializer.register()
+
+
+class AutoGeneratedColumnSerializer(ColumnSerializerCollection):
+    """
+    (De)serializes administrative spatial unit column type.
+    """
+    COLUMN_TYPE_INFO = 'AUTO_GENERATED'
+    CODE = 'Code'
+    PREFIX_SOURCE = 'prefix_source'
+    LEADING_ZERO = 'leading_zero'
+    SEPARATOR = 'separator'
+
+    @classmethod
+    def _convert_bounds_type(cls, value):
+        return int(value)
+
+
+    @classmethod
+    def _obj_args(cls, args, kwargs, element, assoc_elements,
+                  entity_relation_elements):
+        #Include the prefix_code in the arguments.
+        code_ele = element.firstChildElement(
+            AutoGeneratedColumnSerializer.CODE
+        )
+        if not code_ele.isNull():
+
+            prefix_source = code_ele.attribute(
+                AutoGeneratedColumnSerializer.PREFIX_SOURCE,
+                ''
+            )
+            leading_zero = code_ele.attribute(
+                AutoGeneratedColumnSerializer.LEADING_ZERO,
+                ''
+            )
+            separator = code_ele.attribute(
+                AutoGeneratedColumnSerializer.SEPARATOR,
+                ''
+            )
+
+            # Append prefix_source
+            kwargs['prefix_source'] = prefix_source
+            kwargs['leading_zero'] = leading_zero
+            kwargs['separator'] = separator
+
+        return args, kwargs
+
+    @classmethod
+    def _write_xml(cls, column, column_element, document):
+        # Append code prefix source
+        dt_element = document.createElement(
+            AutoGeneratedColumnSerializer.CODE
+        )
+
+        dt_element.setAttribute('prefix_source', column.prefix_source)
+        dt_element.setAttribute('leading_zero', column.leading_zero)
+        dt_element.setAttribute('separator', column.separator)
+
+        column_element.appendChild(dt_element)
+
+AutoGeneratedColumnSerializer.register()
+
+
+class MultipleSelectColumnSerializer(ColumnSerializerCollection):
+    """
+    (De)serializes multiple select column type information.
+    """
+    COLUMN_TYPE_INFO = 'MULTIPLE_SELECT'
+
+    ASSOCIATION_TAG = 'associationEntity'
+
+    @classmethod
+    def _obj_args(cls, args, kwargs, element, associations, entity_relations):
+        #Include entity relation information.
+        assoc_el = element.firstChildElement(
+            MultipleSelectColumnSerializer.ASSOCIATION_TAG
+        )
+
+        if not assoc_el.isNull():
+            assoc_name = unicode(assoc_el.attribute('name', ''))
+            association_element = associations.get(assoc_name, None)
+
+            if not association_element is None:
+                first_parent = unicode(association_element.attribute(
+                    AssociationEntitySerializer.FIRST_PARENT, '')
+                )
+
+                if first_parent:
+                    #Include the name of the first_parent table in kwargs
+                    kwargs['first_parent'] = first_parent
+
+        return args, kwargs
+
+    @classmethod
+    def _write_xml(cls, column, column_element, document):
+        #Append association entity short name
+        association_entity_element = \
+            document.createElement(MultipleSelectColumnSerializer.ASSOCIATION_TAG)
+        association_entity_element.setAttribute('name',
+                                                column.association.name)
+
+        column_element.appendChild(association_entity_element)
+
+MultipleSelectColumnSerializer.register()
+
+
+def _str_to_bool(bool_str):
+    if len(bool_str) > 1:
+        bool_str = bool_str[0]
+    return unicode(bool_str).upper() == 'T'
+