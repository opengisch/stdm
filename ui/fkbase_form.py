<<<<<<< HEAD
"""
/***************************************************************************
Name                 : FKMapperDialog
Description          : class supporting access to foreign key attribute of another class
                        foreign key relations.
Date                 : 8/April/2015
copyright            : (C) 2015 by UN-Habitat and implementing partners.
                       See the accompanying file CONTRIBUTORS.txt in the root
email                : stdm@unhabitat.org
 ***************************************************************************/

/***************************************************************************
 *                                                                         *
 *   This program is free software; you can redistribute it and/or modify  *
 *   it under the terms of the GNU General Public License as published by  *
 *   the Free Software Foundation; either version 2 of the License, or     *
 *   (at your option) any later version.                                   *
 *                                                                         *
 ****
"""

from .foreign_key_mapper import ForeignKeyMapper
from stdm.ui.stdmdialog import DeclareMapping
from PyQt4.QtGui import QMessageBox, QWidget, QApplication
from stdm.ui.customcontrols import FKBrowserProperty

class FKMapperDialog(QWidget):
    def __init__(self, parent = None, model =None, display_col = None):
        QWidget.__init__(self, parent)
        self._model = model
        self._dbModel = model
        self.attribute = None
        self.display_col =display_col
        self.mapping = DeclareMapping.instance()

    def foreign_key_modeller(self):
        from stdm.ui import ForeignKeyBrowser
        self.model()

        self.personFKMapper = ForeignKeyMapper()
        self.personFKMapper.setDatabaseModel(self._dbModel)
        self.personFKMapper.set_model_display_column(self.display_col)
        self.personFKMapper.setEntitySelector(ForeignKeyBrowser)
        self.personFKMapper.setSupportsList(True)
        self.personFKMapper.setDeleteonRemove(False)
        self.personFKMapper.onAddEntity()
        self.personFKMapper.initialize()

    def model(self):
        if not self._model:
            QMessageBox.information(None, QApplication.translate("AttributeBrowser","Loading foreign keys"),
                                    QApplication.translate("AttributeBrowser","Foreign Key cannot be loaded"))
            return
            #self._dbModel = self.mapping.tableMapping('party')
        else:
            self._dbModel = self.mapping.tableMapping(self._model)

        return self._dbModel

    def model_fkid(self):
        try:
            if not self.personFKMapper.global_id.baseid():
                return
            else:
                return self.personFKMapper.global_id.baseid()
        except:
            pass

    def model_display_value(self):
        try:
            if not self.personFKMapper.global_id.display_value():
                return "0"
            else:
                return self.personFKMapper.global_id.display_value()
        except:
            pass




=======
"""
/***************************************************************************
Name                 : FKMapperDialog
Description          : class supporting access to foreign key attribute of another class
                        foreign key relations.
Date                 : 8/April/2015
copyright            : (C) 2015 by UN-Habitat and implementing partners.
                       See the accompanying file CONTRIBUTORS.txt in the root
email                : stdm@unhabitat.org
 ***************************************************************************/

/***************************************************************************
 *                                                                         *
 *   This program is free software; you can redistribute it and/or modify  *
 *   it under the terms of the GNU General Public License as published by  *
 *   the Free Software Foundation; either version 2 of the License, or     *
 *   (at your option) any later version.                                   *
 *                                                                         *
 ****
"""

from .foreign_key_mapper import ForeignKeyMapper
from stdm.ui.stdmdialog import DeclareMapping
from PyQt4.QtGui import QMessageBox, QWidget, QApplication
from stdm.ui.customcontrols import FKBrowserProperty

class ForeignKeyMapperDialog(QWidget):
    """
    The class initialization expects model name and the model display column
    """
    def __init__(self, parent = None, model =None, display_col = None):
        QWidget.__init__(self, parent)
        self._model = model
        self._dbModel = model
        self.attribute = None
        self.display_col =display_col
        self.mapping = DeclareMapping.instance()

    def foreign_key_modeller(self):
        """
        Importing Foreign Key browser is causing redundancy due to multiple dialog access
        Initialize foreign key mapper and pass the browser and display column
        :return:
        """
        from stdm.ui import ForeignKeyBrowser
        self.model()

        self.personFKMapper = ForeignKeyMapper()
        self.personFKMapper.setDatabaseModel(self._dbModel)
        self.personFKMapper.set_model_display_column(self.display_col)
        self.personFKMapper.setEntitySelector(ForeignKeyBrowser)
        self.personFKMapper.setSupportsList(True)
        self.personFKMapper.setDeleteonRemove(False)
        self.personFKMapper.onAddEntity()
        self.personFKMapper.initialize()

    def model(self):
        if not self._model:
            QMessageBox.information(None, QApplication.translate("AttributeBrowser","Loading foreign keys"),
                                    QApplication.translate("AttributeBrowser","Foreign Key cannot be loaded"))
            return
        else:
            self._dbModel = self.mapping.tableMapping(self._model)
        return self._dbModel

    def model_fkid(self):
        try:
            if not self.personFKMapper.global_id.baseid():
                return
            else:
                return self.personFKMapper.global_id.baseid()
        except Exception as ex:
            raise ex.message

    def model_display_value(self):
        try:
            if not self.personFKMapper.global_id.display_value():
                return "0"
            else:
                return self.personFKMapper.global_id.display_value()
        except Exception as ex:
            raise ex.message



>>>>>>> 4c463e3d
<|MERGE_RESOLUTION|>--- conflicted
+++ resolved
@@ -1,85 +1,3 @@
-<<<<<<< HEAD
-"""
-/***************************************************************************
-Name                 : FKMapperDialog
-Description          : class supporting access to foreign key attribute of another class
-                        foreign key relations.
-Date                 : 8/April/2015
-copyright            : (C) 2015 by UN-Habitat and implementing partners.
-                       See the accompanying file CONTRIBUTORS.txt in the root
-email                : stdm@unhabitat.org
- ***************************************************************************/
-
-/***************************************************************************
- *                                                                         *
- *   This program is free software; you can redistribute it and/or modify  *
- *   it under the terms of the GNU General Public License as published by  *
- *   the Free Software Foundation; either version 2 of the License, or     *
- *   (at your option) any later version.                                   *
- *                                                                         *
- ****
-"""
-
-from .foreign_key_mapper import ForeignKeyMapper
-from stdm.ui.stdmdialog import DeclareMapping
-from PyQt4.QtGui import QMessageBox, QWidget, QApplication
-from stdm.ui.customcontrols import FKBrowserProperty
-
-class FKMapperDialog(QWidget):
-    def __init__(self, parent = None, model =None, display_col = None):
-        QWidget.__init__(self, parent)
-        self._model = model
-        self._dbModel = model
-        self.attribute = None
-        self.display_col =display_col
-        self.mapping = DeclareMapping.instance()
-
-    def foreign_key_modeller(self):
-        from stdm.ui import ForeignKeyBrowser
-        self.model()
-
-        self.personFKMapper = ForeignKeyMapper()
-        self.personFKMapper.setDatabaseModel(self._dbModel)
-        self.personFKMapper.set_model_display_column(self.display_col)
-        self.personFKMapper.setEntitySelector(ForeignKeyBrowser)
-        self.personFKMapper.setSupportsList(True)
-        self.personFKMapper.setDeleteonRemove(False)
-        self.personFKMapper.onAddEntity()
-        self.personFKMapper.initialize()
-
-    def model(self):
-        if not self._model:
-            QMessageBox.information(None, QApplication.translate("AttributeBrowser","Loading foreign keys"),
-                                    QApplication.translate("AttributeBrowser","Foreign Key cannot be loaded"))
-            return
-            #self._dbModel = self.mapping.tableMapping('party')
-        else:
-            self._dbModel = self.mapping.tableMapping(self._model)
-
-        return self._dbModel
-
-    def model_fkid(self):
-        try:
-            if not self.personFKMapper.global_id.baseid():
-                return
-            else:
-                return self.personFKMapper.global_id.baseid()
-        except:
-            pass
-
-    def model_display_value(self):
-        try:
-            if not self.personFKMapper.global_id.display_value():
-                return "0"
-            else:
-                return self.personFKMapper.global_id.display_value()
-        except:
-            pass
-
-
-
-
-=======
 """
 /***************************************************************************
 Name                 : FKMapperDialog
@@ -165,4 +83,3 @@
 
 
 
->>>>>>> 4c463e3d
