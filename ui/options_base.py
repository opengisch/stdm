--- conflicted
+++ resolved
@@ -63,11 +63,7 @@
 from stdm.ui.customcontrols.validating_line_edit import INVALIDATESTYLESHEET
 from stdm.ui.ui_options import Ui_DlgOptions
 
-<<<<<<< HEAD
-MAX_LIMIT = 500 # Maximum records in entity browser
-=======
 MAX_LIMIT = 500 # Maximum records in a entity browser
->>>>>>> 55f18258
 
 def pg_profile_names():
     """
