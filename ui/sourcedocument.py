--- conflicted
+++ resolved
@@ -1,886 +1,883 @@
-"""
-/***************************************************************************
-Name                 : Source Document Manager
-Description          : Provides source document management classes
-Date                 : 6/August/2013 
-copyright            : (C) 2013 by John Gitau
-email                : gkahiu@gmail.com
- ***************************************************************************/
-
-/***************************************************************************
- *                                                                         *
- *   This program is free software; you can redistribute it and/or modify  *
- *   it under the terms of the GNU General Public License as published by  *
- *   the Free Software Foundation; either version 2 of the License, or     *
- *   (at your option) any later version.                                   *
- *                                                                         *
- ***************************************************************************/
-"""
-import logging
-from datetime import datetime
-from collections import OrderedDict
-
-from PyQt4.QtCore import (
-    QDir,
-    QFile,
-    QFileInfo,
-    QDir,
-    QObject,
-    pyqtSignal,
-    SIGNAL,
-    QEvent,
-    QThread,
-    QDate,
-    QRect
-)
-from PyQt4.QtGui import *
-
-import sqlalchemy
-
-from stdm.utils.filesize import size
-from stdm.utils.util import getIndex
-from stdm.network import (
-    NetworkFileManager,
-    DocumentTransferWorker
-)
-from stdm.data.database import (
-    STDMDb
-)
-from stdmdialog import DeclareMapping
-from stdm.settings.registryconfig import (
-    RegistryConfig,
-    NETWORK_DOC_RESOURCE,
-    LOCAL_SOURCE_DOC
-)
-from stdm.settings import (
-    current_profile
-)
-from stdm.data.configuration import entity_model
-from .document_viewer import DocumentViewManager
-from ui_doc_item import Ui_frmDocumentItem
-from stdm.utils.util import (
-    get_db_attr,
-    entity_id_to_attr,
-    lookup_parent_entity
-)
-#Document Type Enumerations
-DEFAULT_DOCUMENT = 2020
-STATUTORY_REF_PAPER = 2021
-SURVEYOR_REF = 2022
-NOTARY_REF = 2023
-TAX_RECEIPT_PRIVATE = 2024
-TAX_RECEIPT_STATE = 2025
-
-#Display text for document types
-DOC_TYPE_MAPPING = {
-    DEFAULT_DOCUMENT: unicode(QApplication.translate("sourceDocument",
-                                                     "Supporting Document"))
-}
-
-#Display text for STR document types
-STR_DOC_TYPE_MAPPING = {}
-document_type_class={}
-#Mode for initializing the document widget
-UPLOAD_MODE = 2100
-DOWNLOAD_MODE = 2101
-LOGGER = logging.getLogger('stdm')
-
-class SourceDocumentManager(QObject):
-    """
-    Manages the display of source documents in vertical layout container(s).
-    """
-    #Signal raised when a document is removed from its container.
-    documentRemoved = pyqtSignal(int, str, list)
-    fileUploaded = pyqtSignal('PyQt_PyObject')
-
-    def __init__(self, entity_document, document_model, parent=None):
-        QObject.__init__(self, parent)
-        self.containers = OrderedDict()
-        self._canEdit = True
-
-        self.document_model = document_model
-        self.curr_profile = current_profile()
-        self.prefix = self.curr_profile.prefix
-        self.entity_supporting_doc = entity_document.document_type_entity
-       # document_type_entity = lookup_parent_entity(self.curr_profile, self.document_model.document_type)
-        check_doc_type_model = entity_model(self.entity_supporting_doc)
-        doc_type_obj = check_doc_type_model()
-        doc_type_list = doc_type_obj.queryObject().all()
-        self.doc_types = [(doc.id, doc.value) for doc in doc_type_list]
-        self.doc_types = dict(self.doc_types)
-
-        for id in self.doc_types.keys():
-            document_type_class[id] = self.document_model
-        #Container for document references based on their unique IDs
-        self._docRefs = []
-
-        #Set default manager for document viewing
-        self._doc_view_manager = DocumentViewManager(self.parent_widget())
-
-        self.doc_type_mapping = OrderedDict()
-        for id, value in self.doc_types.iteritems():
-            self.doc_type_mapping[id] = unicode(
-                QApplication.translate(
-                    "sourceDocument",
-                    value
-                )
-            )
-    def reset(self):
-        """
-        Removes all ids and corresponding containers.
-        """
-        self.containers.clear()
-        del self._docRefs[:]
-
-    def parent_widget(self):
-        """
-        :return: Instance of widget that is the parent container of this document manager.
-        """
-        parent_widg = self.parent()
-
-        if isinstance(parent_widg, QWidget):
-            return parent_widg
-
-        return None
-
-    def setEditPermissions(self,state):
-        '''
-        Sets whether the user can edit existing source document records.
-        This applies for all containers managed by this class.
-        '''
-        self._canEdit = state
-
-    def registerContainer(self,container, id):
-        '''
-        Register a container for displaying the document widget
-        '''
-        if container is not None:
-            self.containers[id] = container
-
-
-    def removeContainer(self, containerid):
-        """
-        Removes the container with the specified ID from the
-        document manager.
-        """
-        if containerid in self.containers:
-            del self.containers[containerid]
-
-    def container(self,containerid):
-        '''
-        Get the container from the given id
-        '''
-        container = None
-
-        if containerid in self.containers:
-            container = self.containers[containerid]
-
-        return container
-
-    def registeredIds(self):
-        '''
-        Returns a list of registered Ids.
-        '''
-        return self.containers.keys()
-
-    def insertDocumentFromFile(self, path, doc_type_id, entity, record_count=1):
-        """
-        Insert a new document into one of the registered containers with the
-        document type id. This document is registered
-        :param path: The local user path of the document
-        :type path: String
-        :param doc_type_id: The entity document type id
-        :type doc_type_id: Integer
-        :param entity: The entity in which the document is inserted into.
-        :type entity: Entity class
-        :return: None
-        :rtype: NoneType
-        """
-
-        if len(self.containers) > 0:
-            if doc_type_id in self.containers:
-                container = self.containers[doc_type_id]
-
-                #Check if the file exists
-                if QFile.exists(path):
-
-                    network_location = network_document_path()
-
-                    if not network_location:
-                        self._doc_repository_error()
-
-                        return
-
-                    #Check if the directory exists
-                    doc_dir = QDir(network_location)
-
-                    if not doc_dir.exists():
-                        msg = QApplication.translate(
-                            "sourceDocumentManager",
-                            u"The root document "
-                            u"repository '{0}' does "
-                            u"not exist.\nPlease "
-                            u"check the path settings."
-                        )
-                        parent = self.parent()
-                        if not isinstance(parent, QWidget):
-                            parent = None
-
-                        QMessageBox.critical(
-                            parent,
-                            QApplication.translate(
-                                "sourceDocumentManager",
-                                "Document Manager"
-                            ),
-                            msg.format(network_location)
-                        )
-                        return
-
-
-
-                    for i in range(record_count):
-                        # Use the default network file manager
-                        networkManager = NetworkFileManager(
-                            network_location, self.parent()
-                        )
-                        # Add document widget
-                        docWidg = DocumentWidget(
-                            self.document_model,
-                            networkManager,
-                            parent=self.parent(),
-                            view_manager=self._doc_view_manager
-                        )
-                        # Connect slot once the document
-                        # has been successfully uploaded.
-                        docWidg.fileUploadComplete.connect(
-                            lambda: self.onFileUploadComplete(doc_type_id)
-                        )
-                        self._linkWidgetRemovedSignal(docWidg)
-
-                        doc_type_entity = entity.supporting_doc.document_type_entity
-                        doc_type_value = entity_id_to_attr(
-                            doc_type_entity, 'value', doc_type_id
-                        )
-
-                        docWidg.setFile(
-                            path, entity.name, doc_type_value, doc_type_id
-                        )
-                        container.addWidget(docWidg)
-
-    def onFileUploadComplete(self, documenttype):
-        """
-        Slot raised when a source file has been successfully
-        uploaded into the central document repository.
-        Raises a signal that passes the resulting source
-        document from the upload operation.
-        """
-        docWidget = self.sender()
-        if isinstance(docWidget, DocumentWidget):
-
-            self.fileUploaded.emit(docWidget.sourceDocument(documenttype))
-            self._docRefs.append(docWidget.fileUUID)
-
-    def set_source_documents(self, source_docs):
-        """
-        :param source_docs: Supporting document objects
-        to be inserted in their respective containers.
-        :type source_docs: list
-        """
-        for source_doc in source_docs:
-            if hasattr(source_doc, "document_type"):
-                document_type = source_doc.document_type
-                self.insertDocFromModel(source_doc, document_type)
-
-    def insertDocFromModel(self, sourcedoc, containerid):
-        """
-        Renders the source document info from a subclass of 'SupportingDocumentMixin'.
-        """
-        #Check if the document has already been inserted in the manager.
-        docIndex = getIndex(self._docRefs, sourcedoc.document_identifier)
-        if docIndex != -1:
-            return
-
-        if len(self.containers) > 0:
-            if containerid in self.containers:
-                container = self.containers[containerid]
-
-                network_location = source_document_location('')
-
-                if not network_location:
-                    self._doc_repository_error()
-
-                    return
-
-                networkManager = NetworkFileManager(network_document_path())
-                #Add document widget
-                docWidg = DocumentWidget(self.document_model, networkManager, mode=DOWNLOAD_MODE,
-                                         canRemove=self._canEdit,
-                                         view_manager=self._doc_view_manager)
-                self._linkWidgetRemovedSignal(docWidg)
-                docWidg.setModel(sourcedoc)
-                container.addWidget(docWidg)
-
-                self._docRefs.append(sourcedoc.document_identifier)
-
-    def _doc_repository_error(self):
-        msg = QApplication.translate("sourceDocumentManager","Document repository could not be found.\nPlease "
-                                                             "check the path settings.")
-        QMessageBox.critical(None,
-                            QApplication.translate("sourceDocumentManager",
-                                                   "Document Manager"),msg)
-
-    def networkResource(self):
-        '''
-        Get the network resource location from the registry.
-        '''
-        regConfig = RegistryConfig()
-        networkResReg = regConfig.read([NETWORK_DOC_RESOURCE])
-
-        if len(networkResReg) == 0:
-            networkLocation = "C:/"
-        else:
-            networkLocation = networkResReg[NETWORK_DOC_RESOURCE]
-
-        return networkLocation
-
-    def attributeMapping(self, editing=False):
-        """
-        Returns the mapping of source document information for display of the summary
-        documents contained in a stdm.navigation.TreeLoader object.
-        """
-        srcDocMapping = OrderedDict()
-
-        for k,v in self.containers.iteritems():
-
-            if not v is None:
-                docItems = OrderedDict()
-                widgCount = v.count()
-
-                for w in range(widgCount):
-                    docWidg = v.itemAt(w).widget()
-                    if editing:
-                        srcFilePath = unicode(docWidg._displayName)
-                        locTr = QApplication.translate("sourceDocumentManager", "File Name")
-                    else:
-                        srcFilePath = unicode(docWidg.fileInfo.absoluteFilePath())
-                        locTr = QApplication.translate("sourceDocumentManager", "Location")
-                    locTxt = "%s %s"%(locTr, str(w+1))
-                    docItems[locTxt] = srcFilePath
-
-                docTypeText = "%s (%s)"%(self.doc_type_mapping[k], str(widgCount))
-                srcDocMapping[docTypeText] = docItems
-
-        return srcDocMapping
-
-    def model_objects(self, dtype=None):
-        """
-        Returns all supporting document models based on
-        the file uploads contained in the document manager.
-        """
-        all_doc_objs = []
-        for doc_type_id, container in self.containers.iteritems():
-            doc_widget_count = container.count()
-            # loop through all document
-            # widgets and get their objects.
-            for doc_widget in range(doc_widget_count):
-                docWidg = container.itemAt(doc_widget).widget()
-                source_doc = docWidg.sourceDocument(doc_type_id)
-                all_doc_objs.append(source_doc)
-
-<<<<<<< HEAD
-=======
-        return all_doc_objs
-
->>>>>>> d9315689
-    def clean_up(self):
-        """
-        s all unsaved files that had initially
-        been uploaded in the corresponding containers.
-        :return: Document widgets whose referenced
-        files could not be d.
-        :rtype: list
-        """
-        delete_error_docs = []
-
-        for k,v in self.containers.iteritems():
-            layout_item = v.takeAt(0)
-
-            while layout_item is not None:
-                doc_widg = layout_item.widget()
-
-                if not doc_widg.clean_up():
-                    delete_error_docs.append(doc_widg)
-
-                layout_item = v.takeAt(0)
-
-        return delete_error_docs
-
-    def onDocumentRemoved(self, containerid):
-        """
-        Slot raised when a document is removed from the container.
-        Propagate signal.
-        """
-        remDocWidget = self.sender()
-
-        doc_uuid = None
-        if remDocWidget:
-            self.container(containerid).removeWidget(remDocWidget)
-
-            #Remove document reference in the list
-            if remDocWidget.mode() == UPLOAD_MODE:
-                doc_uuid = remDocWidget.fileUUID
-
-            elif remDocWidget.mode() == DOWNLOAD_MODE:
-                doc_uuid = remDocWidget.fileUUID
-
-            if doc_uuid:
-                #Remove corresponding viewer
-                self._doc_view_manager.remove_viewer(doc_uuid)
-
-                try:
-                    self._docRefs.remove(doc_uuid)
-
-                except ValueError:
-                    pass
-            remDocWidget.deleteLater()
-
-        self.documentRemoved.emit(
-            containerid,
-            remDocWidget.fileUUID,
-            remDocWidget.removed_doc
-        )
-
-    def eventFilter(self,watched,e):
-        '''
-        Intercept signals raised by the
-        widgets managed by this container.
-        For future implementations.
-        '''
-        pass
-
-    def _addDocumentReference(self,docid):
-        """
-        Add a document reference to the
-        list that the document manager
-        contains
-        """
-        docIndex = getIndex(self._docRefs,docid)
-
-        if docIndex == -1:
-            self._docRefs.append(docid)
-
-    def documentReferences(self):
-        """
-        Returns a list of document ids in the document manager.
-        """
-        return self._docRefs
-
-    def _installEventFilter(self,widget):
-        """
-        Installs an event filter for the
-        widget so that the class can now handle the
-        events raised by widget.
-        """
-        widget.installEventFilter(self)
-
-    def _linkWidgetRemovedSignal(self,widget):
-        """
-        Connects 'destroyed' signal raised
-        when a widget is removed from the container.
-        """
-        widget.referencesRemoved.connect(self.onDocumentRemoved)
-
-class DocumentWidget(QWidget, Ui_frmDocumentItem):
-    """
-    Widget for displaying source document details
-    """
-    # Reference removed signal is raised prior
-    # to destroying the widget.
-    referencesRemoved = pyqtSignal(int)
-    fileUploadComplete = pyqtSignal()
-
-    def __init__(
-            self,
-            document_model,
-            fileManager=None,
-            mode=UPLOAD_MODE,
-            parent=None,
-            canRemove=True,
-            view_manager=None
-    ):
-        QWidget.__init__(self, parent)
-        self.setupUi(self)
-        self.initGui()
-        self.fileInfo = None
-        self.fileUUID = None
-        self.document_model = document_model
-        self.fileManager = fileManager
-        self._mode = mode
-        self._displayName = ""
-        self._docSize = 0
-        self._srcDoc = None
-        self._fileName = ""
-        self._canRemove = canRemove
-        self._view_manager = view_manager
-
-        self.curr_profile = current_profile()
-        self.removed_doc = []
-        self.lblClose.installEventFilter(self)
-        self.lblName.installEventFilter(self)
-        self._source_entity = ""
-        self._doc_type = ""
-        self._doc_type_id = None
-        #Set defaults
-        self.fileNameColor = "#5555ff"
-        self.fileMetaColor = "#8f8f8f"
-
-    def eventFilter(self,watched,e):
-        """
-        Capture label mouse release events
-        for deleting and opening a source
-        document respectively.
-        """
-        if watched == self.lblClose and e.type() == QEvent.MouseButtonRelease:
-            self.removeDocument()
-            return True
-
-        elif watched == self.lblName and e.type() == QEvent.MouseButtonRelease:
-            self.openDocument()
-            return True
-
-        else:
-            return QWidget.eventFilter(self,watched,e)
-
-    def initGui(self):
-        """
-        Initialize GUI
-        """
-        self.lblName.clear()
-        self.pgBar.setVisible(False)
-        self.pgBar.setValue(0)
-
-    def mode(self):
-        """
-        Returns the mode that the widget is configured to run.
-        Returns either UPLOAD_MODE or DOWNLOAD_MODE.
-        """
-        return self._mode
-
-    def view_manager(self):
-        """
-        Manager for viewing the document contents.
-        """
-        return self._view_manager
-
-    def removeDocument(self):
-        """
-        Destroy the document widget and removes file references in the network drive
-        and corresponding database record.
-        """
-        msgConfirm = QApplication.translate("DocumentWidget",
-                                         """Are you sure you want to delete this document? This action cannot be undone.
-                                         \nClick Yes to proceed or No to cancel.""")
-        response = QMessageBox.warning(self.parent(), QApplication.translate("DocumentWidget", "Delete Source Document"),
-                                 msgConfirm, QMessageBox.Yes | QMessageBox.No)
-
-        if response == QMessageBox.No:
-            return
-
-        self._remove_doc()
-
-    def clean_up(self):
-        """
-        Remove the referenced uploaded
-        file which has not yet been saved.
-        :return: True to indicate that the document was
-        successfully removed or False if an error was encountered.
-        :rtype: bool
-        """
-        if self._mode == UPLOAD_MODE:
-            return self._remove_doc(True)
-
-        return True
-
-    def _remove_doc(self, suppress_messages=False):
-        """
-        :param suppress_messages: Set whether user messages
-        should be displayed or the system should continue with
-        execution.
-        :type suppress_messages: bool
-        :return: True to indicate that the document was
-        successfully removed or False if an error was encountered.
-        :rtype: bool
-        """
-
-        if self._mode == UPLOAD_MODE:
-            status = self.fileManager.deleteDocument()
-        else:
-
-            doc_type = self.doc_type_value()
-            self.removed_doc.append(self._srcDoc)
-            status = self.fileManager.deleteDocument(self._srcDoc, doc_type)
-
-        if not status:
-            if not suppress_messages:
-                msg = QApplication.translate("DocumentWidget",
-                        "The system could not delete the document. Please "
-                        "check your document repository settings.")
-                QMessageBox.critical(self.parent(),
-                                     QApplication.translate("DocumentWidget",
-                                                            "Delete Source Document"),
-                                     msg)
-            return False
-
-        if self._mode == DOWNLOAD_MODE:
-            #Try to delete document and suppress error if it does not exist
-            try:
-
-
-                self._srcDoc.delete()
-                # Remove the same document from supporting
-                # doc table linked to other str record as the file doesn't exist.
-                doc_obj = self.document_model()
-                other_party_doc = doc_obj.queryObject().filter(
-                    self.document_model.document_identifier ==
-                    self._srcDoc.document_identifier
-                ).all()
-
-                for docs in other_party_doc:
-                    self.removed_doc.append(docs)
-                    docs.delete()
-
-            except sqlalchemy.exc.SQLAlchemyError, exc:
-                LOGGER.debug('_remove_doc: '+str(exc))
-
-
-        #Emit signal to indicate the widget is ready to be removed
-        self.referencesRemoved.emit(self._doc_type_id)
-
-        self.deleteLater()
-
-        return True
-
-    def openDocument(self):
-        """
-        Open the document referenced by this widget.
-        """
-        if not self._view_manager is None:
-            self._view_manager.load_viewer(self)
-
-    def setCanRemoveDocument(self,state):
-        """
-        Disable the close button so that users are not able to remove the
-        document from the list.
-        """
-        self.lblClose.setVisible(state)
-
-    def setFile(self, dfile, source_entity, doc_type, doc_type_id):
-        """
-        Set the absolute file path including the name, that is to be associated
-        with the document widget.
-        """
-        if self._mode == UPLOAD_MODE:
-            self.fileInfo = QFileInfo(dfile)
-
-            self._displayName = unicode(self.fileInfo.fileName())
-            self._docSize = self.fileInfo.size()
-            self.buildDisplay()
-            self._source_entity = source_entity
-            self._doc_type = doc_type
-            self._doc_type_id = doc_type_id
-            self.uploadDoc()
-
-    def setModel(self,sourcedoc):
-        """
-        Set the SourceDocument model that is to be associated with the widget.
-        Only valid if the widget mode is in DOWNLOAD_MODE.
-        """
-        self.pgBar.setVisible(False)
-
-        if self._mode == DOWNLOAD_MODE:
-            self._displayName = sourcedoc.filename
-            self._docSize = sourcedoc.document_size
-            self.fileUUID = sourcedoc.document_identifier
-            self.buildDisplay()
-            self._srcDoc = sourcedoc
-            self._source_entity = sourcedoc.source_entity
-            self._doc_type_id = sourcedoc.document_type
-
-    def doc_type_value(self):
-        """
-        Returns the document type value.
-        :return: the document type value in
-        which a document is uploaded.
-        :type: String
-        :rtype: String
-        """
-        entity = self.curr_profile.entity_by_name(self._source_entity)
-
-        doc_type_entity = entity.supporting_doc.document_type_entity
-        self._doc_type = entity_id_to_attr(
-            doc_type_entity, 'value', self._doc_type_id
-        )
-        return self._doc_type
-
-    def doc_source_entity(self):
-        """
-        Returns the document type (enumeration) that the widget currently references.
-        """
-        return self._source_entity
-
-    def set_source_entity(self, source_entity):
-        """
-        Set the document type using its code. See enumeration options.
-        """
-        self._source_entity = source_entity
-
-    def displayName(self):
-        """
-        Returns the original file name of the supporting document.
-        """
-        return self._displayName
-
-    def file_identifier(self):
-        """
-        Returns the unique identifier of the file generated by the system upon
-        uploading.
-        """
-        return self.fileUUID
-
-    def sourceDocument(self, doc_type_id):
-        """
-        Builds the database model for the source document file reference.
-        """
-        if self._mode == UPLOAD_MODE:
-
-            entity_doc_obj = self.document_model()
-            entity_doc_obj.document_identifier = self.fileUUID
-            entity_doc_obj.filename = self.fileInfo.fileName()
-            entity_doc_obj.document_size = self._docSize
-            entity_doc_obj.creation_date = datetime.now()
-            entity_doc_obj.source_entity = self._source_entity
-            entity_doc_obj.document_type = doc_type_id
-            self._srcDoc = entity_doc_obj
-
-        return self._srcDoc
-
-    def buildDisplay(self):
-        """
-        Build html text for displaying file information.
-        """
-        if not self._docSize is None:
-            display_doc_size = str(size(self._docSize))
-        else:
-            display_doc_size = '0'
-
-        html = '<html><head/><body><p><span style="font-weight:600;text-decoration: underline;' + \
-        'color:#5555ff;">'+ str(self._displayName) + '</span><span style="font-weight:600;color:#8f8f8f;">&nbsp;(' + \
-        display_doc_size + ')</span></p></body></html>'
-        self.lblName.setText(html)
-
-        #Enable/disable close
-        self.setCanRemoveDocument(self._canRemove)
-
-        #Disable link if no view manager has been configured
-        if self._view_manager is None:
-            self.lblName.setEnabled(False)
-
-    def uploadDoc(self):
-        """
-        Upload the file to the central repository in a separate thread using the specified file manager
-        """
-        if isinstance(self.fileManager, NetworkFileManager):
-            self.pgBar.setVisible(True)
-            self._docSize = self.fileInfo.size()
-            '''
-            Create document transfer helper for multi-threading capabilities.
-            Use of queued connections will guarantee that signals and slots are captured
-            in any thread.
-            '''
-            workerThread = QThread(self)
-            docWorker = DocumentTransferWorker(
-                self.fileManager,
-                self.fileInfo,
-                "%s"%(self._source_entity),
-                "%s"%(self._doc_type),
-                self
-            )
-            docWorker.moveToThread(workerThread)
-
-            workerThread.started.connect(docWorker.transfer)
-            docWorker.blockWrite.connect(self.onBlockWritten)
-            docWorker.complete.connect(self.onCompleteTransfer)
-            workerThread.finished.connect(docWorker.deleteLater)
-            workerThread.finished.connect(workerThread.deleteLater)
-
-            workerThread.start()
-
-    def onBlockWritten(self,size):
-        """
-        Raised when a block of data is written to the central repository.
-        Updates the progress bar with the bytes transferred as a percentage.
-        """
-        progress = (size * 100)/self._docSize
-        self.pgBar.setValue(progress)
-
-    def onCompleteTransfer(self, fileid):
-        """
-        Slot raised when file has been successfully transferred.
-        """
-        self.pgBar.setVisible(False)
-        self.fileUUID = str(fileid)
-        self.fileUploadComplete.emit()
-
-def source_document_location(default = "/home"):
-    """
-    :return: Last used source directory for
-    source documents prior to uploading.
-    :rtype: str
-    """
-    source_doc_dir = default
-
-    reg_config = RegistryConfig()
-    doc_path_info = reg_config.read([LOCAL_SOURCE_DOC])
-
-    if len(doc_path_info) > 0:
-        doc_path_info = doc_path_info[LOCAL_SOURCE_DOC]
-
-        if len(doc_path_info.strip()) > 0:
-            source_doc_dir = doc_path_info
-
-    return source_doc_dir
-
-def set_source_document_location(doc_path):
-    """
-    Set the latest source directory of uploaded source documents.
-    :param doc_path: Directory path or file path. The system will
-     attempt to extract the directory path from the file name.
-    """
-    doc_dir_path = ""
-    #Check if it is a file or directory
-    doc_dir = QDir(doc_path)
-
-    if not doc_dir.exists():
-        doc_file_info = QFileInfo(doc_path)
-
-        if doc_file_info.exists():
-            doc_dir_path = doc_file_info.dir().path()
-
-    else:
-        doc_dir_path = doc_path
-
-    if len(doc_dir_path) > 0:
-        reg_config = RegistryConfig()
-        reg_config.write({LOCAL_SOURCE_DOC:doc_dir_path})
-
-def network_document_path():
-    """
-    Get the network resource location from the registry.
-    """
-    regConfig = RegistryConfig()
-    networkResReg = regConfig.read([NETWORK_DOC_RESOURCE])
-    if len(networkResReg) == 0:
-        networkLocation = ""
-    else:
-        networkLocation = networkResReg[NETWORK_DOC_RESOURCE].strip()
+"""
+/***************************************************************************
+Name                 : Source Document Manager
+Description          : Provides source document management classes
+Date                 : 6/August/2013 
+copyright            : (C) 2013 by John Gitau
+email                : gkahiu@gmail.com
+ ***************************************************************************/
+
+/***************************************************************************
+ *                                                                         *
+ *   This program is free software; you can redistribute it and/or modify  *
+ *   it under the terms of the GNU General Public License as published by  *
+ *   the Free Software Foundation; either version 2 of the License, or     *
+ *   (at your option) any later version.                                   *
+ *                                                                         *
+ ***************************************************************************/
+"""
+import logging
+from datetime import datetime
+from collections import OrderedDict
+
+from PyQt4.QtCore import (
+    QDir,
+    QFile,
+    QFileInfo,
+    QDir,
+    QObject,
+    pyqtSignal,
+    SIGNAL,
+    QEvent,
+    QThread,
+    QDate,
+    QRect
+)
+from PyQt4.QtGui import *
+
+import sqlalchemy
+
+from stdm.utils.filesize import size
+from stdm.utils.util import getIndex
+from stdm.network import (
+    NetworkFileManager,
+    DocumentTransferWorker
+)
+from stdm.data.database import (
+    STDMDb
+)
+from stdmdialog import DeclareMapping
+from stdm.settings.registryconfig import (
+    RegistryConfig,
+    NETWORK_DOC_RESOURCE,
+    LOCAL_SOURCE_DOC
+)
+from stdm.settings import (
+    current_profile
+)
+from stdm.data.configuration import entity_model
+from .document_viewer import DocumentViewManager
+from ui_doc_item import Ui_frmDocumentItem
+from stdm.utils.util import (
+    get_db_attr,
+    entity_id_to_attr,
+    lookup_parent_entity
+)
+#Document Type Enumerations
+DEFAULT_DOCUMENT = 2020
+STATUTORY_REF_PAPER = 2021
+SURVEYOR_REF = 2022
+NOTARY_REF = 2023
+TAX_RECEIPT_PRIVATE = 2024
+TAX_RECEIPT_STATE = 2025
+
+#Display text for document types
+DOC_TYPE_MAPPING = {
+    DEFAULT_DOCUMENT: unicode(QApplication.translate("sourceDocument",
+                                                     "Supporting Document"))
+}
+
+#Display text for STR document types
+STR_DOC_TYPE_MAPPING = {}
+document_type_class={}
+#Mode for initializing the document widget
+UPLOAD_MODE = 2100
+DOWNLOAD_MODE = 2101
+LOGGER = logging.getLogger('stdm')
+
+class SourceDocumentManager(QObject):
+    """
+    Manages the display of source documents in vertical layout container(s).
+    """
+    #Signal raised when a document is removed from its container.
+    documentRemoved = pyqtSignal(int, str, list)
+    fileUploaded = pyqtSignal('PyQt_PyObject')
+
+    def __init__(self, entity_document, document_model, parent=None):
+        QObject.__init__(self, parent)
+        self.containers = OrderedDict()
+        self._canEdit = True
+
+        self.document_model = document_model
+        self.curr_profile = current_profile()
+        self.prefix = self.curr_profile.prefix
+        self.entity_supporting_doc = entity_document.document_type_entity
+       # document_type_entity = lookup_parent_entity(self.curr_profile, self.document_model.document_type)
+        check_doc_type_model = entity_model(self.entity_supporting_doc)
+        doc_type_obj = check_doc_type_model()
+        doc_type_list = doc_type_obj.queryObject().all()
+        self.doc_types = [(doc.id, doc.value) for doc in doc_type_list]
+        self.doc_types = dict(self.doc_types)
+
+        for id in self.doc_types.keys():
+            document_type_class[id] = self.document_model
+        #Container for document references based on their unique IDs
+        self._docRefs = []
+
+        #Set default manager for document viewing
+        self._doc_view_manager = DocumentViewManager(self.parent_widget())
+
+        self.doc_type_mapping = OrderedDict()
+        for id, value in self.doc_types.iteritems():
+            self.doc_type_mapping[id] = unicode(
+                QApplication.translate(
+                    "sourceDocument",
+                    value
+                )
+            )
+    def reset(self):
+        """
+        Removes all ids and corresponding containers.
+        """
+        self.containers.clear()
+        del self._docRefs[:]
+
+    def parent_widget(self):
+        """
+        :return: Instance of widget that is the parent container of this document manager.
+        """
+        parent_widg = self.parent()
+
+        if isinstance(parent_widg, QWidget):
+            return parent_widg
+
+        return None
+
+    def setEditPermissions(self,state):
+        '''
+        Sets whether the user can edit existing source document records.
+        This applies for all containers managed by this class.
+        '''
+        self._canEdit = state
+
+    def registerContainer(self,container, id):
+        '''
+        Register a container for displaying the document widget
+        '''
+        if container is not None:
+            self.containers[id] = container
+
+
+    def removeContainer(self, containerid):
+        """
+        Removes the container with the specified ID from the
+        document manager.
+        """
+        if containerid in self.containers:
+            del self.containers[containerid]
+
+    def container(self,containerid):
+        '''
+        Get the container from the given id
+        '''
+        container = None
+
+        if containerid in self.containers:
+            container = self.containers[containerid]
+
+        return container
+
+    def registeredIds(self):
+        '''
+        Returns a list of registered Ids.
+        '''
+        return self.containers.keys()
+
+    def insertDocumentFromFile(self, path, doc_type_id, entity, record_count=1):
+        """
+        Insert a new document into one of the registered containers with the
+        document type id. This document is registered
+        :param path: The local user path of the document
+        :type path: String
+        :param doc_type_id: The entity document type id
+        :type doc_type_id: Integer
+        :param entity: The entity in which the document is inserted into.
+        :type entity: Entity class
+        :return: None
+        :rtype: NoneType
+        """
+
+        if len(self.containers) > 0:
+            if doc_type_id in self.containers:
+                container = self.containers[doc_type_id]
+
+                #Check if the file exists
+                if QFile.exists(path):
+
+                    network_location = network_document_path()
+
+                    if not network_location:
+                        self._doc_repository_error()
+
+                        return
+
+                    #Check if the directory exists
+                    doc_dir = QDir(network_location)
+
+                    if not doc_dir.exists():
+                        msg = QApplication.translate(
+                            "sourceDocumentManager",
+                            u"The root document "
+                            u"repository '{0}' does "
+                            u"not exist.\nPlease "
+                            u"check the path settings."
+                        )
+                        parent = self.parent()
+                        if not isinstance(parent, QWidget):
+                            parent = None
+
+                        QMessageBox.critical(
+                            parent,
+                            QApplication.translate(
+                                "sourceDocumentManager",
+                                "Document Manager"
+                            ),
+                            msg.format(network_location)
+                        )
+                        return
+
+
+
+                    for i in range(record_count):
+                        # Use the default network file manager
+                        networkManager = NetworkFileManager(
+                            network_location, self.parent()
+                        )
+                        # Add document widget
+                        docWidg = DocumentWidget(
+                            self.document_model,
+                            networkManager,
+                            parent=self.parent(),
+                            view_manager=self._doc_view_manager
+                        )
+                        # Connect slot once the document
+                        # has been successfully uploaded.
+                        docWidg.fileUploadComplete.connect(
+                            lambda: self.onFileUploadComplete(doc_type_id)
+                        )
+                        self._linkWidgetRemovedSignal(docWidg)
+
+                        doc_type_entity = entity.supporting_doc.document_type_entity
+                        doc_type_value = entity_id_to_attr(
+                            doc_type_entity, 'value', doc_type_id
+                        )
+
+                        docWidg.setFile(
+                            path, entity.name, doc_type_value, doc_type_id
+                        )
+                        container.addWidget(docWidg)
+
+    def onFileUploadComplete(self, documenttype):
+        """
+        Slot raised when a source file has been successfully
+        uploaded into the central document repository.
+        Raises a signal that passes the resulting source
+        document from the upload operation.
+        """
+        docWidget = self.sender()
+        if isinstance(docWidget, DocumentWidget):
+
+            self.fileUploaded.emit(docWidget.sourceDocument(documenttype))
+            self._docRefs.append(docWidget.fileUUID)
+
+    def set_source_documents(self, source_docs):
+        """
+        :param source_docs: Supporting document objects
+        to be inserted in their respective containers.
+        :type source_docs: list
+        """
+        for source_doc in source_docs:
+            if hasattr(source_doc, "document_type"):
+                document_type = source_doc.document_type
+                self.insertDocFromModel(source_doc, document_type)
+
+    def insertDocFromModel(self, sourcedoc, containerid):
+        """
+        Renders the source document info from a subclass of 'SupportingDocumentMixin'.
+        """
+        #Check if the document has already been inserted in the manager.
+        docIndex = getIndex(self._docRefs, sourcedoc.document_identifier)
+        if docIndex != -1:
+            return
+
+        if len(self.containers) > 0:
+            if containerid in self.containers:
+                container = self.containers[containerid]
+
+                network_location = source_document_location('')
+
+                if not network_location:
+                    self._doc_repository_error()
+
+                    return
+
+                networkManager = NetworkFileManager(network_document_path())
+                #Add document widget
+                docWidg = DocumentWidget(self.document_model, networkManager, mode=DOWNLOAD_MODE,
+                                         canRemove=self._canEdit,
+                                         view_manager=self._doc_view_manager)
+                self._linkWidgetRemovedSignal(docWidg)
+                docWidg.setModel(sourcedoc)
+                container.addWidget(docWidg)
+
+                self._docRefs.append(sourcedoc.document_identifier)
+
+    def _doc_repository_error(self):
+        msg = QApplication.translate("sourceDocumentManager","Document repository could not be found.\nPlease "
+                                                             "check the path settings.")
+        QMessageBox.critical(None,
+                            QApplication.translate("sourceDocumentManager",
+                                                   "Document Manager"),msg)
+
+    def networkResource(self):
+        '''
+        Get the network resource location from the registry.
+        '''
+        regConfig = RegistryConfig()
+        networkResReg = regConfig.read([NETWORK_DOC_RESOURCE])
+
+        if len(networkResReg) == 0:
+            networkLocation = "C:/"
+        else:
+            networkLocation = networkResReg[NETWORK_DOC_RESOURCE]
+
+        return networkLocation
+
+    def attributeMapping(self, editing=False):
+        """
+        Returns the mapping of source document information for display of the summary
+        documents contained in a stdm.navigation.TreeLoader object.
+        """
+        srcDocMapping = OrderedDict()
+
+        for k,v in self.containers.iteritems():
+
+            if not v is None:
+                docItems = OrderedDict()
+                widgCount = v.count()
+
+                for w in range(widgCount):
+                    docWidg = v.itemAt(w).widget()
+                    if editing:
+                        srcFilePath = unicode(docWidg._displayName)
+                        locTr = QApplication.translate("sourceDocumentManager", "File Name")
+                    else:
+                        srcFilePath = unicode(docWidg.fileInfo.absoluteFilePath())
+                        locTr = QApplication.translate("sourceDocumentManager", "Location")
+                    locTxt = "%s %s"%(locTr, str(w+1))
+                    docItems[locTxt] = srcFilePath
+
+                docTypeText = "%s (%s)"%(self.doc_type_mapping[k], str(widgCount))
+                srcDocMapping[docTypeText] = docItems
+
+        return srcDocMapping
+
+    def model_objects(self, dtype=None):
+        """
+        Returns all supporting document models based on
+        the file uploads contained in the document manager.
+        """
+        all_doc_objs = []
+        for doc_type_id, container in self.containers.iteritems():
+            doc_widget_count = container.count()
+            # loop through all document
+            # widgets and get their objects.
+            for doc_widget in range(doc_widget_count):
+                docWidg = container.itemAt(doc_widget).widget()
+                source_doc = docWidg.sourceDocument(doc_type_id)
+                all_doc_objs.append(source_doc)
+
+        return all_doc_objs
+
+    def clean_up(self):
+        """
+        s all unsaved files that had initially
+        been uploaded in the corresponding containers.
+        :return: Document widgets whose referenced
+        files could not be d.
+        :rtype: list
+        """
+        delete_error_docs = []
+
+        for k,v in self.containers.iteritems():
+            layout_item = v.takeAt(0)
+
+            while layout_item is not None:
+                doc_widg = layout_item.widget()
+
+                if not doc_widg.clean_up():
+                    delete_error_docs.append(doc_widg)
+
+                layout_item = v.takeAt(0)
+
+        return delete_error_docs
+
+    def onDocumentRemoved(self, containerid):
+        """
+        Slot raised when a document is removed from the container.
+        Propagate signal.
+        """
+        remDocWidget = self.sender()
+
+        doc_uuid = None
+        if remDocWidget:
+            self.container(containerid).removeWidget(remDocWidget)
+
+            #Remove document reference in the list
+            if remDocWidget.mode() == UPLOAD_MODE:
+                doc_uuid = remDocWidget.fileUUID
+
+            elif remDocWidget.mode() == DOWNLOAD_MODE:
+                doc_uuid = remDocWidget.fileUUID
+
+            if doc_uuid:
+                #Remove corresponding viewer
+                self._doc_view_manager.remove_viewer(doc_uuid)
+
+                try:
+                    self._docRefs.remove(doc_uuid)
+
+                except ValueError:
+                    pass
+            remDocWidget.deleteLater()
+
+        self.documentRemoved.emit(
+            containerid,
+            remDocWidget.fileUUID,
+            remDocWidget.removed_doc
+        )
+
+    def eventFilter(self,watched,e):
+        '''
+        Intercept signals raised by the
+        widgets managed by this container.
+        For future implementations.
+        '''
+        pass
+
+    def _addDocumentReference(self,docid):
+        """
+        Add a document reference to the
+        list that the document manager
+        contains
+        """
+        docIndex = getIndex(self._docRefs,docid)
+
+        if docIndex == -1:
+            self._docRefs.append(docid)
+
+    def documentReferences(self):
+        """
+        Returns a list of document ids in the document manager.
+        """
+        return self._docRefs
+
+    def _installEventFilter(self,widget):
+        """
+        Installs an event filter for the
+        widget so that the class can now handle the
+        events raised by widget.
+        """
+        widget.installEventFilter(self)
+
+    def _linkWidgetRemovedSignal(self,widget):
+        """
+        Connects 'destroyed' signal raised
+        when a widget is removed from the container.
+        """
+        widget.referencesRemoved.connect(self.onDocumentRemoved)
+
+class DocumentWidget(QWidget, Ui_frmDocumentItem):
+    """
+    Widget for displaying source document details
+    """
+    # Reference removed signal is raised prior
+    # to destroying the widget.
+    referencesRemoved = pyqtSignal(int)
+    fileUploadComplete = pyqtSignal()
+
+    def __init__(
+            self,
+            document_model,
+            fileManager=None,
+            mode=UPLOAD_MODE,
+            parent=None,
+            canRemove=True,
+            view_manager=None
+    ):
+        QWidget.__init__(self, parent)
+        self.setupUi(self)
+        self.initGui()
+        self.fileInfo = None
+        self.fileUUID = None
+        self.document_model = document_model
+        self.fileManager = fileManager
+        self._mode = mode
+        self._displayName = ""
+        self._docSize = 0
+        self._srcDoc = None
+        self._fileName = ""
+        self._canRemove = canRemove
+        self._view_manager = view_manager
+
+        self.curr_profile = current_profile()
+        self.removed_doc = []
+        self.lblClose.installEventFilter(self)
+        self.lblName.installEventFilter(self)
+        self._source_entity = ""
+        self._doc_type = ""
+        self._doc_type_id = None
+        #Set defaults
+        self.fileNameColor = "#5555ff"
+        self.fileMetaColor = "#8f8f8f"
+
+    def eventFilter(self,watched,e):
+        """
+        Capture label mouse release events
+        for deleting and opening a source
+        document respectively.
+        """
+        if watched == self.lblClose and e.type() == QEvent.MouseButtonRelease:
+            self.removeDocument()
+            return True
+
+        elif watched == self.lblName and e.type() == QEvent.MouseButtonRelease:
+            self.openDocument()
+            return True
+
+        else:
+            return QWidget.eventFilter(self,watched,e)
+
+    def initGui(self):
+        """
+        Initialize GUI
+        """
+        self.lblName.clear()
+        self.pgBar.setVisible(False)
+        self.pgBar.setValue(0)
+
+    def mode(self):
+        """
+        Returns the mode that the widget is configured to run.
+        Returns either UPLOAD_MODE or DOWNLOAD_MODE.
+        """
+        return self._mode
+
+    def view_manager(self):
+        """
+        Manager for viewing the document contents.
+        """
+        return self._view_manager
+
+    def removeDocument(self):
+        """
+        Destroy the document widget and removes file references in the network drive
+        and corresponding database record.
+        """
+        msgConfirm = QApplication.translate("DocumentWidget",
+                                         """Are you sure you want to delete this document? This action cannot be undone.
+                                         \nClick Yes to proceed or No to cancel.""")
+        response = QMessageBox.warning(self.parent(), QApplication.translate("DocumentWidget", "Delete Source Document"),
+                                 msgConfirm, QMessageBox.Yes | QMessageBox.No)
+
+        if response == QMessageBox.No:
+            return
+
+        self._remove_doc()
+
+    def clean_up(self):
+        """
+        Remove the referenced uploaded
+        file which has not yet been saved.
+        :return: True to indicate that the document was
+        successfully removed or False if an error was encountered.
+        :rtype: bool
+        """
+        if self._mode == UPLOAD_MODE:
+            return self._remove_doc(True)
+
+        return True
+
+    def _remove_doc(self, suppress_messages=False):
+        """
+        :param suppress_messages: Set whether user messages
+        should be displayed or the system should continue with
+        execution.
+        :type suppress_messages: bool
+        :return: True to indicate that the document was
+        successfully removed or False if an error was encountered.
+        :rtype: bool
+        """
+
+        if self._mode == UPLOAD_MODE:
+            status = self.fileManager.deleteDocument()
+        else:
+
+            doc_type = self.doc_type_value()
+            self.removed_doc.append(self._srcDoc)
+            status = self.fileManager.deleteDocument(self._srcDoc, doc_type)
+
+        if not status:
+            if not suppress_messages:
+                msg = QApplication.translate("DocumentWidget",
+                        "The system could not delete the document. Please "
+                        "check your document repository settings.")
+                QMessageBox.critical(self.parent(),
+                                     QApplication.translate("DocumentWidget",
+                                                            "Delete Source Document"),
+                                     msg)
+            return False
+
+        if self._mode == DOWNLOAD_MODE:
+            #Try to delete document and suppress error if it does not exist
+            try:
+
+
+                self._srcDoc.delete()
+                # Remove the same document from supporting
+                # doc table linked to other str record as the file doesn't exist.
+                doc_obj = self.document_model()
+                other_party_doc = doc_obj.queryObject().filter(
+                    self.document_model.document_identifier ==
+                    self._srcDoc.document_identifier
+                ).all()
+
+                for docs in other_party_doc:
+                    self.removed_doc.append(docs)
+                    docs.delete()
+
+            except sqlalchemy.exc.SQLAlchemyError, exc:
+                LOGGER.debug('_remove_doc: '+str(exc))
+
+
+        #Emit signal to indicate the widget is ready to be removed
+        self.referencesRemoved.emit(self._doc_type_id)
+
+        self.deleteLater()
+
+        return True
+
+    def openDocument(self):
+        """
+        Open the document referenced by this widget.
+        """
+        if not self._view_manager is None:
+            self._view_manager.load_viewer(self)
+
+    def setCanRemoveDocument(self,state):
+        """
+        Disable the close button so that users are not able to remove the
+        document from the list.
+        """
+        self.lblClose.setVisible(state)
+
+    def setFile(self, dfile, source_entity, doc_type, doc_type_id):
+        """
+        Set the absolute file path including the name, that is to be associated
+        with the document widget.
+        """
+        if self._mode == UPLOAD_MODE:
+            self.fileInfo = QFileInfo(dfile)
+
+            self._displayName = unicode(self.fileInfo.fileName())
+            self._docSize = self.fileInfo.size()
+            self.buildDisplay()
+            self._source_entity = source_entity
+            self._doc_type = doc_type
+            self._doc_type_id = doc_type_id
+            self.uploadDoc()
+
+    def setModel(self,sourcedoc):
+        """
+        Set the SourceDocument model that is to be associated with the widget.
+        Only valid if the widget mode is in DOWNLOAD_MODE.
+        """
+        self.pgBar.setVisible(False)
+
+        if self._mode == DOWNLOAD_MODE:
+            self._displayName = sourcedoc.filename
+            self._docSize = sourcedoc.document_size
+            self.fileUUID = sourcedoc.document_identifier
+            self.buildDisplay()
+            self._srcDoc = sourcedoc
+            self._source_entity = sourcedoc.source_entity
+            self._doc_type_id = sourcedoc.document_type
+
+    def doc_type_value(self):
+        """
+        Returns the document type value.
+        :return: the document type value in
+        which a document is uploaded.
+        :type: String
+        :rtype: String
+        """
+        entity = self.curr_profile.entity_by_name(self._source_entity)
+
+        doc_type_entity = entity.supporting_doc.document_type_entity
+        self._doc_type = entity_id_to_attr(
+            doc_type_entity, 'value', self._doc_type_id
+        )
+        return self._doc_type
+
+    def doc_source_entity(self):
+        """
+        Returns the document type (enumeration) that the widget currently references.
+        """
+        return self._source_entity
+
+    def set_source_entity(self, source_entity):
+        """
+        Set the document type using its code. See enumeration options.
+        """
+        self._source_entity = source_entity
+
+    def displayName(self):
+        """
+        Returns the original file name of the supporting document.
+        """
+        return self._displayName
+
+    def file_identifier(self):
+        """
+        Returns the unique identifier of the file generated by the system upon
+        uploading.
+        """
+        return self.fileUUID
+
+    def sourceDocument(self, doc_type_id):
+        """
+        Builds the database model for the source document file reference.
+        """
+        if self._mode == UPLOAD_MODE:
+
+            entity_doc_obj = self.document_model()
+            entity_doc_obj.document_identifier = self.fileUUID
+            entity_doc_obj.filename = self.fileInfo.fileName()
+            entity_doc_obj.document_size = self._docSize
+            entity_doc_obj.creation_date = datetime.now()
+            entity_doc_obj.source_entity = self._source_entity
+            entity_doc_obj.document_type = doc_type_id
+            self._srcDoc = entity_doc_obj
+
+        return self._srcDoc
+
+    def buildDisplay(self):
+        """
+        Build html text for displaying file information.
+        """
+        if not self._docSize is None:
+            display_doc_size = str(size(self._docSize))
+        else:
+            display_doc_size = '0'
+
+        html = '<html><head/><body><p><span style="font-weight:600;text-decoration: underline;' + \
+        'color:#5555ff;">'+ str(self._displayName) + '</span><span style="font-weight:600;color:#8f8f8f;">&nbsp;(' + \
+        display_doc_size + ')</span></p></body></html>'
+        self.lblName.setText(html)
+
+        #Enable/disable close
+        self.setCanRemoveDocument(self._canRemove)
+
+        #Disable link if no view manager has been configured
+        if self._view_manager is None:
+            self.lblName.setEnabled(False)
+
+    def uploadDoc(self):
+        """
+        Upload the file to the central repository in a separate thread using the specified file manager
+        """
+        if isinstance(self.fileManager, NetworkFileManager):
+            self.pgBar.setVisible(True)
+            self._docSize = self.fileInfo.size()
+            '''
+            Create document transfer helper for multi-threading capabilities.
+            Use of queued connections will guarantee that signals and slots are captured
+            in any thread.
+            '''
+            workerThread = QThread(self)
+            docWorker = DocumentTransferWorker(
+                self.fileManager,
+                self.fileInfo,
+                "%s"%(self._source_entity),
+                "%s"%(self._doc_type),
+                self
+            )
+            docWorker.moveToThread(workerThread)
+
+            workerThread.started.connect(docWorker.transfer)
+            docWorker.blockWrite.connect(self.onBlockWritten)
+            docWorker.complete.connect(self.onCompleteTransfer)
+            workerThread.finished.connect(docWorker.deleteLater)
+            workerThread.finished.connect(workerThread.deleteLater)
+
+            workerThread.start()
+
+    def onBlockWritten(self,size):
+        """
+        Raised when a block of data is written to the central repository.
+        Updates the progress bar with the bytes transferred as a percentage.
+        """
+        progress = (size * 100)/self._docSize
+        self.pgBar.setValue(progress)
+
+    def onCompleteTransfer(self, fileid):
+        """
+        Slot raised when file has been successfully transferred.
+        """
+        self.pgBar.setVisible(False)
+        self.fileUUID = str(fileid)
+        self.fileUploadComplete.emit()
+
+def source_document_location(default = "/home"):
+    """
+    :return: Last used source directory for
+    source documents prior to uploading.
+    :rtype: str
+    """
+    source_doc_dir = default
+
+    reg_config = RegistryConfig()
+    doc_path_info = reg_config.read([LOCAL_SOURCE_DOC])
+
+    if len(doc_path_info) > 0:
+        doc_path_info = doc_path_info[LOCAL_SOURCE_DOC]
+
+        if len(doc_path_info.strip()) > 0:
+            source_doc_dir = doc_path_info
+
+    return source_doc_dir
+
+def set_source_document_location(doc_path):
+    """
+    Set the latest source directory of uploaded source documents.
+    :param doc_path: Directory path or file path. The system will
+     attempt to extract the directory path from the file name.
+    """
+    doc_dir_path = ""
+    #Check if it is a file or directory
+    doc_dir = QDir(doc_path)
+
+    if not doc_dir.exists():
+        doc_file_info = QFileInfo(doc_path)
+
+        if doc_file_info.exists():
+            doc_dir_path = doc_file_info.dir().path()
+
+    else:
+        doc_dir_path = doc_path
+
+    if len(doc_dir_path) > 0:
+        reg_config = RegistryConfig()
+        reg_config.write({LOCAL_SOURCE_DOC:doc_dir_path})
+
+def network_document_path():
+    """
+    Get the network resource location from the registry.
+    """
+    regConfig = RegistryConfig()
+    networkResReg = regConfig.read([NETWORK_DOC_RESOURCE])
+    if len(networkResReg) == 0:
+        networkLocation = ""
+    else:
+        networkLocation = networkResReg[NETWORK_DOC_RESOURCE].strip()
     return networkLocation