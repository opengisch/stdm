--- conflicted
+++ resolved
@@ -25,12 +25,8 @@
 )
 from PyQt4.QtCore import (
     pyqtSignal,
-<<<<<<< HEAD
-    QTimer
-=======
     QTimer,
     Qt
->>>>>>> 81559839
 )
 
 from PyQt4.QtGui import (
@@ -61,12 +57,8 @@
     SpatialUnit,
     STRType,
     SupportingDocuments,
-<<<<<<< HEAD
-    ValidityPeriod
-=======
     ValidityPeriod,
     CustomTenureInfo
->>>>>>> 81559839
 )
 from stdm.utils.util import (
     format_name,
@@ -75,150 +67,121 @@
 from str_data import STRDataStore, STRDBHandler
 
 
-<<<<<<< HEAD
-class InitSTREditor(QDialog, Ui_STREditor):
-=======
 class BindSTREditor(object):
->>>>>>> 81559839
     """
-    Initializes the STR Editor by inheriting the UI of the STREditor. 
+    Binds the STR components tree items with the stack widgets
+    containing the component widgets.
     """
-    party_init = pyqtSignal()
-    spatial_unit_init = pyqtSignal()
-    validity_init = pyqtSignal()
-    docs_init = pyqtSignal()
-    str_type_updated = pyqtSignal()
-    shareUpdated = pyqtSignal(list, QDoubleSpinBox)
-    shareUpdatedOnZero = pyqtSignal(float)
-
-    def __init__(self):
-        """
-        Initializes the STR editor.
-        """
-        QDialog.__init__(self, iface.mainWindow())
-        self.setupUi(self)
-        self.iface = iface
-        self.str_number = 0
-        self.data_store = OrderedDict()
-        self.party_item_index = None
-        self._init_tree_view()
-        self.supporting_doc_component = None
-        self.str_items = {}
-        self.add_str_tree_node()
-        self.party_count = OrderedDict()
-        self.current_profile = current_profile()
-        self.social_tenure = self.current_profile.social_tenure
-
-        self.parties = self.social_tenure.parties
-
-        if len(self.parties) > 0:
-            self.party = self.parties[0]
-        else:
-            self.party = None
-
-        self.spatial_unit = self.social_tenure.spatial_unit
-        self.party_component = None
-        self.str_model = None
-        self.str_doc_model = None
-        self.spatial_unit_component = None
-        self.validity_period_component = None
-
-        self.str_type_combo_connected = []
-        self.share_spinbox_connected = []
-        self.parties = self.social_tenure.parties
-
-        self.str_type_component = None
-
-<<<<<<< HEAD
-        QTimer.singleShot(22, self.init_party_component)
-=======
+
+    def __init__(self, editor):
+        """
+        Initializes the class and the super class. 
+        """
+        self.editor = editor
+        editor.view_selection.currentChanged.connect(
+            self.bind_component_to_tree_view
+        )
+
+    def bind_component_to_tree_view(self, current, previous):
+        """
+        Bind all components to the tree view component items.
+        :param current: The current item index.
+        :type current: QModelIndex
+        :param previous: The previous  item index.
+        :type previous: QModelIndex
+        """
+        selected_item = self.editor.tree_view_model.itemFromIndex(current)
+
+        if selected_item is None:
+            return
+        str_number = selected_item.data()
+
+        if selected_item.text() == '{} {}'.format(
+                self.editor.str_text, str_number):
+            self.bind_str()
+
+        if selected_item.text() == self.editor.party_text:
+            self.bind_party()
+
+        if selected_item.text() == self.editor.spatial_unit_text:
+            self.bind_spatial_unit()
+
+        if selected_item.text() == self.editor.tenure_type_text:
+            self.bind_tenure_type()
+
         if selected_item.text() == self.editor.custom_tenure_info_text:
             self.bind_custom_tenure_info()
->>>>>>> 81559839
-
-        self.copied_party_row = OrderedDict()
-        self._init_str_editor()
-
-    def _init_str_editor(self):
-        """
-        Initializes the GUI of the STR editor.
-        """
-        self._init_notification()
-        self.splitter.isCollapsible(False)
-        self.splitter.setSizes([220, 550])
-        self.splitter.setChildrenCollapsible(False)
-
-        self.buttonBox.button(
-            QDialogButtonBox.Save
-        ).setEnabled(False)
-
-    def _init_notification(self):
-        """
-        Initializes the notification object and
-        connects signals and slot that toggles
-        top description and the notification bar.
-        """
-        self.notice = NotificationBar(
-            self.str_notification
-        )
-        self.notice.userClosed.connect(
-            lambda: self.top_description_visibility(True)
-        )
-        self.notice.timer.timeout.connect(
-            lambda: self.top_description_visibility(True)
-        )
-        self.notice.onClear.connect(
-            lambda: self.top_description_visibility(True)
-        )
-        self.notice.onShow.connect(
-            lambda: self.top_description_visibility(False)
-        )
-
-    def _init_tree_view(self):
-        """
-        Initializes the tree view and model
-        and adds it into the left scrollArea.
-        """
-        self.tree_view = QTreeView()
-        self.tree_view_model = QStandardItemModel()
-        self.tree_view.setModel(self.tree_view_model)
-        self.scrollArea.setWidget(self.tree_view)
-        self.tree_view.setHeaderHidden(True)
-        self.tree_view.setAlternatingRowColors(True)
-
-        self.tree_view.setEditTriggers(
-            QAbstractItemView.NoEditTriggers
-        )
-        self.tree_view.setStyleSheet(
-            '''
-            QTreeView:!active {
-                selection-background-color: #72a6d9;
-            }
-            '''
-        )
-        self.view_selection = self.tree_view.selectionModel()
-
-<<<<<<< HEAD
-    def _party_signals(self):
-=======
+
+        if selected_item.text() == self.editor.supporting_doc_text:
+            self.bind_supporting_documents(
+                str_number
+            )
+        if selected_item.text() == self.editor.validity_period_text:
+            self.bind_validity_period()
+
+    def bind_str(self):
+        """
+        Binds the STR introduction page to the STR root node item.
+        """
+        self.editor.component_container.setCurrentIndex(0)
+        header = QApplication.translate(
+            'BindSTREditor',
+            'The Social Tenure Relationship'
+        )
+        self.editor.description_lbl.setText(header)
+
+    def bind_party(self):
+        """
+        Binds the party item to the party component widget and description.
+        """
+        QTimer.singleShot(50, self.editor.init_str_type_component)
+        QTimer.singleShot(50, self.editor.init_spatial_unit_component)
+        self.editor.component_container.setCurrentIndex(1)
+        header = QApplication.translate(
+            'BindSTREditor',
+            'Select the party by searching through the existing record.'
+        )
+        self.editor.description_lbl.setText(header)
+
+    def bind_spatial_unit(self):
+        """
+        Binds the party item to the party component widget and description.
+        """
+        self.editor.notice.clear()
+        self.editor.component_container.setCurrentIndex(2)
+        self.editor.mirror_map.set_iface(self.editor.iface)
+        self.editor.mirror_map.refresh_canvas_layers()
+        self.editor.mirror_map.load_web_map()
+        header = QApplication.translate(
+            'BindSTREditor',
+            'Select the spatial unit that could be parcel, '
+            'land or building, structure and so on.'
+        )
+        self.editor.description_lbl.setText(header)
+
+    def bind_tenure_type(self):
+        """
+        Binds the tenure type item to the tenure type component widget
+        and description.
+        """
+        self.editor.notice.clear()
+        self.editor.component_container.setCurrentIndex(3)
+        QTimer.singleShot(50, self.editor.init_supporting_documents)
+        QTimer.singleShot(50, self.editor.init_validity_period_component)
+
+        header = QApplication.translate(
+            'BindSTREditor',
+            'Select the type of relationship that the specified party '
+            'has with the selected spatial unit. Optionally you can '
+            'specify the tenure share. '
+        )
+        self.editor.description_lbl.setText(header)
+
     def bind_custom_tenure_info(self):
->>>>>>> 81559839
-        """
-        Connects party and str_type
-        related slots and signals.
-        """
-<<<<<<< HEAD
-        self.party_component.party_fk_mapper.beforeEntityAdded.connect(
-            lambda model: self.set_party_data(model)
-        )
-        self.party_component.party_fk_mapper.afterEntityAdded.connect(
-            lambda model, row_number: self.set_str_type_data(
-                0, model.id, row_number
-            )
-        )
-        self.party_component.party_fk_mapper.deletedRows.connect(
-            self.remove_party_str_row_model
-=======
+        """
+        Binds related tenure info item to the related tenure info component
+        widget and description.
+        """
         self.editor.notice.clear()
         self.editor.component_container.setCurrentIndex(4)
 
@@ -226,113 +189,78 @@
             'BindSTREditor',
             'Fill out the custom tenure information form for each party record.'
             'You need to select a party record to enable the form.'
->>>>>>> 81559839
-        )
-
-    def remove_party_str_row_model(self, row_numbers):
-        """
-        Removes party and str_type row from the data store.
-        :param row_numbers: The row numbers of removed row.
-        :type row_numbers: List
-        """
-        current_store = self.current_data_store()
-        for row_number in row_numbers:
-            party_keys = current_store.party.keys()
-
-            try:
-                removed_key = party_keys[row_number]
-                del current_store.party[removed_key]
-                del current_store.str_type[removed_key]
-
-            except IndexError:
-                pass
-
-        self.str_type_component.remove_str_type_row(
-            row_numbers
-        )
-
-        self.reset_share_spinboxes(current_store)
-        self.validate_str_type_length(current_store, self.current_item())
-
-    def top_description_visibility(self, set_visible):
-        """
-        Sets the visibility of top description.
-        :param set_visible: A boolean that shows or
-        hides top description.
-        :type set_visible:
-        """
-        if set_visible:
-            self.top_description.show()
+        )
+        self.editor.description_lbl.setText(header)
+
+    def bind_supporting_documents(self, str_number):
+        """
+        Binds the supporting document item to the party component
+        widget and description.
+        :param str_number: The current STR record number
+        :type str_number: Integer
+        """
+        self.editor.notice.clear()
+        self.editor.component_container.setCurrentIndex(5)
+
+        self.editor.supporting_doc_signals(str_number)
+        header = QApplication.translate(
+            'BindSTREditor',
+            'Upload one or more supporting documents under '
+            'each document types.'
+        )
+        if len(self.editor.data_store[str_number].party) > 1:
+            explanation = QApplication.translate(
+                'BindSTREditor',
+                'The uploaded document will be copied '
+                'for each party record selected.'
+
+            )
+            self.editor.description_lbl.setText('{} {}'.format(
+                header, explanation
+            ))
         else:
-            self.top_description.hide()
-
-    def init_party_component(self, party=None):
-        """
-        Initializes the party component.
-        :param party: Party entity object.
-        If party is none, the default party loads.
-        :type party: Object
-        """
-        if self.party_component is not None:
-            return
-
-        self.party_component = Party(
-            party,
-            self.componentPage2,
-            self.party_layout,
-            self.notice
-        )
-
-        self.str_model, self.str_doc_model = \
-            self.party_component.str_doc_models()
-        self._party_signals()
-        self.party_component.party_fk_mapper.entity_combo. \
-            currentIndexChanged.connect(
-            self.switch_entity
-        )
-
-<<<<<<< HEAD
-        self.party_init.emit()
-=======
+            self.editor.description_lbl.setText(header)
+
+    def bind_validity_period(self):
+        """
+        Binds the validity period item to the party component widget
+        and description.
+        """
+        self.editor.notice.clear()
+        self.editor.component_container.setCurrentIndex(6)
+
+        header = QApplication.translate(
+            'BindSTREditor',
+            'Specify the validity range of dates. The year and month option '
+            'is used to quickly set the date ranges. '
+        )
+        self.editor.description_lbl.setText(header)
+
+
 class SyncSTREditorData(object):
     """
     Synchronizes data in the data store to each components
     when the tree items are clicked.
     """
->>>>>>> 81559839
-
-    def init_str_type_component(self, party=None):
-        """
-        Initializes the str type component.
-        :param party: Party entity object.
-        If party is none, the default party loads.
-        :param party: The party entity
-        :type party: Entity
-        """
-        if self.str_type_component is not None:
-            return
-        self.str_type_component = STRType(
-            self.str_type_widget,
-            self.str_type_box,
-            self.notice,
-            party
-        )
-
-    def init_spatial_unit_component(self):
-        """
-        Initializes the spatial unit component.
-        """
-<<<<<<< HEAD
-        if self.spatial_unit_component is not None:
-            return
-        self.spatial_unit_component = SpatialUnit(
-            self.spatial_unit_box,
-            self.mirror_map,
-            self.notice
-        )
-        self.spatial_unit_signals()
-        self.spatial_unit_init.emit()
-=======
+
+    def __init__(self, editor):
+        """
+        Initializes SyncSTREditorData and BindSTREditor. 
+        """
+        self.editor = editor
+        editor.view_selection.currentChanged.connect(
+            self.sync_data
+        )
+
+    def sync_data(self, current, previous):
+        """
+        Synchronizes all components data store to the tree
+        view component items.
+        :param current: The current item index.
+        :type current: QModelIndex
+        :param previous: The previous  item index.
+        :type previous: QModelIndex
+        """
         selected_item = self.editor.tree_view_model.itemFromIndex(current)
         previous_item = self.editor.tree_view_model.itemFromIndex(previous)
 
@@ -360,29 +288,14 @@
             )
         if selected_item.text() == self.editor.tenure_type_text:
             self.toggle_str_type_models(data_store, str_number)
->>>>>>> 81559839
-
-    def init_supporting_documents(self):
-        """
-        Initialize the supporting documents component.
-        """
-        if self.supporting_doc_component is not None:
-            return
-        self.supporting_doc_component = SupportingDocuments(
-            self.supporting_doc_box,
-            self.doc_type_cbo,
-            self.add_documents_btn,
-            self.notice
-        )
-        self.supporting_doc_component.add_documents_btn.clicked.connect(
-            self.supporting_doc_component.on_upload_document
-        )
-        self.set_str_doc_models()
-        self.docs_init.emit()
-
-<<<<<<< HEAD
-    def init_validity_period_component(self):
-=======
+
+        if selected_item.text() == self.editor.supporting_doc_text:
+            self.toggle_supporting_doc(
+                data_store, str_number
+            )
+        if selected_item.text() == self.editor.validity_period_text:
+            self.toggle_validity_period(data_store, str_number)
+
         # save the tab forms of custom tenure info when a user unselects the node.
         # Load current custom tenure info tabs with data.
         if selected_item.text() == self.editor.custom_tenure_info_text:
@@ -434,73 +347,47 @@
             prev_data_store.custom_tenure[party_id] = custom_model
 
     def toggle_party_models(self, fk_mapper, data_store):
->>>>>>> 81559839
-        """
-        Initialize the validity period component.
-        """
-        if self.validity_period_component is not None:
+        """
+        Toggles party data store and insert it to foreign key mapper
+        of party entity.
+        :param fk_mapper: The foreign key mapper object
+        :type fk_mapper: Object
+        :param data_store: The current STR data store
+        :type data_store: Object
+        """
+        fk_mapper.remove_rows()
+        for i, model_obj in enumerate(data_store.party.values()):
+            fk_mapper.insert_model_to_table(
+                model_obj
+            )
+
+    def toggle_spatial_unit_models(self, fk_mapper, data_store):
+        """
+        Toggles spatial  data store and insert it to foreign key mapper
+        of party entity.
+        :param fk_mapper: The foreign key mapper object
+        :type fk_mapper: Object
+        :param data_store: The current STR data store
+        :type data_store: Object
+        """
+        if fk_mapper is None:
             return
-        self.validity_period_component = ValidityPeriod(self)
-        self.validity_period_signals()
-        self.validity_init.emit()
-
-    def init_str_type_signal(self, data_store, party_id, str_number):
-        """
-        Connects str type combobox signals to a slot.
-        :param data_store: Current data store
-        :type data_store: Dictionary
-        :param party_id: The added party model id.
-        :type party_id: String
-        """
-        if self.str_type_component is None:
-            return
-        # gets all the comboboxes including the ones in other pages.
-        str_type_combos = self.str_type_component.str_type_combobox()
-        spinboxes = self.str_type_component.ownership_share()
-        for spinbox in spinboxes:
-            if spinbox not in self.share_spinbox_connected:
-                first_name = spinbox.objectName()
-                spinbox.setObjectName(
-                    '{}_{}_{}'.format(str_number, party_id, first_name)
-                )
-
-                spinbox.valueChanged.connect(self.update_spinbox)
-                self.share_spinbox_connected.append(spinbox)
-
-        self.shareUpdated.connect(self.update_ownership_share_data)
-        self.shareUpdated.connect(self.update_spinbox_when_zero)
-        self.shareUpdatedOnZero.connect(self.update_ownership_share_data)
-        for str_type_combo in str_type_combos:
-            # connect comboboxes that are only newly added
-            if str_type_combo not in self.str_type_combo_connected:
-                str_type_combo.currentIndexChanged.connect(
-                    lambda index: self.update_str_type_data(
-                        index, data_store, party_id
-                    )
-                )
-                self.str_type_combo_connected.append(str_type_combo)
-
-    def reset_share_spinboxes(self, data_store):
-        """
-        Resets the share spinboxes value to have equal value.
-        This method is used when a row is deleted,
-        and new row is added.
-        :param data_store: The current data store
+        fk_mapper.remove_rows()
+
+        for i, model_obj in enumerate(data_store.spatial_unit.values()):
+            fk_mapper.insert_model_to_table(
+                model_obj
+            )
+
+    def toggle_str_type_models(self, data_store, str_number):
+        """
+        Toggles the STR type component data store when the tenure information
+        treeview item is clicked.
+        :param data_store: The current data store.
         :type data_store: Object
-        """
-<<<<<<< HEAD
-        row_count = len(data_store.party)
-        spinboxes = self.str_type_component.ownership_share()
-        for spinbox in spinboxes:
-            if spinbox in self.share_spinbox_connected:
-                str_number, party_id, current_row = \
-                    self._extract_from_object_name(spinbox)
-
-                self.blockSignals(True)
-                spinbox.setValue(100.00 / row_count)
-                self.blockSignals(False)
-                data_store.share[party_id] = 100.00 / row_count
-=======
+        :param str_number: The current STR root number.
+        :type str_number: Integer
+        """
         party_count = len(data_store.party)
         # If new party row is added after spinboxes values are set,
         # reset spinbox values into equal values based on the new count
@@ -529,219 +416,143 @@
                 self.editor.init_tenure_data(
                     data_store, party_id, str_type_id, str_number
                 )
->>>>>>> 81559839
-
-    def init_share_spinboxes(self, data_store):
-        """
-        Initialize the share spinboxes by setting equal
-        value to all spinboxes or by picking values
-        from the data store.
+
+    def toggle_supporting_doc(self, data_store, str_number):
+        """
+        Toggles the supporting document component data store
+        when the supporting documents treeview item is clicked.
         :param data_store: The current data store.
         :type data_store: Object
-        """
-        row_count = len(data_store.party)
-        spinboxes = self.str_type_component.ownership_share()
-        for spinbox in spinboxes:
-            if spinbox in self.share_spinbox_connected:
-                str_number, party_id, current_row = \
-                    self._extract_from_object_name(spinbox)
-
-                if party_id in data_store.share.keys():
-                    self.blockSignals(True)
-                    if data_store.share[party_id] is None:
-                        spinbox.setValue(100.00)
-                    else:
-                        spinbox.setValue(data_store.share[party_id])
-                    self.blockSignals(False)
-
-                else:
-                    self.blockSignals(True)
-                    spinbox.setValue(100.00 / row_count)
-                    self.blockSignals(False)
-                    data_store.share[party_id] = 100.00 / row_count
-
-    def execute_spinbox_update(self, spinboxes, current_spinbox):
-        """
-        Update other spinbox values based on the current spinbox.
-        :param spinboxes: All spinbox in the table.
-        :type spinboxes: List
-        :param current_spinbox: The current spinbox with value change.
-        :type current_spinbox: QDoubleSpinBox
-        :return: The next spinbox with value that will change
-        :rtype: QDoubleSpinBox
-        """
-        str_number, party_id, current_row = \
-            self._extract_from_object_name(current_spinbox)
-
-        if current_row is None:
-            return None
-        if len(spinboxes) < 2:
-            return None
-
-<<<<<<< HEAD
-        next_spinbox = self.find_next_spinbox(current_row, spinboxes)
-        spinbox_value_sum = 0
-        for spinbox in spinboxes:
-            if spinbox.objectName().startswith('{}_'.format(str_number)):
-                spinbox_value_sum = spinbox_value_sum + spinbox.value()
-        value_change = spinbox_value_sum - 100
-        next_value = next_spinbox.value() - value_change
-        next_spinbox.setValue(next_value)
-        return next_spinbox
-=======
+        :param str_number: The current STR root number.
+        :type str_number: Integer
+        """
+        party_count = len(data_store.party)
+        # update party count
+        self.editor.supporting_doc_component.party_count(party_count)
+        # update the current widget container to be used.
+        self.editor.supporting_doc_component.update_container(str_number)
+
+    def toggle_validity_period(self, data_store, str_number):
+        """
+        Toggles the validity period component data store
+        when the validity period treeview item is clicked.
+        :param data_store: The current data store
+        :type data_store: STRDataStore
+        :param str_number: The current STR root number.
+        :type str_number: Integer
+        """
+        from_date = data_store.validity_period['from_date']
+        to_date = data_store.validity_period['to_date']
+
+        if from_date is None or to_date is None:
+            from_date = data_store.validity_period['from_date'] = \
+                self.editor.validity_from_date.date()
+            to_date = data_store.validity_period['to_date'] = \
+                self.editor.validity_to_date.date()
+
+        self.editor.validity_from_date.setDate(from_date)
+        self.editor.validity_to_date.setDate(to_date)
+
+
 class ValidateSTREditor(object):
     """
     Validates the STR editor. Validates user inputs and the
     enabling of buttons and treeview items.
     """
->>>>>>> 81559839
-
-    def update_spinbox(self):
-        """
-        Updates other spinboxes when the value of
-        the current spinbox changes.
-        """
-        current_spinbox = self.sender()
-        spinboxes = self.str_type_component.ownership_share()
-
-        next_spinbox = self.execute_spinbox_update(
-            spinboxes, current_spinbox
-        )
-
-        self.shareUpdated.emit(spinboxes, next_spinbox)
-
-    def update_spinbox_when_zero(self, spinboxes, next_spinbox):
-        """
-        Updates the second spinbox when the value of the next spinbox is 0.
-        :param spinboxes: List of spinboxes that are connected.
-        :type spinboxes: List
-        :param next_spinbox: The next spinbox
-        :type next_spinbox: QDoubleSpinBox
-        """
-        if next_spinbox is None:
+
+    def __init__(self, editor):
+        """
+        Initializes ValidateSTREditor and SyncSTREditorData. 
+        """
+        self.editor = editor
+        editor.view_selection.currentChanged.connect(
+            self.validate_page
+        )
+        editor.tree_view.clicked.connect(
+            self.validation_error
+        )
+        self._warning_message = QApplication.translate(
+            'ValidateSTREditor', 'You should first select a '
+                                 'record in the enabled items to open the '
+                                 'this component.'
+        )
+
+    def validate_page(self, current, previous):
+        """
+        Validates str components pages when tree item is clicked.
+        :param current: The newly clicked item index
+        :type current: QModelIndex
+        :param previous: The previous item index
+        :type previous: QModelIndex
+        """
+        selected_item = self.editor.tree_view_model.itemFromIndex(current)
+        if selected_item is None:
             return
-        if next_spinbox.value() == 0:
-            spinbox = self.execute_spinbox_update(
-                spinboxes, next_spinbox
-            )
-
-<<<<<<< HEAD
-            self.shareUpdatedOnZero.emit(spinbox.value())
-            if spinbox.value() == 0:
-                self.update_spinbox_when_zero(
-                    spinboxes, spinbox
-                )
-=======
+        str_number = selected_item.data()
+        data_store = self.editor.data_store[str_number]
+
+        if selected_item.text() == self.editor.party_text:
+            self.validate_party(data_store, selected_item)
+
+        if selected_item.text() == self.editor.spatial_unit_text:
+            self.validate_spatial_unit(data_store, selected_item)
+
+        if selected_item.text() == self.editor.tenure_type_text:
+            self.validate_str_type(data_store, selected_item)
+
         if selected_item.text() == self.editor.custom_tenure_info_text:
             print selected_item.text()
 
         if selected_item.text() == self.editor.supporting_doc_text:
             self.enable_save_button()
->>>>>>> 81559839
-
-    def find_next_spinbox(self, current_row, spinboxes):
-        """
-        Finds the next spinbox using the object name and row.
-        :param current_row: The current spinbox row.
-        :type current_row: Integer
-        :param spinboxes: The list of spinboxes that are added.
-        :type spinboxes: List
-        :return: Next spinbox
-        :rtype: QDoubleSpinBox
-        """
-        next_row = current_row + 1
-        next_spinboxes = [spinbox for spinbox in spinboxes
-                          if spinbox.objectName().
-                              endswith('_{}'.format(next_row))]
-        if len(next_spinboxes) > 0:
-            next_spinbox = next_spinboxes[0]
-        else:
-            next_spinboxes = [spinbox for spinbox in spinboxes
-                              if spinbox.objectName().endswith('_0')]
-            next_spinbox = next_spinboxes[0]
-        return next_spinbox
-
-    def update_ownership_share_data(self):
-        """
-        Updates the ownership share data in the share dictionary.
-        """
-        spinboxes = self.str_type_component.ownership_share()
-        data_store = self.current_data_store()
-        for spinbox in spinboxes:
-            if spinbox in self.share_spinbox_connected:
-                str_number_ext, party_id, current_row = \
-                    self._extract_from_object_name(spinbox)
-                data_store.share[party_id] = spinbox.value()
-
-    @staticmethod
-    def _extract_from_object_name(spinbox):
-        """
-        Extracts str_number, party id, and row of a spinbox
-        from its object name.
-        :param spinbox: The spinbox from which the values are extracted from.
-        :type spinbox: QDoubleSpinBox
-        :return: str_number, party id, and row of a spinbox
-        :rtype: Tuple
-        """
-        current_name = spinbox.objectName()
-        current_name_split = current_name.split('_')
-        if len(current_name_split) == 3:
-            current_row = current_name_split[2]
-            current_party_id = current_name_split[1]
-            str_number = current_name_split[0]
-            return int(str_number), \
-                   int(current_party_id), \
-                   int(current_row)
-        else:
-            return None, None, None
-
-    def str_node(self):
-        """
-        Creates the STR node with its children.
-        """
-        str_icon = QIcon(
-            ':/plugins/stdm/images/icons/new_str.png'
-        )
-        str_label = QApplication.translate(
-            'STRTreeView', 'Social Tenure Relationship'
-        )
-        str_root = QStandardItem(
-            str_icon, '{} {}'.format(str_label, self.str_number)
-        )
-        str_root.setData(self.str_number)
-        self.tree_view_model.appendRow(str_root)
-        self.str_children(str_root)
-        self.tree_view.expand(str_root.index())
-
-        self.data_store[self.str_number] = STRDataStore()
-
-    def translate_str_items(self):
-        """
-        Translates the texts of the STR items.
-        """
-        self.str_text = QApplication.translate(
-            'InitSTREditor', 'Social Tenure Relationship'
-        )
-        self.party_text = QApplication.translate(
-            'InitSTREditor', 'Party'
-        )
-        self.spatial_unit_text = QApplication.translate(
-            'InitSTREditor', 'Spatial Unit'
-        )
-        self.tenure_type_text = QApplication.translate(
-            'InitSTREditor', 'Tenure Information'
-        )
-        self.supporting_doc_text = QApplication.translate(
-            'InitSTREditor', 'Supporting Documents'
-        )
-
-<<<<<<< HEAD
-        self.validity_period_text = QApplication.translate(
-            'InitSTREditor', 'Validity Period'
-        )
-
-    def str_children(self, str_root):
-=======
+
+    def validate_party(self, data_store, selected_item):
+        """
+        Validates the party length and enables and disables buttons and
+        the next treeview items.
+        :param data_store: The current data store object.
+        :type data_store: Object
+        :param selected_item: The currently selected treeview item/ party item.
+        :type selected_item: QStandardItem
+        """
+        self.editor.party_component.party_fk_mapper.afterEntityAdded.connect(
+            lambda: self.validate_party_length(data_store, selected_item)
+        )
+        self.editor.party_component.party_fk_mapper.deletedRows.connect(
+            lambda: self.validate_party_length(data_store, selected_item)
+        )
+
+    def validate_spatial_unit(self, data_store, selected_item):
+        """
+        Validates the spatial unit length and enables and disables buttons and
+        the next treeview items.
+        :param data_store: The current data store object.
+        :type data_store: Object
+        :param selected_item: The currently selected treeview item/ spatial
+        unit item.
+        :type selected_item: QStandardItem
+        """
+        if self.editor.spatial_unit_component.spatial_unit_fk_mapper is None:
+            return
+        self.editor.spatial_unit_component.spatial_unit_fk_mapper. \
+            afterEntityAdded.connect(
+            lambda: self.enable_next(selected_item, 2)
+        )
+        self.editor.spatial_unit_component.spatial_unit_fk_mapper. \
+            deletedRows.connect(
+            lambda: self.validate_spatial_unit_length(
+                data_store, selected_item
+            )
+        )
+        self.editor.spatial_unit_component.spatial_unit_fk_mapper. \
+            beforeEntityAdded.connect(
+            self.validate_party_count
+        )
+        self.editor.spatial_unit_component.spatial_unit_fk_mapper. \
+            afterEntityAdded.connect(
+            self.validate_non_multi_party
+        )
+
     def validate_str_type(self, data_store, selected_item):
         """
         Validates the STR type entry and enables and disables buttons and
@@ -757,1023 +568,6 @@
         )
 
     def enable_next(self, selected_item, child_row, enable=True, handle_child=False):
->>>>>>> 81559839
-        """
-        Creates STR children and
-        populates self.str_items dictionary.
-        :param str_root: The STR root item.
-        :type str_root: QStandardItem
-        """
-<<<<<<< HEAD
-        self.translate_str_items()
-        children = OrderedDict()
-        children[self.party_text] = 'user.png'
-        children[self.spatial_unit_text] = 'property.png'
-        children[self.tenure_type_text] = 'social_tenure.png'
-        children[self.supporting_doc_text] = 'document.png'
-        children[self.validity_period_text] = 'period.png'
-        for name, icon in children.iteritems():
-            item = self.child_item(str_root, name, icon)
-            self.str_items[
-                '%s%s' % (name, self.str_number)
-                ] = item
-=======
-        try:
-            str_root = selected_item.parent()
-
-            if str_root is None:
-                return
-            next_item = str_root.child(child_row, 0)
-            next_item.setEnabled(enable)
-            # if handle_child:
-            #     next_item.child().setEnabled(enable)
-
->>>>>>> 81559839
-
-        self.str_items[
-            '%s%s' % (self.str_text, self.str_number)
-            ] = str_root
-        party_item = self.str_items[
-            '%s%s' % (self.party_text, self.str_number)
-            ]
-        party_item.setEnabled(True)
-
-    def child_item(self, str_root, name, icon):
-        """
-        Creates the child item of str_root.
-        :param str_root:  The STR root item.
-        :type str_root: QStandardItem
-        :param name: The item name
-        :type name: String
-        :param icon: The icon image of the item.
-        :type icon: String
-        :return: The child item
-        :rtype: QStandardItem
-        """
-<<<<<<< HEAD
-        q_icon = QIcon(
-            ':/plugins/stdm/images/icons/{}'.format(icon)
-        )
-        name_text = QApplication.translate(
-            'InitSTREditor', name
-        )
-        item = QStandardItem(
-            q_icon, name_text
-        )
-
-        item.setData(self.str_number)
-        item.setEnabled(False)
-
-        str_root.appendRow([item])
-=======
-        result = self.str_validity_status()
-        self.editor.buttonBox.button(QDialogButtonBox.Save).setEnabled(result)
->>>>>>> 81559839
-
-        if name == self.party_text:
-            self.party_item_index = item.index()
-
-        return item
-
-    def add_str_tree_node(self):
-        """
-        Adds the first STR tree node.
-        """
-        self.str_number = self.str_number + 1
-        self.str_node()
-        self.buttonBox.button(
-            QDialogButtonBox.Save
-        ).setEnabled(False)
-
-    def str_item(self, text, str_number):
-        """
-        Gets the str_item by text and str_number.
-        :param text: The translated text of items.
-        :type text: String
-        :param str_number: The current STR number
-        :type str_number: Integer
-        """
-        item = self.str_items['%s%s' % (text, str_number)]
-        return item
-
-    def current_item(self):
-        """
-        Gets the currently selected tree_view item.
-        :return: The currently selected item
-        :rtype: QStandardItem
-        """
-        index = self.tree_view.currentIndex()
-        item = self.tree_view_model.itemFromIndex(index)
-        return item
-
-    def current_str_number(self):
-        """
-        Gets the currently selected str_number.
-        :return: The currently selected str_number
-        :rtype: Integer
-        """
-<<<<<<< HEAD
-        item = self.current_item()
-        str_number = item.data()
-        return str_number
-=======
-        # TODO fix validation issue when str type is 0 or None
-        if 0 in store.str_type.values() or None in store.str_type.values():
-            # TODO fix editing issue where supporting document is disabled
-            if len(store.str_type) == len(store.party):
-
-                self.enable_next(selected_item, 3, False)
-                # Disable custom tenure information item
-                if selected_item.child(0, 0) is not None:
-                    selected_item.child(0, 0).setEnabled(False)
-                self.enable_next(selected_item, 4, False)
-                self.enable_next(selected_item, 5, False)
-
-        else:
-            self.enable_next(selected_item, 3)
-            # Enable custom tenure information item
-            print store.custom_tenure.values()[0]
-            if store.custom_tenure.values()[0] is not None:
-                selected_item.child(0, 0).setEnabled(True)
-            self.enable_next(selected_item, 4)
-            self.enable_next(selected_item, 5)
-            self.enable_save_button()
->>>>>>> 81559839
-
-    def switch_entity(self, index):
-        """
-        Switches the ForeignKeyMapper of a selected party entity.
-        :param index: The Combobox current index.
-        :type index: QModelIndex
-        """
-        self.entity_combo = self.sender()
-        table = self.entity_combo.itemData(index)
-        new_entity = self.current_profile.entity_by_name(table)
-        self.party = new_entity
-        self.party_component.party_fk_mapper.set_entity(self.party)
-
-        self.clear_store_on_switch()
-
-<<<<<<< HEAD
-        self.str_type_components = None
-=======
-    def validate_party_count(self, spatial_unit_obj) :
-        """
-        Validates the number of party assigned to a spatial unt.
-        :param spatial_unit_obj: Spatial unit model object
-        :type spatial_unit_obj: SQL Alchemy Model Object
-        :return: True if the count is ok and false if not.
-        :rtype: Boolean
-        """
-        # Get entity browser notification bar
-        fk_mapper = self.editor.sender()
-        browser_notif = None
-        if isinstance(fk_mapper, ForeignKeyMapper):
-            # Insert error in entity browser too
-            browser_notif = NotificationBar(
-                fk_mapper._entitySelector.vlNotification
-            )
-            self.remove_browser_notice(fk_mapper)
->>>>>>> 81559839
-
-        self.init_str_type_component(new_entity)
-
-        self._party_signals()
-
-    def clear_store_on_switch(self):
-        """
-        Clear party and STR type store
-        on switch of the party entity.
-        """
-        current_store = self.current_data_store()
-        current_store.party.clear()
-        current_store.str_type.clear()
-        current_store.share.clear()
-
-    def update_str_type_data(self, index, data_store, party_id):
-        """
-        Gets str_type date from the comboboxes and set it to
-        the current data store.
-        :param index: Index of the combobox
-        :type index: QModelIndex
-        :param data_store: The current data store
-        :type data_store: OrderedDict
-        :param party_id: The party id matching the combobox.
-        :type party_id: Integer
-        """
-        str_combo = self.sender()
-        str_type_id = str_combo.itemData(index)
-        data_store.str_type[party_id] = str_type_id
-        self.str_type_updated.emit()
-
-    def current_data_store(self):
-        """
-        Gets the current data_store object for the selected STR tree.
-        :return: The current data store object
-        :rtype: Object
-        """
-        index = self.tree_view.currentIndex()
-        selected_item = self.tree_view_model.itemFromIndex(index)
-        data_store_obj = self.data_store[selected_item.data()]
-        return data_store_obj
-
-
-class BindSTREditor(InitSTREditor):
-    """
-    Binds the STR components tree items with the stack widgets
-    containing the component widgets.
-    """
-
-    def __init__(self):
-        """
-        Initializes the class and the super class. 
-        """
-        InitSTREditor.__init__(self)
-
-    def bind_component_to_tree_view(self, current, previous):
-        """
-        Bind all components to the tree view component items.
-        :param current: The current item index.
-        :type current: QModelIndex
-        :param previous: The previous  item index.
-        :type previous: QModelIndex
-        """
-        selected_item = self.tree_view_model.itemFromIndex(current)
-
-        if selected_item is None:
-            return
-        str_number = selected_item.data()
-
-        if selected_item.text() == '{} {}' \
-                .format(self.str_text, str_number):
-            self.bind_str()
-
-        if selected_item.text() == self.party_text:
-            self.bind_party()
-
-        if selected_item.text() == self.spatial_unit_text:
-            self.bind_spatial_unit()
-
-        if selected_item.text() == self.tenure_type_text:
-            self.bind_tenure_type()
-
-        if selected_item.text() == self.supporting_doc_text:
-            self.bind_supporting_documents(
-                str_number
-            )
-        if selected_item.text() == self.validity_period_text:
-            self.bind_validity_period()
-
-    def bind_str(self):
-        """
-        Binds the STR introduction page to the STR root node item.
-        """
-<<<<<<< HEAD
-        self.component_container.setCurrentIndex(0)
-        header = QApplication.translate(
-            'BindSTREditor',
-            'The Social Tenure Relationship'
-        )
-        self.description_lbl.setText(header)
-=======
-        # returns the number of entries for a specific parcel.
-        str_obj = self.editor.str_model()
-        spatial_unit_id = getattr(self.editor.str_model, '{}_id'.format(
-                self.editor.spatial_unit.short_name.lower()))
-        usage_count = str_obj.queryObject(
-            [func.count().label('spatial_unit_count')]
-        ).filter(spatial_unit_id == model_obj.id).first()
-        # TODO add a session rollback here and show error.
-        current = self.spatial_unit_current_usage_count(model_obj.id)
-        return current + usage_count.spatial_unit_count
->>>>>>> 81559839
-
-    def bind_party(self):
-        """
-        Binds the party item to the party component widget and description.
-        """
-        QTimer.singleShot(50, self.init_str_type_component)
-        QTimer.singleShot(50, self.init_spatial_unit_component)
-        self.component_container.setCurrentIndex(1)
-        header = QApplication.translate(
-            'BindSTREditor',
-            'Select the party by searching through the existing record.'
-        )
-
-<<<<<<< HEAD
-        self.description_lbl.setText(header)
-=======
-class STREditor(QDialog, Ui_STREditor):
-    """
-    Wrapper class for STR Editor for new STR record editor user interface.
-    """
-    party_init = pyqtSignal()
-    spatial_unit_init = pyqtSignal()
-    custom_tenure_info_init = pyqtSignal()
-    validity_init = pyqtSignal()
-    docs_init = pyqtSignal()
-    str_type_updated = pyqtSignal()
-    shareUpdated = pyqtSignal(list, QDoubleSpinBox)
-    shareUpdatedOnZero = pyqtSignal(float)
-    customTenureSaved = pyqtSignal(object, object)
->>>>>>> 81559839
-
-    def bind_spatial_unit(self):
-        """
-        Binds the party item to the party component widget and description.
-        """
-        self.notice.clear()
-        self.component_container.setCurrentIndex(2)
-        self.mirror_map.set_iface(self.iface)
-        self.mirror_map.refresh_canvas_layers()
-        self.mirror_map.load_web_map()
-        header = QApplication.translate(
-            'BindSTREditor',
-            'Select the spatial unit that could be parcel, '
-            'land or building, structure and so on.'
-        )
-        self.description_lbl.setText(header)
-
-    def bind_tenure_type(self):
-        """
-        Binds the tenure type item to the party component widget
-        and description.
-        """
-        self.notice.clear()
-        self.component_container.setCurrentIndex(3)
-        QTimer.singleShot(50, self.init_supporting_documents)
-        QTimer.singleShot(50, self.init_validity_period_component)
-
-        header = QApplication.translate(
-            'BindSTREditor',
-            'Select the type of relationship that the specified party '
-            'has with the selected spatial unit. Optionally you can '
-            'specify the tenure share. '
-        )
-        self.description_lbl.setText(header)
-
-<<<<<<< HEAD
-    def bind_supporting_documents(self, str_number):
-        """
-        Binds the supporting document item to the party component
-        widget and description.
-        :param str_number: The current STR record number
-        :type str_number: Integer
-        """
-        self.notice.clear()
-        self.component_container.setCurrentIndex(4)
-
-        self.supporting_doc_signals(str_number)
-        header = QApplication.translate(
-            'BindSTREditor',
-            'Upload one or more supporting documents under '
-            'each document types.'
-        )
-        if len(self.data_store[str_number].party) > 1:
-            explanation = QApplication.translate(
-                'BindSTREditor',
-                'The uploaded document will be copied '
-                'for each party record selected.'
-
-            )
-            self.description_lbl.setText('{} {}'.format(header, explanation))
-=======
-        self.supporting_doc_component = None
-        self.str_items = {}
-        self.current_profile = current_profile()
-
-        self.social_tenure = self.current_profile.social_tenure
-
-
-        self.party_count = OrderedDict()
-
-        self.parties = self.social_tenure.parties
-        self.spatial_units = self.social_tenure.spatial_units
-        if len(self.parties) > 0:
-            self.party = self.parties[0]
-        else:
-            self.party = None
-        if len(self.spatial_units) > 0:
-            self.spatial_unit = self.spatial_units[0]
->>>>>>> 81559839
-        else:
-            self.description_lbl.setText(header)
-
-<<<<<<< HEAD
-    def bind_validity_period(self):
-        """
-        Binds the validity period item to the party component widget
-        and description.
-        """
-        self.notice.clear()
-        self.component_container.setCurrentIndex(5)
-
-        header = QApplication.translate(
-            'BindSTREditor',
-            'Specify the validity range of dates. The year and month option '
-            'is used to quickly set the date ranges. '
-        )
-        self.description_lbl.setText(header)
-=======
-
-        self.add_str_tree_node()
-        self.party_component = None
-        self.str_model = None
-        self.str_doc_model = None
-        self.spatial_unit_component = None
-        self.validity_period_component = None
-        self.custom_tenure_info_component = None
-        self.str_type_combo_connected = []
-        self.share_spinbox_connected = []
-        self.parties = self.social_tenure.parties
-
-        self.str_type_component = None
-        self._init_str_editor()
-        self.init_party_component()
-        self.init_custom_tenure_info_component()
-        # QTimer.singleShot(33, self._party_signals)
-        self._party_signals()
-        self.copied_party_row = OrderedDict()
->>>>>>> 81559839
-
-
-class SyncSTREditorData(BindSTREditor):
-    """
-    Synchronizes data in the data store to each components
-    when the tree items are clicked.
-    """
-
-    def __init__(self):
-        """
-        Initializes SyncSTREditorData and BindSTREditor. 
-        """
-        BindSTREditor.__init__(self)
-
-    def sync_data(self, current, previous):
-        """
-        Synchronizes all components data store to the tree
-        view component items.
-        :param current: The current item index.
-        :type current: QModelIndex
-        :param previous: The previous  item index.
-        :type previous: QModelIndex
-        """
-        selected_item = self.tree_view_model.itemFromIndex(current)
-        if selected_item is None:
-            return
-        str_number = selected_item.data()
-
-        data_store = self.data_store[str_number]
-
-        if selected_item.text() == self.party_text:
-            self.toggle_party_models(
-                self.party_component.party_fk_mapper, data_store
-            )
-        if selected_item.text() == self.spatial_unit_text:
-            self.toggle_spatial_unit_models(
-                self.spatial_unit_component.spatial_unit_fk_mapper,
-                data_store
-            )
-        if selected_item.text() == self.tenure_type_text:
-            self.toggle_str_type_models(data_store, str_number)
-
-        if selected_item.text() == self.supporting_doc_text:
-            self.toggle_supporting_doc(
-                data_store, str_number
-            )
-        if selected_item.text() == self.validity_period_text:
-            self.toggle_validity_period(data_store, str_number)
-
-    def toggle_party_models(self, fk_mapper, data_store):
-        """
-        Toggles party data store and insert it to foreign key mapper
-        of party entity.
-        :param fk_mapper: The foreign key mapper object
-        :type fk_mapper: Object
-        :param data_store: The current STR data store
-        :type data_store: Object
-        """
-        fk_mapper.remove_rows()
-        for i, model_obj in enumerate(data_store.party.values()):
-            fk_mapper.insert_model_to_table(
-                model_obj
-            )
-
-    def toggle_spatial_unit_models(self, fk_mapper, data_store):
-        """
-        Toggles spatial  data store and insert it to foreign key mapper
-        of party entity.
-        :param fk_mapper: The foreign key mapper object
-        :type fk_mapper: Object
-        :param data_store: The current STR data store
-        :type data_store: Object
-        """
-        if fk_mapper is None:
-            return
-        fk_mapper.remove_rows()
-
-        for i, model_obj in enumerate(
-                data_store.spatial_unit.values()
-        ):
-            fk_mapper.insert_model_to_table(
-                model_obj
-            )
-
-<<<<<<< HEAD
-    def toggle_str_type_models(self, data_store, str_number):
-        """
-        Toggles the STR type component data store when the tenure information
-        treeview item is clicked.
-        :param data_store: The current data store.
-        :type data_store: Object
-        :param str_number: The current STR root number.
-        :type str_number: Integer
-        """
-        party_count = len(data_store.party)
-        # If new party row is added after spinboxes values are set,
-        # reset spinbox values into equal values based on the new count
-        if str_number in self.party_count.keys():
-
-            if len(self.party_count) > 0 and \
-                            party_count > \
-                            self.party_count[str_number]:
-                self.reset_share_spinboxes(data_store)
-
-        self.party_count[str_number] = party_count
-        self.str_type_component.remove_table_data(
-            self.str_type_component.str_type_table,
-            party_count
-=======
-
-    def translate_str_items(self):
-        """
-        Translates the texts of the STR items.
-        """
-        self.str_text = QApplication.translate(
-            'InitSTREditor', 'Social Tenure Relationship'
-        )
-        self.party_text = QApplication.translate(
-            'InitSTREditor', 'Party'
-        )
-        self.spatial_unit_text = QApplication.translate(
-            'InitSTREditor', 'Spatial Unit'
-        )
-        self.tenure_type_text = QApplication.translate(
-            'InitSTREditor', 'Tenure Information'
-        )
-        self.custom_tenure_info_text = QApplication.translate(
-            'InitSTREditor', 'Custom Tenure Information'
-        )
-        self.supporting_doc_text = QApplication.translate(
-            'InitSTREditor', 'Supporting Documents'
-        )
-
-        self.validity_period_text = QApplication.translate(
-            'InitSTREditor', 'Validity Period'
->>>>>>> 81559839
-        )
-        # ## select the first column (STR Type)
-        self.str_type_component.str_type_table.selectColumn(0)
-
-<<<<<<< HEAD
-        for i, (party_id, str_type_id) in \
-                enumerate(data_store.str_type.iteritems()):
-            self.str_type_component.add_str_type_data(
-                self.copied_party_row[party_id],
-                str_type_id,
-                i
-            )
-            self.init_str_type_signal(
-                data_store, party_id, str_number
-            )
-=======
-    def str_node(self):
-        """
-        Creates the STR node with its children.
-        """
-        str_icon = QIcon(
-            ':/plugins/stdm/images/icons/new_str.png'
-        )
-        str_label = QApplication.translate(
-            'STRTreeView', 'Social Tenure Relationship'
-        )
-        str_root = QStandardItem(
-            str_icon, '{} {}'.format(str_label, self.str_number)
-        )
-        str_root.setData(self.str_number)
-        self.tree_view_model.appendRow(str_root)
-        self.str_children(str_root)
-        self.tree_view.expandAll()
-
-        self.data_store[self.str_number] = STRDataStore()
-
-    def str_children(self, str_root):
-        """
-        Creates STR children and
-        populates self.str_items dictionary.
-        :param str_root: The STR root item.
-        :type str_root: QStandardItem
-        """
-        self.translate_str_items()
-        children = OrderedDict()
-        children[self.party_text] = 'user.png'
-        children[self.spatial_unit_text] = 'property.png'
-        children[self.tenure_type_text] = 'social_tenure.png'
-        children[self.supporting_doc_text] = 'document.png'
-        children[self.validity_period_text] = 'period.png'
-        children[self.custom_tenure_info_text] = 'custom_tenure.png'
-        for name, icon in children.iteritems():
-            item = self.child_item(str_root, name, icon)
-            self.str_items['%s%s' % (name, self.str_number)] = item
-
-        self.str_items['%s%s' % (self.str_text, self.str_number)] = str_root
-
-        party_item = self.str_item(self.party_text, self.str_number)
-        party_item.setEnabled(True)
-
-    def child_item(self, str_root, name, icon):
-        """
-        Creates the child item of str_root.
-        :param str_root:  The STR root item.
-        :type str_root: QStandardItem
-        :param name: The item name
-        :type name: String
-        :param icon: The icon image of the item.
-        :type icon: String
-        :return: The child item
-        :rtype: QStandardItem
-        """
-        q_icon = QIcon(':/plugins/stdm/images/icons/{}'.format(icon))
-
-        item = QStandardItem(q_icon, name)
-
-        item.setData(self.str_number)
-
-        # Add related tenure info under tenure information
-        if name == self.custom_tenure_info_text:
-
-            custom_attr = self.social_tenure.spu_custom_attribute_entity(
-                self.spatial_unit
-            )
-            if custom_attr is not None:
-                tenure_type_item = self.str_item(
-                    self.tenure_type_text, self.str_number)
-                item.setEnabled(False)
-                tenure_type_item.appendRow([item])
-
-        else:
-            item.setEnabled(False)
-            str_root.appendRow([item])
-
-        if name == self.party_text:
-            self.party_item_index = item.index()
-
-        return item
-
-    def add_str_tree_node(self):
-        """
-        Adds the first STR tree node.
-        """
-        self.str_number = self.str_number + 1
-        self.str_node()
-        self.buttonBox.button(QDialogButtonBox.Save).setEnabled(False)
-
-    def str_item(self, text, str_number):
-        """
-        Gets the str_item by text and str_number.
-        :param text: The translated text of items.
-        :type text: String
-        :param str_number: The current STR number
-        :type str_number: Integer
-        """
-        item = self.str_items['%s%s' % (text, str_number)]
-        return item
-
-    def current_item(self):
-        """
-        Gets the currently selected tree_view item.
-        :return: The currently selected item
-        :rtype: QStandardItem
-        """
-        index = self.tree_view.currentIndex()
-        item = self.tree_view_model.itemFromIndex(index)
-        return item
-
-    def current_str_number(self):
-        """
-        Gets the currently selected str_number.
-        :return: The currently selected str_number
-        :rtype: Integer
-        """
-        item = self.current_item()
-        str_number = item.data()
-        return str_number
->>>>>>> 81559839
-
-        self.init_share_spinboxes(data_store)
-
-    def toggle_supporting_doc(self, data_store, str_number):
-        """
-        Toggles the supporting document component data store
-        when the supporting documents treeview item is clicked.
-        :param data_store: The current data store.
-        :type data_store: Object
-        :param str_number: The current STR root number.
-        :type str_number: Integer
-        """
-        party_count = len(data_store.party)
-        # update party count
-        self.supporting_doc_component.party_count(party_count)
-        # update the current widget container to be used.
-        self.supporting_doc_component.update_container(str_number)
-
-    def toggle_validity_period(self, data_store, str_number):
-        """
-        Toggles the validity period component data store
-        when the validity period treeview item is clicked.
-        :param data_store: The current data store
-        :type data_store: STRDataStore
-        :param str_number: The current STR root number.
-        :type str_number: Integer
-        """
-        from_date = data_store.validity_period['from_date']
-        to_date = data_store.validity_period['to_date']
-
-        if from_date is None or to_date is None:
-            from_date = data_store.validity_period['from_date'] = \
-                self.validity_from_date.date()
-            to_date = data_store.validity_period['to_date'] = \
-                self.validity_to_date.date()
-
-        self.validity_from_date.setDate(from_date)
-        self.validity_to_date.setDate(to_date)
-
-
-class ValidateSTREditor(SyncSTREditorData):
-    """
-    Validates the STR editor. Validates user inputs and the
-    enabling of buttons and treeview items.
-    """
-
-    def __init__(self):
-        """
-        Initializes ValidateSTREditor and SyncSTREditorData. 
-        """
-<<<<<<< HEAD
-        SyncSTREditorData.__init__(self)
-
-    def validate_page(self, current, previous):
-=======
-        if self.str_type_component is not None:
-            return
-        self.str_type_component = STRType(
-            self.str_type_widget,
-            self.str_type_box,
-            self.notice,
-            party
-        )
-
-    def init_custom_tenure_info_component(self):
-        """
-        Initializes the str type component.
-        :param party: Party entity object.
-        If party is none, the default party loads.
-        """
-        if self.custom_tenure_info_component is not None:
-            return
-
-        self.custom_tenure_info_component = CustomTenureInfo(self, self.notice)
-
-        self.custom_tenure_info_init.emit()
-
-    def init_spatial_unit_component(self, spatial_unit=None):
-        """
-        Initializes the spatial unit component.
-        :param spatial_unit: The current spatial_unit entity.
-        :type spatial_unit: Object
-        """
-        if spatial_unit is not None:
-            self.spatial_unit_init.emit()
-
-        if self.spatial_unit_component is not None:
-            return
-        self.spatial_unit_component = SpatialUnit(
-            spatial_unit,
-            self.spatial_unit_box,
-            self.notice
-        )
-        self.spatial_unit_signals()
-
-        self.spatial_unit_component.spatial_unit_fk_mapper.entity_combo. \
-            currentIndexChanged.connect(
-            self.switch_spatial_unit_entity
-        )
-
-    def init_supporting_documents(self):
-        """
-        Initialize the supporting documents component.
-        """
-        if self.supporting_doc_component is not None:
-            return
-        self.supporting_doc_component = SupportingDocuments(
-            self.supporting_doc_box,
-            self.doc_type_cbo,
-            self.add_documents_btn,
-            self.notice
-        )
-        self.supporting_doc_component.add_documents_btn.clicked.connect(
-            self.supporting_doc_component.on_upload_document
-        )
-        self.set_str_doc_models()
-        self.docs_init.emit()
-
-    def init_validity_period_component(self):
-        """
-        Initialize the validity period component.
-        """
-        if self.validity_period_component is not None:
-            return
-        self.validity_period_component = ValidityPeriod(self)
-        self.validity_period_signals()
-        self.validity_init.emit()
-
-    def init_tenure_data(self, data_store, party_id, str_type_id, str_number):
->>>>>>> 81559839
-        """
-        Validates str components pages when tree item is clicked.
-        :param current: The newly clicked item index
-        :type current: QModelIndex
-        :param previous: The previous item index
-        :type previous: QModelIndex
-        """
-        selected_item = self.tree_view_model.itemFromIndex(current)
-        if selected_item is None:
-            return
-        str_number = selected_item.data()
-        data_store = self.data_store[str_number]
-
-        if selected_item.text() == self.party_text:
-            self.validate_party(data_store, selected_item)
-
-        if selected_item.text() == self.spatial_unit_text:
-            self.validate_spatial_unit(data_store, selected_item)
-
-<<<<<<< HEAD
-        if selected_item.text() == self.tenure_type_text:
-            self.validate_str_type(data_store, selected_item)
-=======
-    def init_str_type_data(self, data_store, party_id, str_type_id,
-                           str_number):
-        """
-        Initialize str type data by setting existing already set data.
-        :param data_store: Current data store
-        :type data_store: Dictionary
-        :param party_id: The added party model id.
-        :type party_id: String
-        :param str_type_id: Tenure type id
-        :type str_type_id: Integer
-        :param str_number: The str entry number.
-        :type str_number: Integer
-        """
-        # gets all the comboboxes including the ones in other pages.
-        str_type_combos = self.str_type_component.str_type_combobox()
-        for str_type_combo in str_type_combos:
-            # connect comboboxes that are only newly added
-            if str_type_combo not in self.str_type_combo_connected:
-                row_number = str_type_combo.objectName()
-                str_type_combo.setObjectName(
-                    '{}_{}_{}'.format(str_number, party_id, row_number)
-                )
->>>>>>> 81559839
-
-        if selected_item.text() == self.supporting_doc_text:
-            self.enable_save_button()
-
-    def validate_party(self, data_store, selected_item):
-        """
-        Validates the party length and enables and disables buttons and
-        the next treeview items.
-        :param data_store: The current data store object.
-        :type data_store: Object
-        :param selected_item: The currently selected treeview item/ party item.
-        :type selected_item: QStandardItem
-        """
-        self.party_component.party_fk_mapper. \
-            afterEntityAdded.connect(
-            lambda: self.validate_party_length(
-                data_store, selected_item
-            )
-        )
-        self.party_component.party_fk_mapper. \
-            deletedRows.connect(
-            lambda: self.validate_party_length(
-                data_store, selected_item
-            )
-        )
-
-    def validate_spatial_unit(self, data_store, selected_item):
-        """
-        Validates the spatial unit length and enables and disables buttons and
-        the next treeview items.
-        :param data_store: The current data store object.
-        :type data_store: Object
-        :param selected_item: The currently selected treeview item/ spatial
-        unit item.
-        :type selected_item: QStandardItem
-        """
-        if self.spatial_unit_component.spatial_unit_fk_mapper is None:
-            return
-        self.spatial_unit_component.spatial_unit_fk_mapper. \
-            afterEntityAdded.connect(
-            lambda: self.enable_next(selected_item, 2)
-        )
-        self.spatial_unit_component.spatial_unit_fk_mapper. \
-            deletedRows.connect(
-            lambda: self.validate_spatial_unit_length(
-                data_store, selected_item
-            )
-        )
-<<<<<<< HEAD
-        self.spatial_unit_component.spatial_unit_fk_mapper. \
-            beforeEntityAdded.connect(
-            self.validate_party_count
-        )
-        self.spatial_unit_component.spatial_unit_fk_mapper. \
-            afterEntityAdded.connect(
-            self.validate_non_multi_party
-        )
-
-    def validate_str_type(self, data_store, selected_item):
-=======
-        self.party_component.party_fk_mapper.afterEntityAdded.connect(
-            lambda model, row_number: self.add_custom_tenure_info_data(
-                model, row_number
-            )
-        )
-
-        self.party_component.party_fk_mapper.deletedRows.connect(
-            self.remove_party_str_row_model
-        )
-
-        self.party_component.party_fk_mapper.entity_combo. \
-            currentIndexChanged.connect(
-            self.switch_party_entity
-        )
-
-    def add_custom_tenure_info_data(self, party_model, row_number,
-                                    custom_model=None):
-        """
-        Adds custom tenure info tab with editor form. It could load data if
-        the custom_model is not none.
-        :param party_model: The party model associated with custom tenure info
-        record.
-        :type party_model: Object
-        :param row_number: The row number of the party entry
-        :type row_number: Integer
-        :param custom_model: The custom tenure model that populates the tab
-        forms.
-        :type custom_model: Integer
-        """
-        self.custom_tenure_info_component.add_entity_editor(
-            self.party, self.spatial_unit, party_model, self.str_number, row_number, custom_model
-        )
-        store = self.current_data_store()
-        store.custom_tenure[party_model.id] = custom_model
-
-    def reset_share_spinboxes(self, data_store):
->>>>>>> 81559839
-        """
-        Validates the STR type entry and enables and disables buttons and
-        the next treeview items.
-        :param data_store: The current data store object.
-        :type data_store: Object
-        :param selected_item: The currently selected treeview item/ STR type
-        item.
-        :type selected_item: QStandardItem
-        """
-<<<<<<< HEAD
-        self.str_type_updated.connect(
-            lambda: self.validate_str_type_length(
-                data_store, selected_item
-            )
-        )
-=======
-        row_count = len(data_store.party)
-        if row_count == 0:
-            return
-        spinboxes = self.str_type_component.ownership_share()
-        for spinbox in spinboxes:
-            if spinbox in self.share_spinbox_connected:
-                str_number, party_id, current_row = \
-                    self._extract_from_object_name(spinbox)
-
-                self.blockSignals(True)
-                spinbox.setValue(100.00 / row_count)
-                self.blockSignals(False)
-                data_store.share[party_id] = 100.00 / row_count
->>>>>>> 81559839
-
-    def enable_next(self, selected_item, child_row, enable=True):
         """
         Enables or disables the next treeview item.
         :param selected_item: The currently selected item.
@@ -1790,6 +584,9 @@
                 return
             next_item = str_root.child(child_row, 0)
             next_item.setEnabled(enable)
+            # if handle_child:
+            #     next_item.child().setEnabled(enable)
+
 
             self.enable_save_button()
         except Exception:
@@ -1801,18 +598,15 @@
         validity status of the editor.
         """
         result = self.str_validity_status()
-
-        self.buttonBox.button(
-            QDialogButtonBox.Save
-        ).setEnabled(result)
+        self.editor.buttonBox.button(QDialogButtonBox.Save).setEnabled(result)
 
     def str_validity_status(self):
         """
         Determines the validity status of the editor by checking the whether
         the treeview items are enabled or not.
         """
-        for row in range(self.tree_view_model.rowCount()):
-            root = self.tree_view_model.item(row)
+        for row in range(self.editor.tree_view_model.rowCount()):
+            root = self.editor.tree_view_model.item(row)
             for child_row in range(root.rowCount()):
                 child = root.child(child_row, 0)
                 if not child.isEnabled():
@@ -1861,13 +655,26 @@
         :param item: The current item
         :type item: QStandardItem
         """
-        if 0 in store.str_type.values() or \
-                        None in store.str_type.values():
-            self.enable_next(selected_item, 3, False)
+        # TODO fix validation issue when str type is 0 or None
+        if 0 in store.str_type.values() or None in store.str_type.values():
+            # TODO fix editing issue where supporting document is disabled
+            if len(store.str_type) == len(store.party):
+
+                self.enable_next(selected_item, 3, False)
+                # Disable custom tenure information item
+                if selected_item.child(0, 0) is not None:
+                    selected_item.child(0, 0).setEnabled(False)
+                self.enable_next(selected_item, 4, False)
+                self.enable_next(selected_item, 5, False)
+
         else:
-
             self.enable_next(selected_item, 3)
+            # Enable custom tenure information item
+            print store.custom_tenure.values()[0]
+            if store.custom_tenure.values()[0] is not None:
+                selected_item.child(0, 0).setEnabled(True)
             self.enable_next(selected_item, 4)
+            self.enable_next(selected_item, 5)
             self.enable_save_button()
 
     def validation_error(self, index):
@@ -1878,23 +685,20 @@
         :param item: The current item
         :type item: QStandardItem
         """
-        item = self.tree_view_model.itemFromIndex(index)
+        item = self.editor.tree_view_model.itemFromIndex(index)
         if item is None:
             return
         if not item.isEnabled():
-            warning = 'You should first select a ' \
-                      'record in the enabled items to open the ' \
-                      '%s component.' % item.text()
-            warning_message = QApplication.translate(
-                'ValidateSTREditor', warning
-            )
-            self.notice.clear()
-            self.notice.insertWarningNotification(
-                warning_message
-            )
-
-<<<<<<< HEAD
-    def validate_party_count(self, spatial_unit_obj):
+            # warning = 'You should first select a ' \
+            #           'record in the enabled items to open the ' \
+            #           '%s component.' % item.text()
+
+            self.editor.notice.clear()
+            self.editor.notice.insertWarningNotification(
+                self._warning_message
+            )
+
+    def validate_party_count(self, spatial_unit_obj) :
         """
         Validates the number of party assigned to a spatial unt.
         :param spatial_unit_obj: Spatial unit model object
@@ -1903,7 +707,7 @@
         :rtype: Boolean
         """
         # Get entity browser notification bar
-        fk_mapper = self.sender()
+        fk_mapper = self.editor.sender()
         browser_notif = None
         if isinstance(fk_mapper, ForeignKeyMapper):
             # Insert error in entity browser too
@@ -1917,8 +721,8 @@
         )
         # If entry is found, show info or error
         if usage_count > 0:
-            self.notice.clear()
-            if self.social_tenure.multi_party:
+            self.editor.notice.clear()
+            if self.editor.social_tenure.multi_party:
                 QTimer.singleShot(
                     10100, lambda: self.remove_browser_notice(fk_mapper)
                 )
@@ -1953,11 +757,11 @@
             10100, lambda: self.remove_browser_notice(fk_mapper)
         )
         spatial_unit = format_name(
-            self.spatial_unit.short_name
-        )
-        if not self.party is None:
+            self.editor.spatial_unit.short_name
+        )
+        if not self.editor.party is None:
             party = format_name(
-                self.party.short_name
+                self.editor.party.short_name
             )
         else:
             party = 'party'
@@ -1967,7 +771,7 @@
             'Unfortunately, this {} has already been '
             'assigned to a {}.'.format(spatial_unit, party)
         )
-        self.notice.insertErrorNotification(msg)
+        self.editor.notice.insertErrorNotification(msg)
         if isinstance(fk_mapper, ForeignKeyMapper):
             if browser_notif is not None:
                 browser_notif.insertErrorNotification(msg)
@@ -1983,20 +787,21 @@
         a spatial unit.
         :type usage_count: Integer
         """
-        if not self.party is None:
-            party = format_name(self.party.short_name)
+        if not self.editor.party is None:
+            party = format_name(self.editor.party.short_name)
         else:
             party = 'party'
         occupant = '%s(s)' % format_name(party)
+
         msg = QApplication.translate(
             'ValidateSTREditor',
-            'This {} has already been assigned to {} {}.'.format(
-                format_name(self.spatial_unit.short_name),
+            u'This {} has already been assigned to {} {}.'.format(
+                format_name(self.editor.spatial_unit.short_name),
                 str(usage_count),
                 occupant
             )
         )
-        self.notice.insertInformationNotification(msg)
+        self.editor.notice.insertInformationNotification(msg)
         browser_notif.insertInformationNotification(msg)
 
     def remove_browser_notice(self, fk_mapper):
@@ -2023,20 +828,20 @@
         :param spatial_unit_obj:The spatial unit model object
         :type spatial_unit_obj: SQLAlchemy model Object
         """
-        if not self.social_tenure.multi_party:
+        if not self.editor.social_tenure.multi_party:
             usage_count = self.spatial_unit_usage_count(
                 spatial_unit_obj
             )
 
             if usage_count > 0:
-                fk_mapper = self.sender()
-                self.spatial_unit_component.remove_table_data(
+                fk_mapper = self.editor.sender()
+                self.editor.spatial_unit_component.remove_table_data(
                     fk_mapper._tbFKEntity, 1
                 )
-                store = self.current_data_store()
+                store = self.editor.current_data_store()
                 store.spatial_unit.clear()
 
-                item = self.current_item()
+                item = self.editor.current_item()
                 self.enable_next(item, 2, False)
                 self.validate_spatial_unit_length(
                     store, item
@@ -2051,7 +856,7 @@
         :rtype: Integer
         """
         spatial_unit_ids = []
-        for data_store in self.data_store.values():
+        for data_store in self.editor.data_store.values():
             for spatial_unit_obj in data_store.spatial_unit.values():
                 spatial_unit_ids.append(spatial_unit_obj.id)
 
@@ -2059,7 +864,752 @@
             return spatial_unit_ids.count(current_id)
         elif spatial_unit_ids.count(current_id) <= 1:
             return 0
-=======
+
+    def spatial_unit_usage_count(self, model_obj):
+        """
+        Gets the count of spatial unit usage in the database.
+        :param model_obj: Spatial unit model object
+        :type model_obj: SQLAlchemy model Object
+        """
+        # returns the number of entries for a specific parcel.
+        str_obj = self.editor.str_model()
+        spatial_unit_id = getattr(self.editor.str_model, '{}_id'.format(
+                self.editor.spatial_unit.short_name.lower()))
+        usage_count = str_obj.queryObject(
+            [func.count().label('spatial_unit_count')]
+        ).filter(spatial_unit_id == model_obj.id).first()
+        # TODO add a session rollback here and show error.
+        current = self.spatial_unit_current_usage_count(model_obj.id)
+        return current + usage_count.spatial_unit_count
+
+
+class STREditor(QDialog, Ui_STREditor):
+    """
+    Wrapper class for STR Editor for new STR record editor user interface.
+    """
+    party_init = pyqtSignal()
+    spatial_unit_init = pyqtSignal()
+    custom_tenure_info_init = pyqtSignal()
+    validity_init = pyqtSignal()
+    docs_init = pyqtSignal()
+    str_type_updated = pyqtSignal()
+    shareUpdated = pyqtSignal(list, QDoubleSpinBox)
+    shareUpdatedOnZero = pyqtSignal(float)
+    customTenureSaved = pyqtSignal(object, object)
+
+    def __init__(self):
+        """
+        Initializes the STR editor.
+        """
+        QDialog.__init__(self, iface.mainWindow())
+        self.setupUi(self)
+
+        self._init_tree_view()
+
+        self.iface = iface
+        self.str_number = 0
+        self.data_store = OrderedDict()
+        self.party_item_index = None
+
+        self.supporting_doc_component = None
+        self.str_items = {}
+        self.current_profile = current_profile()
+
+        self.social_tenure = self.current_profile.social_tenure
+
+
+        self.party_count = OrderedDict()
+
+        self.parties = self.social_tenure.parties
+        self.spatial_units = self.social_tenure.spatial_units
+        if len(self.parties) > 0:
+            self.party = self.parties[0]
+        else:
+            self.party = None
+        if len(self.spatial_units) > 0:
+            self.spatial_unit = self.spatial_units[0]
+        else:
+            self.spatial_unit = None
+
+
+        self.add_str_tree_node()
+        self.party_component = None
+        self.str_model = None
+        self.str_doc_model = None
+        self.spatial_unit_component = None
+        self.validity_period_component = None
+        self.custom_tenure_info_component = None
+        self.str_type_combo_connected = []
+        self.share_spinbox_connected = []
+        self.parties = self.social_tenure.parties
+
+        self.str_type_component = None
+        self._init_str_editor()
+        self.init_party_component()
+        self.init_custom_tenure_info_component()
+        # QTimer.singleShot(33, self._party_signals)
+        self._party_signals()
+        self.copied_party_row = OrderedDict()
+
+        self.str_editor_signals()
+        self.bind = BindSTREditor(self)
+        self.sync = SyncSTREditorData(self)
+        self.validate = ValidateSTREditor(self)
+
+    def _init_str_editor(self):
+        """
+        Initializes the GUI of the STR editor.
+        """
+        self._init_notification()
+        self.splitter.isCollapsible(False)
+        self.splitter.setSizes([220, 550])
+        self.splitter.setChildrenCollapsible(False)
+
+        self.buttonBox.button(QDialogButtonBox.Save).setEnabled(False)
+
+    def _init_notification(self):
+        """
+        Initializes the notification object and
+        connects signals and slot that toggles
+        top description and the notification bar.
+        """
+        self.notice = NotificationBar(
+            self.str_notification
+        )
+        self.notice.userClosed.connect(
+            lambda: self.top_description_visibility(True)
+        )
+        self.notice.timer.timeout.connect(
+            lambda: self.top_description_visibility(True)
+        )
+        self.notice.onClear.connect(
+            lambda: self.top_description_visibility(True)
+        )
+        self.notice.onShow.connect(
+            lambda: self.top_description_visibility(False)
+        )
+
+    def _init_tree_view(self):
+        """
+        Initializes the tree view and model
+        and adds it into the left scrollArea.
+        """
+        self.tree_view = QTreeView()
+        self.tree_view_model = QStandardItemModel()
+        self.tree_view.setModel(self.tree_view_model)
+        self.scrollArea.setWidget(self.tree_view)
+        self.tree_view.setHeaderHidden(True)
+        self.tree_view.setAlternatingRowColors(True)
+
+        self.tree_view.setEditTriggers(
+            QAbstractItemView.NoEditTriggers
+        )
+        self.tree_view.setStyleSheet(
+            '''
+            QTreeView:!active {
+                selection-background-color: #72a6d9;
+            }
+            '''
+        )
+        self.view_selection = self.tree_view.selectionModel()
+
+
+    def translate_str_items(self):
+        """
+        Translates the texts of the STR items.
+        """
+        self.str_text = QApplication.translate(
+            'InitSTREditor', 'Social Tenure Relationship'
+        )
+        self.party_text = QApplication.translate(
+            'InitSTREditor', 'Party'
+        )
+        self.spatial_unit_text = QApplication.translate(
+            'InitSTREditor', 'Spatial Unit'
+        )
+        self.tenure_type_text = QApplication.translate(
+            'InitSTREditor', 'Tenure Information'
+        )
+        self.custom_tenure_info_text = QApplication.translate(
+            'InitSTREditor', 'Custom Tenure Information'
+        )
+        self.supporting_doc_text = QApplication.translate(
+            'InitSTREditor', 'Supporting Documents'
+        )
+
+        self.validity_period_text = QApplication.translate(
+            'InitSTREditor', 'Validity Period'
+        )
+
+    def str_node(self):
+        """
+        Creates the STR node with its children.
+        """
+        str_icon = QIcon(
+            ':/plugins/stdm/images/icons/new_str.png'
+        )
+        str_label = QApplication.translate(
+            'STRTreeView', 'Social Tenure Relationship'
+        )
+        str_root = QStandardItem(
+            str_icon, '{} {}'.format(str_label, self.str_number)
+        )
+        str_root.setData(self.str_number)
+        self.tree_view_model.appendRow(str_root)
+        self.str_children(str_root)
+        self.tree_view.expandAll()
+
+        self.data_store[self.str_number] = STRDataStore()
+
+    def str_children(self, str_root):
+        """
+        Creates STR children and
+        populates self.str_items dictionary.
+        :param str_root: The STR root item.
+        :type str_root: QStandardItem
+        """
+        self.translate_str_items()
+        children = OrderedDict()
+        children[self.party_text] = 'user.png'
+        children[self.spatial_unit_text] = 'property.png'
+        children[self.tenure_type_text] = 'social_tenure.png'
+        children[self.supporting_doc_text] = 'document.png'
+        children[self.validity_period_text] = 'period.png'
+        children[self.custom_tenure_info_text] = 'custom_tenure.png'
+        for name, icon in children.iteritems():
+            item = self.child_item(str_root, name, icon)
+            self.str_items['%s%s' % (name, self.str_number)] = item
+
+        self.str_items['%s%s' % (self.str_text, self.str_number)] = str_root
+
+        party_item = self.str_item(self.party_text, self.str_number)
+        party_item.setEnabled(True)
+
+    def child_item(self, str_root, name, icon):
+        """
+        Creates the child item of str_root.
+        :param str_root:  The STR root item.
+        :type str_root: QStandardItem
+        :param name: The item name
+        :type name: String
+        :param icon: The icon image of the item.
+        :type icon: String
+        :return: The child item
+        :rtype: QStandardItem
+        """
+        q_icon = QIcon(':/plugins/stdm/images/icons/{}'.format(icon))
+
+        item = QStandardItem(q_icon, name)
+
+        item.setData(self.str_number)
+
+        # Add related tenure info under tenure information
+        if name == self.custom_tenure_info_text:
+
+            custom_attr = self.social_tenure.spu_custom_attribute_entity(
+                self.spatial_unit
+            )
+            if custom_attr is not None:
+                tenure_type_item = self.str_item(
+                    self.tenure_type_text, self.str_number)
+                item.setEnabled(False)
+                tenure_type_item.appendRow([item])
+
+        else:
+            item.setEnabled(False)
+            str_root.appendRow([item])
+
+        if name == self.party_text:
+            self.party_item_index = item.index()
+
+        return item
+
+    def add_str_tree_node(self):
+        """
+        Adds the first STR tree node.
+        """
+        self.str_number = self.str_number + 1
+        self.str_node()
+        self.buttonBox.button(QDialogButtonBox.Save).setEnabled(False)
+
+    def str_item(self, text, str_number):
+        """
+        Gets the str_item by text and str_number.
+        :param text: The translated text of items.
+        :type text: String
+        :param str_number: The current STR number
+        :type str_number: Integer
+        """
+        item = self.str_items['%s%s' % (text, str_number)]
+        return item
+
+    def current_item(self):
+        """
+        Gets the currently selected tree_view item.
+        :return: The currently selected item
+        :rtype: QStandardItem
+        """
+        index = self.tree_view.currentIndex()
+        item = self.tree_view_model.itemFromIndex(index)
+        return item
+
+    def current_str_number(self):
+        """
+        Gets the currently selected str_number.
+        :return: The currently selected str_number
+        :rtype: Integer
+        """
+        item = self.current_item()
+        str_number = item.data()
+        return str_number
+
+    def top_description_visibility(self, set_visible):
+        """
+        Sets the visibility of top description.
+        :param set_visible: A boolean that shows or
+        hides top description.
+        :type set_visible:
+        """
+        if set_visible:
+            self.top_description.show()
+        else:
+            self.top_description.hide()
+
+    def init_party_component(self, party=None):
+        """
+        Initializes the party component.
+        :param party: Party entity object.
+        If party is none, the default party loads.
+        :type party: Object
+        """
+        if party is not None:
+            self.party_init.emit()
+
+        if self.party_component is not None:
+            return
+
+        self.party_component = Party(
+            party,
+            self.componentPage2,
+            self.party_layout,
+            self.notice
+        )
+
+        self.str_model, self.str_doc_model = \
+            self.party_component.str_doc_models()
+
+    def init_str_type_component(self, party=None):
+        """
+        Initializes the str type component.
+        :param party: Party entity object.
+        If party is none, the default party loads.
+        :param party: The party entity
+        :type party: Entity
+        """
+        if self.str_type_component is not None:
+            return
+        self.str_type_component = STRType(
+            self.str_type_widget,
+            self.str_type_box,
+            self.notice,
+            party
+        )
+
+    def init_custom_tenure_info_component(self):
+        """
+        Initializes the str type component.
+        :param party: Party entity object.
+        If party is none, the default party loads.
+        """
+        if self.custom_tenure_info_component is not None:
+            return
+
+        self.custom_tenure_info_component = CustomTenureInfo(self, self.notice)
+
+        self.custom_tenure_info_init.emit()
+
+    def init_spatial_unit_component(self, spatial_unit=None):
+        """
+        Initializes the spatial unit component.
+        :param spatial_unit: The current spatial_unit entity.
+        :type spatial_unit: Object
+        """
+        if spatial_unit is not None:
+            self.spatial_unit_init.emit()
+
+        if self.spatial_unit_component is not None:
+            return
+        self.spatial_unit_component = SpatialUnit(
+            spatial_unit,
+            self.spatial_unit_box,
+            self.notice
+        )
+        self.spatial_unit_signals()
+
+        self.spatial_unit_component.spatial_unit_fk_mapper.entity_combo. \
+            currentIndexChanged.connect(
+            self.switch_spatial_unit_entity
+        )
+
+    def init_supporting_documents(self):
+        """
+        Initialize the supporting documents component.
+        """
+        if self.supporting_doc_component is not None:
+            return
+        self.supporting_doc_component = SupportingDocuments(
+            self.supporting_doc_box,
+            self.doc_type_cbo,
+            self.add_documents_btn,
+            self.notice
+        )
+        self.supporting_doc_component.add_documents_btn.clicked.connect(
+            self.supporting_doc_component.on_upload_document
+        )
+        self.set_str_doc_models()
+        self.docs_init.emit()
+
+    def init_validity_period_component(self):
+        """
+        Initialize the validity period component.
+        """
+        if self.validity_period_component is not None:
+            return
+        self.validity_period_component = ValidityPeriod(self)
+        self.validity_period_signals()
+        self.validity_init.emit()
+
+    def init_tenure_data(self, data_store, party_id, str_type_id, str_number):
+        """
+        Connects str type combobox signals to a slot.
+        :param data_store: Current data store
+        :type data_store: Dictionary
+        :param party_id: The added party model id.
+        :type party_id: String
+        :param str_type_id: Tenure type id
+        :type str_type_id: Integer
+        :param str_number: The str entry number.
+        :type str_number: Integer
+        """
+        if self.str_type_component is None:
+            return
+        self.init_tenure_share_data(data_store, party_id, str_number)
+        self.init_str_type_data(data_store, party_id, str_type_id, str_number)
+
+    def init_tenure_share_data(self, data_store, party_id, str_number):
+        """
+        Initialize tenure share data by setting existing already set data.
+        :param data_store: Current data store
+        :type data_store: Dictionary
+        :param party_id: The added party model id.
+        :type party_id: String
+        :param str_number: The str entry number.
+        :type str_number: Integer
+        """
+        spinboxes = self.str_type_component.ownership_share()
+        for spinbox in spinboxes:
+            if spinbox not in self.share_spinbox_connected:
+                row_number = spinbox.objectName()
+                spinbox.setObjectName(
+                    '{}_{}_{}'.format(str_number, party_id, row_number)
+                )
+
+                spinbox.valueChanged.connect(self.update_spinbox)
+                self.share_spinbox_connected.append(spinbox)
+        self.shareUpdated.connect(self.update_ownership_share_data)
+        self.shareUpdated.connect(self.update_spinbox_when_zero)
+        self.shareUpdatedOnZero.connect(self.update_ownership_share_data)
+        self.init_share_spinboxes(data_store, str_number)
+
+    def init_str_type_data(self, data_store, party_id, str_type_id,
+                           str_number):
+        """
+        Initialize str type data by setting existing already set data.
+        :param data_store: Current data store
+        :type data_store: Dictionary
+        :param party_id: The added party model id.
+        :type party_id: String
+        :param str_type_id: Tenure type id
+        :type str_type_id: Integer
+        :param str_number: The str entry number.
+        :type str_number: Integer
+        """
+        # gets all the comboboxes including the ones in other pages.
+        str_type_combos = self.str_type_component.str_type_combobox()
+        for str_type_combo in str_type_combos:
+            # connect comboboxes that are only newly added
+            if str_type_combo not in self.str_type_combo_connected:
+                row_number = str_type_combo.objectName()
+                str_type_combo.setObjectName(
+                    '{}_{}_{}'.format(str_number, party_id, row_number)
+                )
+
+                str_type_combo.currentIndexChanged.connect(
+                    lambda index: self.update_str_type_data(
+                        index, data_store, party_id
+                    ))
+                self.str_type_combo_connected.append(str_type_combo)
+        self.init_tenure_type_combo(data_store, str_number)
+
+    def init_tenure_type_combo(self, data_store, str_no):
+        """
+        Initialize the tenure type data by setting equal
+        value to all spinboxes or by picking values
+        from the data store.
+        :param data_store: The current data store.
+        :type data_store: Object
+        """
+        # gets all the comboboxes including the ones in other pages.
+        str_type_combos = self.str_type_component.str_type_combobox()
+        for str_type_combo in str_type_combos:
+            if str_type_combo in self.str_type_combo_connected:
+                str_number, party_id, current_row = \
+                    self._extract_from_object_name(str_type_combo)
+                # Exclude other str_type from another str entry
+                if str_number != str_no:
+                    continue
+
+                if party_id in data_store.str_type.keys():
+                    self.blockSignals(True)
+                    if data_store.str_type[party_id] is None:
+                        str_type_combo.setCurrentIndex(0)
+                        data_store.str_type[party_id] = 0
+                    else:
+                        sel_index = str_type_combo.findData(
+                            data_store.str_type[party_id],
+                            Qt.UserRole, Qt.MatchExactly
+                        )
+                        str_type_combo.setCurrentIndex(sel_index)
+
+                    self.blockSignals(False)
+
+                else:
+                    self.blockSignals(True)
+                    str_type_combo.setCurrentIndex(0)
+                    data_store.str_type[party_id] = 0
+
+    def _party_signals(self):
+        """
+        Connects party and str_type
+        related slots and signals.
+        """
+        QApplication.processEvents()
+        self.party_component.party_fk_mapper.beforeEntityAdded.connect(
+            lambda model: self.set_party_data(model)
+        )
+        self.party_component.party_fk_mapper.afterEntityAdded.connect(
+            lambda model, row_number: self.set_str_type_data(
+                0, model.id, row_number
+            )
+        )
+        self.party_component.party_fk_mapper.afterEntityAdded.connect(
+            lambda model, row_number: self.add_custom_tenure_info_data(
+                model, row_number
+            )
+        )
+
+        self.party_component.party_fk_mapper.deletedRows.connect(
+            self.remove_party_str_row_model
+        )
+
+        self.party_component.party_fk_mapper.entity_combo. \
+            currentIndexChanged.connect(
+            self.switch_party_entity
+        )
+
+    def add_custom_tenure_info_data(self, party_model, row_number,
+                                    custom_model=None):
+        """
+        Adds custom tenure info tab with editor form. It could load data if
+        the custom_model is not none.
+        :param party_model: The party model associated with custom tenure info
+        record.
+        :type party_model: Object
+        :param row_number: The row number of the party entry
+        :type row_number: Integer
+        :param custom_model: The custom tenure model that populates the tab
+        forms.
+        :type custom_model: Integer
+        """
+        self.custom_tenure_info_component.add_entity_editor(
+            self.party, self.spatial_unit, party_model, self.str_number, row_number, custom_model
+        )
+        store = self.current_data_store()
+        store.custom_tenure[party_model.id] = custom_model
+
+    def reset_share_spinboxes(self, data_store):
+        """
+        Resets the share spinboxes value to have equal value.
+        This method is used when a row is deleted,
+        and new row is added.
+        :param data_store: The current data store
+        :type data_store: Object
+        """
+        row_count = len(data_store.party)
+        if row_count == 0:
+            return
+        spinboxes = self.str_type_component.ownership_share()
+        for spinbox in spinboxes:
+            if spinbox in self.share_spinbox_connected:
+                str_number, party_id, current_row = \
+                    self._extract_from_object_name(spinbox)
+
+                self.blockSignals(True)
+                spinbox.setValue(100.00 / row_count)
+                self.blockSignals(False)
+                data_store.share[party_id] = 100.00 / row_count
+
+    def init_share_spinboxes(self, data_store, str_no):
+        """
+        Initialize the share spinboxes by setting equal
+        value to all spinboxes or by picking values
+        from the data store.
+        :param data_store: The current data store.
+        :type data_store: Object
+        """
+        row_count = len(data_store.party)
+        spinboxes = self.str_type_component.ownership_share()
+        for spinbox in spinboxes:
+
+            if spinbox in self.share_spinbox_connected:
+                str_number, party_id, current_row = \
+                    self._extract_from_object_name(spinbox)
+                # Exclude other spinboxes from another str entry
+                if str_number != str_no:
+                    continue
+                if party_id in data_store.share.keys():
+                    self.blockSignals(True)
+                    if data_store.share[party_id] is None:
+                        spinbox.setValue(100.00)
+                    else:
+                        spinbox.setValue(data_store.share[party_id])
+                    self.blockSignals(False)
+
+                else:
+                    self.blockSignals(True)
+                    spinbox.setValue(100.00 / row_count)
+                    self.blockSignals(False)
+                    data_store.share[party_id] = 100.00 / row_count
+
+    def execute_spinbox_update(self, spinboxes, current_spinbox):
+        """
+        Update other spinbox values based on the current spinbox.
+        :param spinboxes: All spinbox in the table.
+        :type spinboxes: List
+        :param current_spinbox: The current spinbox with value change.
+        :type current_spinbox: QDoubleSpinBox
+        :return: The next spinbox with value that will change
+        :rtype: QDoubleSpinBox
+        """
+        str_number, party_id, current_row = \
+            self._extract_from_object_name(current_spinbox)
+
+        if current_row is None:
+            return None
+        if len(spinboxes) < 2:
+            return None
+
+        next_spinbox = self.find_next_spinbox(current_row, spinboxes)
+        spinbox_value_sum = 0
+        for spinbox in spinboxes:
+            if spinbox.objectName().startswith('{}_'.format(str_number)):
+                spinbox_value_sum = spinbox_value_sum + spinbox.value()
+        value_change = spinbox_value_sum - 100
+        next_value = next_spinbox.value() - value_change
+        next_spinbox.setValue(next_value)
+        return next_spinbox
+
+    def update_spinbox(self):
+        """
+        Updates other spinboxes when the value of
+        the current spinbox changes.
+        """
+        current_spinbox = self.sender()
+        spinboxes = self.str_type_component.ownership_share()
+
+        next_spinbox = self.execute_spinbox_update(
+            spinboxes, current_spinbox
+        )
+
+        self.shareUpdated.emit(spinboxes, next_spinbox)
+
+    def update_spinbox_when_zero(self, spinboxes, next_spinbox):
+        """
+        Updates the second spinbox when the value of the next spinbox is 0.
+        :param spinboxes: List of spinboxes that are connected.
+        :type spinboxes: List
+        :param next_spinbox: The next spinbox
+        :type next_spinbox: QDoubleSpinBox
+        """
+        if next_spinbox is None:
+            return
+        if next_spinbox.value() == 0:
+            spinbox = self.execute_spinbox_update(
+                spinboxes, next_spinbox
+            )
+
+            self.shareUpdatedOnZero.emit(spinbox.value())
+            if spinbox.value() == 0:
+                self.update_spinbox_when_zero(
+                    spinboxes, spinbox
+                )
+
+    def find_next_spinbox(self, current_row, spinboxes):
+        """
+        Finds the next spinbox using the object name and row.
+        :param current_row: The current spinbox row.
+        :type current_row: Integer
+        :param spinboxes: The list of spinboxes that are added.
+        :type spinboxes: List
+        :return: Next spinbox
+        :rtype: QDoubleSpinBox
+        """
+        next_row = current_row + 1
+        next_spinboxes = [spinbox for spinbox in spinboxes
+                          if spinbox.objectName().
+                              endswith('_{}'.format(next_row))]
+        if len(next_spinboxes) > 0:
+            next_spinbox = next_spinboxes[0]
+        else:
+            next_spinboxes = [spinbox for spinbox in spinboxes
+                              if spinbox.objectName().endswith('_0')]
+            next_spinbox = next_spinboxes[0]
+        return next_spinbox
+
+    def update_ownership_share_data(self):
+        """
+        Updates the ownership share data in the share dictionary.
+        """
+        spinboxes = self.str_type_component.ownership_share()
+        data_store = self.current_data_store()
+        for spinbox in spinboxes:
+            if spinbox in self.share_spinbox_connected:
+                str_number_ext, party_id, current_row = \
+                    self._extract_from_object_name(spinbox)
+                data_store.share[party_id] = spinbox.value()
+
+    @staticmethod
+    def _extract_from_object_name(spinbox):
+        """
+        Extracts str_number, party id, and row of a spinbox
+        from its object name.
+        :param spinbox: The spinbox from which the values are extracted from.
+        :type spinbox: QDoubleSpinBox
+        :return: str_number, party id, and row of a spinbox
+        :rtype: Tuple
+        """
+        current_name = spinbox.objectName()
+        current_name_split = current_name.split('_')
+        if len(current_name_split) == 3:
+            current_row = current_name_split[2]
+            current_party_id = current_name_split[1]
+            str_number = current_name_split[0]
+            return int(str_number), \
+                   int(current_party_id), \
+                   int(current_row)
+        else:
+            return None, None, None
+
     def switch_party_entity(self, index):
         """
         Switches the ForeignKeyMapper of a selected party entity.
@@ -2081,27 +1631,13 @@
 
         self._party_signals()
         self.buttonBox.button(QDialogButtonBox.Save).setEnabled(False)
->>>>>>> 81559839
-
-    def spatial_unit_usage_count(self, model_obj):
-        """
-        Gets the count of spatial unit usage in the database.
-        :param model_obj: Spatial unit model object
-        :type model_obj: SQLAlchemy model Object
-        """
-<<<<<<< HEAD
-        # returns the number of entries for a specific parcel.
-        str_obj = self.str_model()
-        usage_count = str_obj.queryObject(
-            [func.count().label('spatial_unit_count')]
-        ).filter(
-            self.str_model.spatial_unit_id == model_obj.id
-        ).first()
-        # TODO add a session rollback here and show error.
-        current = self.spatial_unit_current_usage_count(model_obj.id)
-        return current + usage_count.spatial_unit_count
-
-=======
+
+    def switch_spatial_unit_entity(self, index):
+        """
+        Switches the ForeignKeyMapper of a selected spatial unit entity.
+        :param index: The Combobox current index.
+        :type index: QModelIndex
+        """
         store = self.current_data_store()
         self.spatial_entity_combo = self.sender()
         table = self.spatial_entity_combo.itemData(index)
@@ -2120,18 +1656,17 @@
         self.spatial_unit_signals()
         self.update_str_type_lookup()
         self.buttonBox.button(QDialogButtonBox.Save).setEnabled(False)
->>>>>>> 81559839
-
-class STREditor(ValidateSTREditor):
-    def __init__(self):
-        """
-        Wrapper class for STR Editor for new STR record editor user interface.
-        """
-        InitSTREditor.__init__(self)
-
-<<<<<<< HEAD
-        self.str_editor_signals()
-=======
+
+    def clear_store_on_switch(self):
+        """
+        Clear party and STR type store
+        on switch of the party entity.
+        """
+        current_store = self.current_data_store()
+        current_store.party.clear()
+        current_store.str_type.clear()
+        current_store.share.clear()
+
 
     def update_str_type_lookup(self):
         """
@@ -2165,22 +1700,25 @@
         str_type_id = str_combo.itemData(index)
         data_store.str_type[party_id] = str_type_id
         self.str_type_updated.emit()
->>>>>>> 81559839
-
-        self.tree_view_signals()
+
+    def current_data_store(self):
+        """
+        Gets the current data_store object for the selected STR tree.
+        :return: The current data store object
+        :rtype: Object
+        """
+        index = self.tree_view.currentIndex()
+        selected_item = self.tree_view_model.itemFromIndex(index)
+        data_store_obj = self.data_store[selected_item.data()]
+        return data_store_obj
 
     def str_editor_signals(self):
         """
         The STR editor signals used to add new STR entry node and
         save the data.
         """
-        self.add_str_btn.clicked.connect(
-            self.add_str_tree_node
-        )
-        self.remove_str_btn.clicked.connect(
-            self.remove_str_tree_node
-        )
-
+        self.add_str_btn.clicked.connect(self.add_str_tree_node)
+        self.remove_str_btn.clicked.connect(self.remove_str_tree_node)
         self.buttonBox.accepted.connect(self.save_str)
 
     def spatial_unit_signals(self):
@@ -2200,6 +1738,13 @@
             self.remove_spatial_unit_model
         )
 
+        self.spatial_unit_component.spatial_unit_fk_mapper. \
+            afterEntityAdded.connect(
+            lambda model: self.mirror_map.draw_spatial_unit(
+                self.spatial_unit, model
+            )
+        )
+
     def set_str_doc_models(self):
         """
         Sets STR model and supporting document model.
@@ -2223,12 +1768,8 @@
         current_data_store.party[model.id] = model
         item = self.str_item(self.party_text, self.str_number)
         # validate party length to enable the next item
-<<<<<<< HEAD
-        self.validate_party_length(current_data_store, item)
-=======
         self.validate.validate_party_length(current_data_store, item)
         self.set_current_entities()
->>>>>>> 81559839
 
     def set_spatial_unit_data(self, model):
         """
@@ -2253,18 +1794,12 @@
         current_store = self.current_data_store()
         current_store.str_type[party_id] = str_type_id
         row_data = self.str_type_component.copy_party_table(
-            self.party_component.party_fk_mapper._tbFKEntity,
-            row_number
-        )
-
+            self.party_component.party_fk_mapper._tbFKEntity, row_number
+        )
         self.copied_party_row[party_id] = row_data
 
         self.str_type_component.add_str_type_data(
-<<<<<<< HEAD
-            row_data, str_type_id, row_number
-=======
             current_store.current_spatial_unit, row_data, row_number
->>>>>>> 81559839
         )
 
     def validity_period_signals(self):
@@ -2315,25 +1850,7 @@
         :type model_objs: List
         """
         current_store = self.current_data_store()
-
         current_store.supporting_document = model_objs
-
-    def tree_view_signals(self):
-        """
-        Treeview signals that listens to three items.
-        """
-        self.view_selection.currentChanged.connect(
-            self.validate_page
-        )
-        self.view_selection.currentChanged.connect(
-            self.bind_component_to_tree_view
-        )
-        self.view_selection.currentChanged.connect(
-            self.sync_data
-        )
-        self.tree_view.clicked.connect(
-            self.validation_error
-        )
 
     def validate_str_delete(self, selected_str):
         """
@@ -2385,7 +1902,7 @@
         str_number = selected_item.data()
         self.tree_view_model.removeRows(index.row(), 1)
         self.remove_str_node_models(str_number)
-        self.enable_save_button()
+        self.validate.enable_save_button()
 
     def remove_str_node_models(self, str_number):
         """
@@ -2516,8 +2033,6 @@
             self.party, self.party_column = self.current_party(
                 self.str_edit_dict
             )
-<<<<<<< HEAD
-=======
 
         current_spatial_unit_detail = self.current_spatial_unit(
             self.str_edit_dict
@@ -2529,7 +2044,6 @@
                     self.str_edit_dict
                 )
 
->>>>>>> 81559839
         title = QApplication.translate(
             'EditSTREditor',
             'Edit Social Tenure Relationship'
@@ -2538,8 +2052,6 @@
 
         self.add_str_btn.setDisabled(True)
         self.remove_str_btn.setDisabled(True)
-<<<<<<< HEAD
-=======
         self.party_init.connect(self.populate_party_str_type_store)
         self.spatial_unit_init.connect(self.populate_spatial_unit_store)
         self.init_party_component(self.party)
@@ -2547,7 +2059,6 @@
         self.init_spatial_unit_component(self.spatial_unit)
 
         QTimer.singleShot(33, self._party_signals)
->>>>>>> 81559839
 
         QTimer.singleShot(33, self.init_str_type_component)
         # QTimer.singleShot(55, lambda: self.init_spatial_unit_component(
@@ -2559,11 +2070,6 @@
         # QTimer.singleShot(90, self.init_custom_tenure_info_component)
         self.init_custom_tenure_info_component()
 
-<<<<<<< HEAD
-        self.party_init.connect(self.populate_party_str_type_store)
-        self.spatial_unit_init.connect(self.populate_spatial_unit_store)
-=======
->>>>>>> 81559839
         self.docs_init.connect(self.populate_supporting_doc_store)
         self.validity_init.connect(self.populate_validity_store)
         # self.custom_tenure_info_init.connect(self.populate_custom_tenure_store)
@@ -2668,12 +2174,11 @@
         # populate str type column
         self.set_str_type_data(str_type_id, party_id, 0)
         self.str_type_component.add_str_type_data(
-            self.copied_party_row[party_id],
-            str_type_id,
-            0
-        )
-        self.init_str_type_signal(
-            self.data_store[1], party_id, 1
+            self.spatial_unit, self.copied_party_row[party_id], 0
+        )
+
+        self.init_tenure_data(
+            self.data_store[1], party_id, str_type_id, 1
         )
 
         tenure_share = self.str_edit_obj.tenure_share
@@ -2699,7 +2204,7 @@
         # Click on party item
         self.tree_view.clicked.emit(self.party_item_index)
 
-        self.enable_save_button()
+        self.validate.enable_save_button()
 
     def populate_spatial_unit_store(self):
         """
