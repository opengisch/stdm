<?xml version="1.0" encoding="UTF-8"?>
<ui version="4.0">
 <class>STREditor</class>
 <widget class="QDialog" name="STREditor">
  <property name="geometry">
   <rect>
    <x>0</x>
    <y>0</y>
    <width>937</width>
    <height>554</height>
   </rect>
  </property>
  <property name="sizePolicy">
   <sizepolicy hsizetype="Expanding" vsizetype="Expanding">
    <horstretch>0</horstretch>
    <verstretch>0</verstretch>
   </sizepolicy>
  </property>
  <property name="windowTitle">
   <string>New Social Tenure Relationship</string>
  </property>
  <layout class="QVBoxLayout" name="verticalLayout_9">
   <item>
    <layout class="QHBoxLayout" name="horizontalLayout">
     <item>
      <layout class="QVBoxLayout" name="str_notification"/>
     </item>
    </layout>
   </item>
   <item>
    <widget class="QWidget" name="top_description" native="true">
     <layout class="QVBoxLayout" name="verticalLayout_10">
      <item>
       <widget class="QLabel" name="description_lbl">
        <property name="text">
         <string>The Social Tenure Relationship</string>
        </property>
       </widget>
      </item>
     </layout>
    </widget>
   </item>
   <item>
    <widget class="QSplitter" name="splitter">
     <property name="sizePolicy">
      <sizepolicy hsizetype="Expanding" vsizetype="Expanding">
       <horstretch>0</horstretch>
       <verstretch>0</verstretch>
      </sizepolicy>
     </property>
     <property name="minimumSize">
      <size>
       <width>300</width>
       <height>300</height>
      </size>
     </property>
     <property name="orientation">
      <enum>Qt::Horizontal</enum>
     </property>
     <widget class="QFrame" name="str_tree_view_frame">
      <property name="sizePolicy">
       <sizepolicy hsizetype="MinimumExpanding" vsizetype="Expanding">
        <horstretch>0</horstretch>
        <verstretch>0</verstretch>
       </sizepolicy>
      </property>
      <property name="minimumSize">
       <size>
        <width>70</width>
        <height>100</height>
       </size>
      </property>
      <property name="maximumSize">
       <size>
        <width>350</width>
        <height>500000</height>
       </size>
      </property>
      <property name="frameShape">
       <enum>QFrame::StyledPanel</enum>
      </property>
      <layout class="QVBoxLayout" name="verticalLayout">
       <property name="spacing">
        <number>1</number>
       </property>
       <property name="leftMargin">
        <number>10</number>
       </property>
       <property name="topMargin">
        <number>1</number>
       </property>
       <property name="rightMargin">
        <number>10</number>
       </property>
       <property name="bottomMargin">
        <number>10</number>
       </property>
       <item>
        <layout class="QHBoxLayout" name="horizontalLayout_2">
         <property name="spacing">
          <number>7</number>
         </property>
         <property name="leftMargin">
          <number>5</number>
         </property>
         <property name="topMargin">
          <number>5</number>
         </property>
         <property name="bottomMargin">
          <number>5</number>
         </property>
         <item>
          <widget class="QToolButton" name="add_str_btn">
           <property name="toolTip">
            <string>Add Social Tenure Relationship</string>
           </property>
           <property name="text">
            <string/>
           </property>
           <property name="icon">
            <iconset resource="../../resources.qrc">
             <normaloff>:/plugins/stdm/images/icons/add.png</normaloff>:/plugins/stdm/images/icons/add.png</iconset>
           </property>
          </widget>
         </item>
         <item>
          <widget class="QToolButton" name="remove_str_btn">
           <property name="toolTip">
            <string>Remove Social Tenure Relationship</string>
           </property>
           <property name="text">
            <string/>
           </property>
           <property name="icon">
            <iconset resource="../../resources.qrc">
             <normaloff>:/plugins/stdm/images/icons/remove.png</normaloff>:/plugins/stdm/images/icons/remove.png</iconset>
           </property>
          </widget>
         </item>
         <item>
          <spacer name="horizontalSpacer">
           <property name="orientation">
            <enum>Qt::Horizontal</enum>
           </property>
           <property name="sizeType">
            <enum>QSizePolicy::MinimumExpanding</enum>
           </property>
           <property name="sizeHint" stdset="0">
            <size>
             <width>40</width>
             <height>20</height>
            </size>
           </property>
          </spacer>
         </item>
        </layout>
       </item>
       <item>
        <widget class="QScrollArea" name="scrollArea">
         <property name="sizePolicy">
          <sizepolicy hsizetype="MinimumExpanding" vsizetype="Expanding">
           <horstretch>0</horstretch>
           <verstretch>0</verstretch>
          </sizepolicy>
         </property>
         <property name="minimumSize">
          <size>
           <width>50</width>
           <height>100</height>
          </size>
         </property>
         <property name="frameShape">
          <enum>QFrame::NoFrame</enum>
         </property>
         <property name="frameShadow">
          <enum>QFrame::Sunken</enum>
         </property>
         <property name="lineWidth">
          <number>1</number>
         </property>
         <property name="widgetResizable">
          <bool>true</bool>
         </property>
         <widget class="QWidget" name="tree_view_container">
          <property name="geometry">
           <rect>
            <x>0</x>
            <y>0</y>
            <width>220</width>
            <height>370</height>
           </rect>
          </property>
          <property name="sizePolicy">
           <sizepolicy hsizetype="Expanding" vsizetype="Expanding">
            <horstretch>0</horstretch>
            <verstretch>0</verstretch>
           </sizepolicy>
          </property>
          <property name="minimumSize">
           <size>
            <width>220</width>
            <height>100</height>
           </size>
          </property>
         </widget>
        </widget>
       </item>
      </layout>
     </widget>
     <widget class="QStackedWidget" name="component_container">
      <property name="sizePolicy">
       <sizepolicy hsizetype="Expanding" vsizetype="Expanding">
        <horstretch>0</horstretch>
        <verstretch>0</verstretch>
       </sizepolicy>
      </property>
      <property name="frameShape">
       <enum>QFrame::StyledPanel</enum>
      </property>
      <property name="midLineWidth">
       <number>0</number>
      </property>
      <property name="currentIndex">
       <number>0</number>
      </property>
      <widget class="QWidget" name="componentPage1">
       <layout class="QVBoxLayout" name="verticalLayout_2">
        <item>
         <widget class="QLabel" name="str_introduction">
          <property name="text">
           <string>&lt;html&gt;&lt;head/&gt;&lt;body&gt;&lt;p&gt;Social Tenure Relationship (STR) refers to the right or 'relationship' between party and spatial unit (which is represented as polygons on the map). The two entities are related through a tenure right. &lt;/p&gt;&lt;p&gt;This module provides a mechanism to link the two entities with a tenure type and substanciated by supporting documents. &lt;/p&gt;&lt;p&gt;To begin, click on the 'Party' item in the left side.&lt;/p&gt;&lt;/body&gt;&lt;/html&gt;</string>
          </property>
          <property name="wordWrap">
           <bool>true</bool>
          </property>
         </widget>
        </item>
        <item>
         <spacer name="verticalSpacer">
          <property name="orientation">
           <enum>Qt::Vertical</enum>
          </property>
          <property name="sizeHint" stdset="0">
           <size>
            <width>20</width>
            <height>40</height>
           </size>
          </property>
         </spacer>
        </item>
       </layout>
      </widget>
      <widget class="QWidget" name="componentPage2">
       <layout class="QVBoxLayout" name="verticalLayout_16">
        <item>
         <layout class="QVBoxLayout" name="party_layout">
          <property name="spacing">
           <number>7</number>
          </property>
         </layout>
        </item>
       </layout>
      </widget>
      <widget class="QWidget" name="componentPage3">
       <layout class="QVBoxLayout" name="verticalLayout_3">
        <item>
         <widget class="QTabWidget" name="tabWidget">
          <property name="currentIndex">
           <number>0</number>
          </property>
          <widget class="QWidget" name="spatial_unit_tab">
           <attribute name="title">
            <string>Add Spatial Unit</string>
           </attribute>
           <layout class="QVBoxLayout" name="verticalLayout_4">
            <item>
             <widget class="QWidget" name="spatial_unit_box" native="true"/>
            </item>
           </layout>
          </widget>
          <widget class="QWidget" name="mirror_map_tab">
           <attribute name="title">
            <string>Preview Spatial Unit</string>
           </attribute>
           <layout class="QVBoxLayout" name="verticalLayout_5">
            <item>
             <widget class="SpatialPreview" name="mirror_map">
              <property name="currentIndex">
               <number>-1</number>
              </property>
             </widget>
            </item>
           </layout>
          </widget>
         </widget>
        </item>
       </layout>
      </widget>
      <widget class="QWidget" name="componentPage4">
       <layout class="QVBoxLayout" name="verticalLayout_8">
        <item>
         <widget class="QScrollArea" name="scrollArea_3">
          <property name="frameShape">
           <enum>QFrame::NoFrame</enum>
          </property>
          <property name="frameShadow">
           <enum>QFrame::Plain</enum>
          </property>
          <property name="widgetResizable">
           <bool>true</bool>
          </property>
          <widget class="QWidget" name="str_type_widget">
           <property name="enabled">
            <bool>true</bool>
           </property>
           <property name="geometry">
            <rect>
             <x>0</x>
             <y>0</y>
             <width>659</width>
             <height>417</height>
            </rect>
           </property>
           <layout class="QVBoxLayout" name="verticalLayout_12">
            <property name="spacing">
             <number>0</number>
            </property>
            <property name="margin">
             <number>0</number>
            </property>
            <item>
             <layout class="QVBoxLayout" name="str_type_box">
              <property name="spacing">
               <number>0</number>
              </property>
             </layout>
            </item>
           </layout>
          </widget>
         </widget>
        </item>
       </layout>
      </widget>
<<<<<<< HEAD
=======
      <widget class="QWidget" name="componentPage41">
       <layout class="QVBoxLayout" name="verticalLayout_11">
        <item>
         <layout class="QVBoxLayout" name="cont_box">
          <item>
           <widget class="QTabWidget" name="custom_tenure_tab"/>
          </item>
         </layout>
        </item>
       </layout>
      </widget>
>>>>>>> 81559839
      <widget class="QWidget" name="componentPage5">
       <layout class="QVBoxLayout" name="verticalLayout_7">
        <item>
         <layout class="QGridLayout" name="gridLayout_6">
          <item row="0" column="1">
           <widget class="QComboBox" name="doc_type_cbo">
            <property name="minimumSize">
             <size>
              <width>0</width>
              <height>30</height>
             </size>
            </property>
            <property name="maximumSize">
             <size>
              <width>16777215</width>
              <height>32</height>
             </size>
            </property>
           </widget>
          </item>
          <item row="0" column="2">
           <widget class="QPushButton" name="add_documents_btn">
            <property name="minimumSize">
             <size>
              <width>0</width>
              <height>30</height>
             </size>
            </property>
            <property name="maximumSize">
             <size>
              <width>200</width>
              <height>32</height>
             </size>
            </property>
            <property name="text">
             <string>Add Supporting Document</string>
            </property>
            <property name="icon">
             <iconset resource="../../resources.qrc">
              <normaloff>:/plugins/stdm/images/icons/document.png</normaloff>:/plugins/stdm/images/icons/document.png</iconset>
            </property>
           </widget>
          </item>
          <item row="0" column="0">
           <widget class="QLabel" name="label_4">
            <property name="maximumSize">
             <size>
              <width>100</width>
              <height>32</height>
             </size>
            </property>
            <property name="text">
             <string>Document Type</string>
            </property>
           </widget>
          </item>
         </layout>
        </item>
        <item>
         <widget class="QFrame" name="frame_3">
          <property name="sizePolicy">
           <sizepolicy hsizetype="Expanding" vsizetype="Expanding">
            <horstretch>0</horstretch>
            <verstretch>0</verstretch>
           </sizepolicy>
          </property>
          <property name="autoFillBackground">
           <bool>false</bool>
          </property>
          <layout class="QVBoxLayout" name="verticalLayout_6">
           <property name="spacing">
            <number>0</number>
           </property>
           <property name="sizeConstraint">
            <enum>QLayout::SetDefaultConstraint</enum>
           </property>
           <property name="leftMargin">
            <number>0</number>
           </property>
           <property name="topMargin">
            <number>8</number>
           </property>
           <property name="rightMargin">
            <number>0</number>
           </property>
           <property name="bottomMargin">
            <number>0</number>
           </property>
           <item>
            <layout class="QVBoxLayout" name="supporting_doc_box">
             <property name="spacing">
              <number>0</number>
             </property>
            </layout>
           </item>
          </layout>
         </widget>
        </item>
       </layout>
      </widget>
      <widget class="QWidget" name="componentPage6">
       <layout class="QVBoxLayout" name="verticalLayout_17">
        <item>
         <layout class="QHBoxLayout" name="horizontalLayout_3">
          <item>
           <widget class="QLabel" name="label_7">
            <property name="text">
             <string>Tenure duration</string>
            </property>
           </widget>
          </item>
          <item>
           <widget class="QSpinBox" name="tenure_duration">
            <property name="maximum">
             <number>200</number>
            </property>
           </widget>
          </item>
          <item>
           <widget class="QRadioButton" name="in_years">
            <property name="text">
             <string>In years</string>
            </property>
            <property name="checked">
             <bool>true</bool>
            </property>
           </widget>
          </item>
          <item>
           <widget class="QRadioButton" name="in_months">
            <property name="text">
             <string>In months</string>
            </property>
           </widget>
          </item>
          <item>
           <spacer name="horizontalSpacer_3">
            <property name="orientation">
             <enum>Qt::Horizontal</enum>
            </property>
            <property name="sizeHint" stdset="0">
             <size>
              <width>40</width>
              <height>20</height>
             </size>
            </property>
           </spacer>
          </item>
         </layout>
        </item>
        <item>
         <layout class="QHBoxLayout" name="horizontalLayout_4">
          <item>
           <widget class="QLabel" name="label_8">
            <property name="text">
             <string>Validity period from</string>
            </property>
           </widget>
          </item>
          <item>
           <widget class="QDateEdit" name="validity_from_date">
            <property name="calendarPopup">
             <bool>true</bool>
            </property>
           </widget>
          </item>
          <item>
           <widget class="QLabel" name="label_9">
            <property name="text">
             <string>to</string>
            </property>
           </widget>
          </item>
          <item>
           <widget class="QDateEdit" name="validity_to_date">
            <property name="calendarPopup">
             <bool>true</bool>
            </property>
           </widget>
          </item>
          <item>
           <spacer name="horizontalSpacer_2">
            <property name="orientation">
             <enum>Qt::Horizontal</enum>
            </property>
            <property name="sizeHint" stdset="0">
             <size>
              <width>40</width>
              <height>20</height>
             </size>
            </property>
           </spacer>
          </item>
         </layout>
        </item>
        <item>
         <spacer name="verticalSpacer_2">
          <property name="orientation">
           <enum>Qt::Vertical</enum>
          </property>
          <property name="sizeType">
           <enum>QSizePolicy::Fixed</enum>
          </property>
          <property name="sizeHint" stdset="0">
           <size>
            <width>20</width>
            <height>300</height>
           </size>
          </property>
         </spacer>
        </item>
       </layout>
      </widget>
     </widget>
    </widget>
   </item>
   <item>
    <widget class="QDialogButtonBox" name="buttonBox">
     <property name="orientation">
      <enum>Qt::Horizontal</enum>
     </property>
     <property name="standardButtons">
      <set>QDialogButtonBox::Cancel|QDialogButtonBox::Save</set>
     </property>
    </widget>
   </item>
  </layout>
 </widget>
 <customwidgets>
  <customwidget>
   <class>SpatialPreview</class>
   <extends>QTabWidget</extends>
   <header location="global">stdm.ui.property_preview</header>
   <container>1</container>
  </customwidget>
 </customwidgets>
 <resources>
  <include location="../../resources.qrc"/>
 </resources>
 <connections>
  <connection>
   <sender>buttonBox</sender>
   <signal>accepted()</signal>
   <receiver>STREditor</receiver>
   <slot>accept()</slot>
   <hints>
    <hint type="sourcelabel">
     <x>248</x>
     <y>254</y>
    </hint>
    <hint type="destinationlabel">
     <x>157</x>
     <y>274</y>
    </hint>
   </hints>
  </connection>
  <connection>
   <sender>buttonBox</sender>
   <signal>rejected()</signal>
   <receiver>STREditor</receiver>
   <slot>reject()</slot>
   <hints>
    <hint type="sourcelabel">
     <x>316</x>
     <y>260</y>
    </hint>
    <hint type="destinationlabel">
     <x>286</x>
     <y>274</y>
    </hint>
   </hints>
  </connection>
 </connections>
</ui><|MERGE_RESOLUTION|>--- conflicted
+++ resolved
@@ -15,6 +15,12 @@
     <horstretch>0</horstretch>
     <verstretch>0</verstretch>
    </sizepolicy>
+  </property>
+  <property name="minimumSize">
+   <size>
+    <width>600</width>
+    <height>400</height>
+   </size>
   </property>
   <property name="windowTitle">
    <string>New Social Tenure Relationship</string>
@@ -341,8 +347,6 @@
         </item>
        </layout>
       </widget>
-<<<<<<< HEAD
-=======
       <widget class="QWidget" name="componentPage41">
        <layout class="QVBoxLayout" name="verticalLayout_11">
         <item>
@@ -354,13 +358,18 @@
         </item>
        </layout>
       </widget>
->>>>>>> 81559839
       <widget class="QWidget" name="componentPage5">
        <layout class="QVBoxLayout" name="verticalLayout_7">
         <item>
          <layout class="QGridLayout" name="gridLayout_6">
           <item row="0" column="1">
            <widget class="QComboBox" name="doc_type_cbo">
+            <property name="sizePolicy">
+             <sizepolicy hsizetype="Expanding" vsizetype="Fixed">
+              <horstretch>0</horstretch>
+              <verstretch>0</verstretch>
+             </sizepolicy>
+            </property>
             <property name="minimumSize">
              <size>
               <width>0</width>
@@ -377,6 +386,12 @@
           </item>
           <item row="0" column="2">
            <widget class="QPushButton" name="add_documents_btn">
+            <property name="sizePolicy">
+             <sizepolicy hsizetype="Expanding" vsizetype="Fixed">
+              <horstretch>0</horstretch>
+              <verstretch>0</verstretch>
+             </sizepolicy>
+            </property>
             <property name="minimumSize">
              <size>
               <width>0</width>
@@ -385,7 +400,7 @@
             </property>
             <property name="maximumSize">
              <size>
-              <width>200</width>
+              <width>16777215</width>
               <height>32</height>
              </size>
             </property>
