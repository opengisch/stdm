--- conflicted
+++ resolved
@@ -112,9 +112,6 @@
 
         str_objs = []
 
-<<<<<<< HEAD
-        party_name = str_store.party.values()[0].__table__.name
-=======
         party = str_store.current_party
         spatial_unit = str_store.current_spatial_unit
         custom_attr_entity = self.social_tenure.spu_custom_attribute_entity(
@@ -123,7 +120,6 @@
 
         # _custom_atr_obj = getattr(self.str_model, custom_attr_entity.name, None)
         # # custom_atr_objs = []
->>>>>>> 81559839
         index = 4
         # Social tenure and supporting document insertion
         # The code below is have a workaround to enable
@@ -139,8 +135,6 @@
             doc_objs = str_store.supporting_document
             # get the number of unique documents.
             number_of_docs = len(doc_objs) / no_of_party
-<<<<<<< HEAD
-=======
             party_short_name = party.short_name
             party_entity_id = '{}_id'.format(
                 party_short_name.replace(' ', '_').lower()
@@ -153,9 +147,7 @@
             tenure_type_col = self.social_tenure.spatial_unit_tenure_column(
                 spatial_unit_short_name
             )
->>>>>>> 81559839
-
-            party_entity_id = '{}_id'.format(party_name[3:])
+
             start_date = str_store.validity_period['from_date']
             end_date = str_store.validity_period['to_date']
 
@@ -167,13 +159,8 @@
 
             str_args = {
                 party_entity_id: party_id,
-<<<<<<< HEAD
-                'spatial_unit_id': str_store.spatial_unit.keys()[0],
-                'tenure_type': str_type_id,
-=======
                 spatial_unit_entity_id: str_store.spatial_unit.keys()[0],
                 tenure_type: str_type_id,
->>>>>>> 81559839
                 'validity_start': start_date,
                 'validity_end': end_date,
                 'tenure_share': str_store.share[party_id]
