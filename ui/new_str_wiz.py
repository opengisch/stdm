"""
/***************************************************************************
Name                 : New STR Wizard  
Description          : Wizard that enables users to define a new social tenure
                       relationship.
Date                 : 3/July/2013 
copyright            : (C) 2013 by John Gitau
email                : gkahiu@gmail.com
 ***************************************************************************/

/***************************************************************************
 *                                                                         *
 *   This program is free software; you can redistribute it and/or modify  *
 *   it under the terms of the GNU General Public License as published by  *
 *   the Free Software Foundation; either version 2 of the License, or     *
 *   (at your option) any later version.                                   *
 *                                                                         *
 ***************************************************************************/
"""
from collections import OrderedDict
from decimal import Decimal
import sys

from PyQt4.QtCore import *
from PyQt4.QtGui import *
from PyQt4.QtWebKit import *
import sqlalchemy
from sqlalchemy import Table

from ui_new_str import Ui_frmNewSTR
from notification import NotificationBar,ERROR,INFO, WARNING
from sourcedocument import *

from stdm.data import STDMDb, Base, tableCols, UserData, table_searchable_cols
from stdm.navigation import TreeSummaryLoader,WebSpatialLoader, GMAP_SATELLITE, OSM
from stdm.utils import *
from .stdmdialog import  DeclareMapping

class newSTRWiz(QWizard, Ui_frmNewSTR):
    '''
    This class handles the listing of locality information
    '''
    def __init__(self,plugin):
        QWizard.__init__(self,plugin.iface.mainWindow())
        self.setupUi(self)
        
        #STR Variables
        self.selPerson = None
        self.selProperty = None
        self.enjoymentRight = None
        self.conflict = None
        
        #Initialize GUI wizard pages
        self.mapping=DeclareMapping.instance()
        self.initPerson()
        
        self.initProperty()
        
        self.initSTRType()
       
        self.init_document_type()
        
        self.initSourceDocument()
        
        #self.initConflict()
        
        #Connect signal when the finish button is clicked
        btnFinish = self.button(QWizard.FinishButton)
        
    def initPerson(self):
        '''
        Initialize person config
        '''
        self.notifPerson = NotificationBar(self.vlPersonNotif)
        
        self._initPersonFilter()
        
        #Initialize person worker thread for fetching person objects
        self.personWorker = PersonWorker(self)
        self.connect(self.personWorker, SIGNAL("retrieved(PyQt_PyObject)"),self._loadPersonInfo)
        
        #Init summary tree loaders
        self.personTreeLoader = TreeSummaryLoader(self.tvPersonInfo,QApplication.translate("newSTRWiz","Party Information"))
                
        #Connect signals
        QObject.connect(self.cboPersonFilterCols, SIGNAL("currentIndexChanged(int)"),self._updatePersonCompleter)
        
        #QObject.connect(self.cboPersonFilterCols, SIGNAL("currentIndexChanged(int)"),self.dataReceieved)
        
        #Start background thread
        self.personWorker.start()
        
    def initProperty(self):
        '''
        Initialize property config
        '''
        self.notifProp = NotificationBar(self.vlPropNotif)
        self.gpOLTitle = self.gpOpenLayers.title()
        
        #Flag for checking whether OpenLayers basemaps have been loaded
        self.olLoaded = False
        
        #Initialize lookup for properties
        propertyWorker = PropertyWorker(self)
        self.connect(propertyWorker, SIGNAL("retrieved(PyQt_PyObject)"), self._onPropertiesLoaded)
        
        #Connect signals
        QObject.connect(self.gpOpenLayers, SIGNAL("toggled(bool)"), self._onEnableOLGroupbox)             
        QObject.connect(self.zoomSlider, SIGNAL("sliderReleased()"), self._onZoomChanged)
        QObject.connect(self.btnResetMap , SIGNAL("clicked()"), self._onResetMap)
        
        #Start background thread
        propertyWorker.start()   
        
        self.propBrowser = WebSpatialLoader(self.propWebView,self)
        self.connect(self.propBrowser,SIGNAL("loadError(QString)"),self._onPropertyBrowserError)
        self.connect(self.propBrowser,SIGNAL("loadProgress(int)"),self._onPropertyBrowserLoading)
        self.connect(self.propBrowser,SIGNAL("loadFinished(bool)"),self._onPropertyBrowserFinished)
        self.connect(self.propBrowser,SIGNAL("zoomChanged(int)"),self.onMapZoomLevelChanged)
            
        #Connect signals
        QObject.connect(self.rbGMaps, SIGNAL("toggled(bool)"),self.onLoadGMaps)
        QObject.connect(self.rbOSM, SIGNAL("toggled(bool)"),self.onLoadOSM)                               
            
    def initializePage(self,id):
        '''
        Initialize summary page based on user selections.
        '''
        if id == 5:
            self.buildSummary()
            
    def initSTRType(self):
        '''
        Initialize 'Social Tenure Relationship' GUI controls
        '''
        # pty=Table('check_social_tenure_type',Base.metadata,autoload=True,autoload_with=STDMDb.instance().engine)
        # session=STDMDb.instance().session
        person = self.mapping.tableMapping('check_social_tenure_type')
        Person = person()
        strTypeFormatter =Person.queryObject().all()
        strType=[ids.value for ids in strTypeFormatter]
        strType.insert(0, " ")
        self.cboSTRType.insertItems(0,strType)

        self.cboSTRType.setCurrentIndex(-1)
        
        self.notifSTR = NotificationBar(self.vlSTRTypeNotif)
        
        #Register STR selection field
        self.frmWizSTRType.registerField("STR_Type",self.cboSTRType)
    
    def init_document_type(self):
        '''
        Initialize 'Right of Enjoyment' GUI controls
        '''
        doc_type_model = self.mapping.tableMapping('check_document_type')
        Docs = doc_type_model()
        doc_type_list = Docs.queryObject().all()
        doc_types = [doc.value for doc in doc_type_list]
        doc_types.insert(0," ")
        self.cboDocType.insertItems(0,doc_types)
        self.cboDocType.setCurrentIndex(-1)

        self.vlSourceDocNotif = NotificationBar(self.vlSourceDocNotif)
        
    def initSourceDocument(self):
        '''
        Initialize source document page
        '''
        #Set currency regular expression and currency prefix
        rx = QRegExp("^\\d{1,12}(([.]\\d{2})*),(\\d{2})$")
        rxValidator = QRegExpValidator(rx,self)
        '''
        '''
        self.notifSourceDoc = NotificationBar(self.vlSourceDocNotif)
        
        #Set source document manager
        self.sourceDocManager = SourceDocumentManager()
        #self.privateTaxDocManager = SourceDocumentManager()
        #self.stateTaxDocManager = SourceDocumentManager()
        self.sourceDocManager.registerContainer(self.vlDocTitleDeed, DEFAULT_DOCUMENT)
               
        '''
        #Connect signals

        '''
        self.connect(self.btnAddTitleDeed, SIGNAL("clicked()"),self.onUploadTitleDeed)
        
        
    def initConflict(self):
        '''
        Initialize 'Conflict' GUI controls
        '''
        #loadComboSelections(self.cboConflictOccurrence, CheckConflictState) 
        
        self.notifConflict = NotificationBar(self.vlConflictNotif,3000)
        
    def buildSummary(self):
        '''
        Display summary information.
        '''
        personMapping = self._mapPersonAttributes(self.selPerson)
        propertyMapping = self._mapPropertyAttributes(self.selProperty)
        STRMapping = self._mapSTRTypeSelection()
        
        #Load summary information in the tree view
        summaryTreeLoader = TreeSummaryLoader(self.twSTRSummary)
        summaryTreeLoader.addCollection(personMapping, QApplication.translate("newSTRWiz","Party Information"),
                                             ":/plugins/stdm/images/icons/user.png")    
        
        summaryTreeLoader.addCollection(propertyMapping, QApplication.translate("newSTRWiz","Spatial Unit Information"),
                                             ":/plugins/stdm/images/icons/property.png")
                                             
        summaryTreeLoader.addCollection(STRMapping, QApplication.translate("newSTRWiz","Social Tenure Relationship Information"), 
                                             ":/plugins/stdm/images/icons/social_tenure.png")    

        #Check the source documents based on the type of property
        srcDocMapping = self.sourceDocManager.attributeMapping()

        summaryTreeLoader.addCollection(srcDocMapping, QApplication.translate("newSTRWiz","Source Documents"), 
                                             ":/plugins/stdm/images/icons/attachment.png") 
      
        summaryTreeLoader.display()  
    
    def validateCurrentPage(self):
        '''
        Validate the current page before proceeding to the next one
        '''
        isValid = True
        currPageIndex = self.currentId()       
        
        #Validate person information
        if currPageIndex == 1:
            if self.selPerson == None:
                msg = QApplication.translate("newSTRWiz", 
                                             "Please choose a person for whom you are defining the social tenure relationship for.")
                self.notifPerson.clear()
                self.notifPerson.insertNotification(msg, ERROR)
                isValid = False
        
        #Validate property information
        if currPageIndex == 2:
            if self.selProperty == None:
                    msg = QApplication.translate("newSTRWiz", 
                                                 "Please specify the property to reference. Use the filter capability below.")
                    self.notifProp.clear()
                    self.notifProp.insertNotification(msg, ERROR)
                    isValid = False
        
        #Validate STR   
        if currPageIndex == 3:
            #Get current selected index
            currIndex = self.cboSTRType.currentIndex()
            if currIndex ==-1:
                msg = QApplication.translate("newSTRWiz", 
                                                 "Please specify the social tenure relationship type.")     
                self.notifSTR.clear()
                self.notifSTR.insertErrorNotification(msg)
                isValid = False

        #Validate source document    
        if currPageIndex == 4:
            currIndex = self.cboDocType.currentIndex()
            if currIndex ==-1:
                msg = QApplication.translate("newSTRWiz",
                                                 "Please select document type from the list")
                self.notifSourceDoc.clear()
                self.notifSourceDoc.insertErrorNotification(msg)

        if currPageIndex == 5:
            isValid = self.onCreateSTR()
        return isValid
    
    def onCreateSTR(self):
        '''
        Slot raised when the user clicks on Finish button in order to create a new STR entry.
        '''
        isValid = True
        
        #Create a progress dialog
        progDialog = QProgressDialog(self)
        progDialog.setWindowTitle(QApplication.translate("newSTRWiz", "Creating New STR"))
        progDialog.setRange(0,7)
        progDialog.show()
        
        
        socialTenureRel=self.mapping.tableMapping('social_tenure_relationship')
        str_relation_table =self.mapping.tableMapping('str_relations')
        STR_relation = str_relation_table()
        try:
            progDialog.setValue(1)
            socialTenure = socialTenureRel()
            socialTenure.party = self.selPerson.id
            progDialog.setValue(2)
            socialTenure.spatial_unit = self.selProperty.id
            progDialog.setValue(3)
            
            socialTenure.social_tenure_type=str(self.cboSTRType.currentText())
            progDialog.setValue(6)
            """
            Save new STR relations and supporting documentation
            """
            socialTenure.save()
            model_objs = self.sourceDocManager.model_objects()
            if len(model_objs)>0:
                for model_obj in model_objs:
                    model_obj.save()
                    STR_relation.social_tenure_id = socialTenure.id
                    STR_relation.source_doc_id = model_obj.id
                    STR_relation.save()
            progDialog.setValue(7)
            #source_doc_model = self.sourceDocManager.sourceDocuments(dtype ="TITLE DEED")
            
            #strPerson = "%s %s"%(str(self.selPerson.family_name),str(self.selPerson.other_names))          
            strMsg = str(QApplication.translate("newSTRWiz", 
                                            "The social tenure relationship for has been successfully created!"))           
            QMessageBox.information(self, QApplication.translate("newSTRWiz", "STR Creation"),strMsg)

        except sqlalchemy.exc.OperationalError as oe:
            errMsg = oe.message
            QMessageBox.critical(self, QApplication.translate("newSTRWiz", "Unexpected Error"),errMsg)
            progDialog.hide()
            isValid = False

        except sqlalchemy.exc.IntegrityError as ie:
            errMsg = ie.message
            QMessageBox.critical(self, QApplication.translate("newSTRWiz", "Dublicate Relationship Error"),errMsg)
            progDialog.hide()
            isValid = False
            
        except Exception as e:
            errMsg = str(e)
            QMessageBox.critical(self, QApplication.translate("newSTRWiz", "Unexpected Error"),errMsg)
            
            isValid = False
        finally:
            STDMDb.instance().session.rollback()
            progDialog.hide()
        return isValid
            
    def _loadPersonInfo(self,persons):
        '''
        Load person objects
        '''
        self.persons = persons 
        self._updatePersonCompleter(0)
        
    def _onPropertiesLoaded(self,propids):
        '''
        Slot raised once the property worker has finished retrieving the property IDs.
        Creates a completer and populates it with the property IDs.
        '''
        #Get the items in a tuple and put them in a list
        
        propertyIds = [str(pid[0]) for pid in propids]
       
        #Configure completer   
        propCompleter = QCompleter(propertyIds,self)         
        propCompleter.setCaseSensitivity(Qt.CaseInsensitive)
        propCompleter.setCompletionMode(QCompleter.PopupCompletion)
        self.txtPropID.setCompleter(propCompleter)  
        
        #Connect 'activated' slot for the completer to load property information
        self.connect(propCompleter, SIGNAL("activated(const QString&)"),self._updatePropertySummary)      
        
    def _onPropertyBrowserError(self,err):
        '''
        Slot raised when an error occurs when loading items in the property browser
        '''
        self.notifProp.clear()
        self.notifProp.insertNotification(err, ERROR)
        
    def _onPropertyBrowserLoading(self,progress):
        '''
        Slot raised when the property browser is loading.
        Displays the progress of the page loading as a percentage.
        '''
        if progress <= 0 or progress >= 100:
            self.gpOpenLayers.setTitle(self.gpOLTitle)
        else:
            self.gpOpenLayers.setTitle("%s (Loading...%s%%)"%(str(self.gpOLTitle),str(progress)))
            
    def _onPropertyBrowserFinished(self,status):
        '''
        Slot raised when the property browser finishes loading the content
        '''
        if status:
            self.olLoaded = True
            self.overlayProperty()
        else:
            self.notifProp.clear()
            msg = QApplication.translate("newSTRWiz", "Error - The property map cannot be loaded.")   
            self.notifProp.insertErrorNotification(msg)
        
    def _onEnableOLGroupbox(self,state):
        '''
        Slot raised when a user chooses to select the group box for enabling/disabling to view
        the property in OpenLayers.
        '''
        if state:
            if self.selProperty is None:
                self.notifProp.clear()
                msg = QApplication.translate("newSTRWiz", "You need to specify a property in order to be able to preview it.")   
                self.notifProp.insertWarningNotification(msg)                
                self.gpOpenLayers.setChecked(False)
                return  
            
            #Load property overlay
            if not self.olLoaded:                
                self.propBrowser.load()            
                   
        else:
            #Remove overlay
            self.propBrowser.removeOverlay()     
            
    def _onZoomChanged(self):
        '''
        Slot raised when the zoom value in the slider changes.
        This is only raised once the user releases the slider with the mouse.
        '''
        zoom = self.zoomSlider.value()        
        self.propBrowser.zoom_to_level(zoom)
            
    def _initPersonFilter(self):
        '''
        Initializes person filter settings
        '''

        cols=table_searchable_cols('party')
        if len(cols)>0:
            for col in cols:
                self.cboPersonFilterCols.addItem(str(QApplication.translate("newSTRWiz",col.replace('_',' ').title())), col)
        
    def _updatePersonCompleter(self,index):
        '''
        Updates the person completer based on the person attribute item that the user has selected
        '''
        #Clear dependent controls
        #self.txtFilterPattern.clear()
        self.cboFilterPattern.clear()
        self.tvPersonInfo.clear()
        try:
            field_name = self.cboPersonFilterCols.currentText().replace(" ","_").lower()
            data_list =[getattr(array,field_name) for array in self.persons if getattr(array,field_name)!=None]
            model =QCompleter(data_list)
            model.setCompletionMode(QCompleter.PopupCompletion)
            model.setCaseSensitivity(Qt.CaseInsensitive)
            self.cboFilterPattern.setCompleter(model)
            self.cboFilterPattern.showPopup()
        except Exception as ex:
            msg =ex.message
            QMessageBox.critical(self,QApplication.translate("SocialTenureRelationship", u"Error Loading values"),
                                 QApplication.translate("SocialTenureRelationship",
                                 u"The was an error in sorting the data with the given column, try another %s"%msg))
            return
        self.currPersonAttr = str(self.cboPersonFilterCols.itemData(index))            
        
        #Create standard model which will always contain the id of the person row then the attribute for use in the completer
        self.cboFilterPattern.addItem("")
        for p in self.persons:
            pVal = getattr(p,self.currPersonAttr)
            if pVal != "" or pVal != None:
                self.cboFilterPattern.addItem(pVal,p.id)

        self.cboFilterPattern.activated.connect(self._updatePersonSummary)
         #self.connect(self.cboFilterPattern, SIGNAL("currentIndexChanged(int)"),self._updatePersonSummary)
                
    def _updatePersonSummary(self,index):
        '''
        Slot for updating the person information into the tree widget based on the user-selected value
        '''
        Person=self.mapping.tableMapping('party')
        person=Person()
        #Get the id from the model then the value of the ID model index



        index =self.cboFilterPattern.currentIndex()
        personId = self.cboFilterPattern.itemData(index)
        #QMessageBox.information(None,'index',str(data))
        # personId = pData
        if personId is not None:
        #Get person info
            p = person.queryObject().filter(Person.id == str(personId)).first()
            if p:
                self.selPerson = p
                personInfoMapping = self._mapPersonAttributes(p)
                personTreeLoader = TreeSummaryLoader(self.tvPersonInfo)
                personTreeLoader.addCollection(personInfoMapping, QApplication.translate("newSTRWiz","Party Information"),
                                               ":/plugins/stdm/images/icons/user.png")
                personTreeLoader.display()
            
    def _mapPersonAttributes(self,person):
        '''
        Maps the attributes of a person to a more friendly user representation 
        '''   
        #Setup formatters        
        pmapper=self.mapping.tableMapping('party')
        colMapping = pmapper.displayMapping()
        colMapping.pop('id')
        pMapping=OrderedDict()
        try:
            for attrib,label in colMapping.iteritems():
                pMapping[label] = getattr(person,attrib)
        except:
            pass
#                             
        return pMapping  
    
    def _updatePropertySummary(self,propid):
        '''
        Update the summary information for the selected property
<<<<<<< HEAD
        '''       
        propty=Table('spatial_unit',Base.metadata,autoload=True,autoload_with=STDMDb.instance().engine)
        session=STDMDb.instance().session
        prop =session.query(propty).filter(propty.c.code == unicode(propid)).first()
=======
        '''
        property = self.mapping.tableMapping('spatial_unit')
        Property =property()
        #propty=Table('spatial_unit',Base.metadata,autoload=True,autoload_with=STDMDb.instance().engine)
        #session=STDMDb.instance().session
        prop =Property.queryObject().filter(property.code == unicode(propid)).first()
>>>>>>> d84a18f7
        if prop:
            propMapping = self._mapPropertyAttributes(prop)
            
            #Load information in the tree view
            propertyTreeLoader = TreeSummaryLoader(self.tvPropInfo)
            propertyTreeLoader.addCollection(propMapping, QApplication.translate("newSTRWiz","Spatial Unit Information"),
                                             ":/plugins/stdm/images/icons/property.png")       
            propertyTreeLoader.display()  
            
            self.selProperty = prop
            
            #Show property in OpenLayers
            if self.gpOpenLayers.isChecked():
                if self.olLoaded:
                    self.overlayProperty()                      
    
    def _mapPropertyAttributes(self,prop):
            #Configure formatters
            spMapper = self.mapping.tableMapping('spatial_unit')
            colMapping = spMapper.displayMapping()
            colMapping.pop('id')
            propMapping=OrderedDict()
            for attrib,label in colMapping.iteritems():
                propMapping[label] = getattr(prop,attrib)
            return propMapping
        
    def _mapSTRTypeSelection(self):
        #strTypeFormatter = LookupFormatter(CheckSocialTenureRelationship)
        #self.cboSTRType.clear()
        
        strTypeSelection=self.cboSTRType.currentText()
        
        strMapping = OrderedDict()
        strMapping[str(QApplication.translate("newSTRWiz","STR Type"))] = str(strTypeSelection)

        return strMapping
    
    def _mapEnjoyRightSelection(self,enjoyRight):
        deadAliveFormatter = LookupFormatter(CheckDeadAlive)
        inheritanceFormatter = LookupFormatter(CheckInheritanceType)
                
        enjoyRightMapping = OrderedDict()
        enjoyRightMapping[str(QApplication.translate("newSTRWiz","Inheritance From"))] = str(inheritanceFormatter.setDisplay(enjoyRight.InheritanceType).toString())
        enjoyRightMapping[str(QApplication.translate("newSTRWiz","State"))] = str(deadAliveFormatter.setDisplay(enjoyRight.State).toString())
        enjoyRightMapping[str(QApplication.translate("newSTRWiz","Receiving Date"))] = str(enjoyRight.ReceivingDate.year)
        
        return enjoyRightMapping
    
    def _mapPrivatePropertyTax(self):
        privateTaxMapping = OrderedDict()
        
        privateTaxMapping[str(QApplication.translate("newSTRWiz","CFPB Payment Year"))] = str(self.dtLastYearCFBP.date().toPyDate().year)
        
        taxDec = Decimal(str(self.txtCFBPAmount.text()))
        taxFormatted = moneyfmt(taxDec,curr = CURRENCY_CODE)
        privateTaxMapping[str(QApplication.translate("newSTRWiz","CFPB Amount"))] = taxFormatted
        
        return privateTaxMapping
    
    def _mapStatePropertyTax(self):
        stateTaxMapping = OrderedDict()
        
        stateTaxMapping[str(QApplication.translate("newSTRWiz","Latest Receipt Date"))] = str(self.dtStateReceiptDate.date().toPyDate())
        
        taxDec = Decimal(str(self.txtStateReceiptAmount.text()))
        taxFormatted = moneyfmt(taxDec,curr = CURRENCY_CODE)
        stateTaxMapping[str(QApplication.translate("newSTRWiz","Amount"))] = taxFormatted
        stateTaxMapping[str(QApplication.translate("newSTRWiz","Lease Starting Year"))] = str(self.dtStateLeaseYear.date().toPyDate().year)
        stateTaxMapping[str(QApplication.translate("newSTRWiz","Tax Office"))] = str(self.txtStateTaxOffice.text())
        
        return stateTaxMapping
    
    def _mapConflict(self,conflict):
        conflictFormatter = LookupFormatter(CheckConflictState)
        conflictMapping = OrderedDict()
        
        if conflict == None:
            return conflictMapping
        
        conflictMapping[str(QApplication.translate("newSTRWiz","Status"))] = str(conflictFormatter.setDisplay(conflict.StateID).toString())
        
        if conflict.Description:
            conflictMapping[str(QApplication.translate("newSTRWiz","Description"))] = conflict.Description
            
        if conflict.Solution:
            conflictMapping[str(QApplication.translate("newSTRWiz","Solution"))] = conflict.Solution
         
        return conflictMapping
    
    def onLoadGMaps(self,state):
        '''
        Slot raised when a user clicks to set Google Maps Satellite
        as the base layer
        '''
        if state:                     
            self.propBrowser.setBaseLayer(GMAP_SATELLITE)
        
    def onLoadOSM(self,state):
        '''
        Slot raised when a user clicks to set OSM as the base layer
        '''
        if state:                     
            self.propBrowser.setBaseLayer(OSM)
            
    def onMapZoomLevelChanged(self,level):
        '''
        Slot which is raised when the zoom level of the map changes.
        '''
        self.zoomSlider.setValue(level)
       
    def _onResetMap(self):
        '''
        Slot raised when the user clicks to reset the property
        location in the map.
        '''
        self.propBrowser.zoom_to_extents()
       
    def overlayProperty(self):
        '''
        Overlay property boundaries on the basemap imagery
        '''                    
        self.propBrowser.add_overlay(self.selProperty,'geom_polygon')
        
    def validateEnjoymentRight(self): 
        '''
        Validate whether the user has specified all the required information
        '''
        self.notifEnjoyment.clear()
        
        if self.cboDeadAlive.currentIndex() == 0:
            msg = QApplication.translate("newSTRWiz", 
                                             "Please specify whether the person is 'Dead' or 'Alive'.")
            self.notifEnjoyment.insertErrorNotification(msg)
            return False
        
        if self.cboInheritanceType.currentIndex() == 0:
            msg = QApplication.translate("newSTRWiz", 
                                             "Please specify the Inheritance Type.")
            self.notifEnjoyment.insertErrorNotification(msg)
            return False
        
        #Set the right of enjoyment details if both inheritance type and state have been defined
        if self.cboInheritanceType.currentIndex() != 0 and self.cboDeadAlive.currentIndex() != 0:
            eRight = EnjoymentRight()
            #Set the properties
            setModelAttrFromCombo(eRight,"InheritanceType",self.cboInheritanceType)
            setModelAttrFromCombo(eRight,"State",self.cboDeadAlive)
            eRight.ReceivingDate = self.dtReceivingDate.date().toPyDate()
            
            self.enjoymentRight = eRight
            
            return True
        
    def validateSourceDocuments(self):
        '''
        Basically validates the entry of tax information.
        '''
        isValid = True
        
        if self.rbPrivateProperty.isChecked():
            if self.gpPrivateTaxInfo.isChecked():
                self.notifSourceDoc.clear()
                if str(self.txtCFBPAmount.text()) == "": 
                    self.txtCFBPAmount.setFocus()
                    msg1 = QApplication.translate("newSTRWiz", 
                                             "Please enter the tax amount.")
                    self.notifSourceDoc.insertErrorNotification(msg1)
                    isValid = False
                    
        elif self.rbStateland.isChecked():
            self.notifSourceDoc.clear()
            if str(self.txtStateReceiptAmount.text()) == "": 
                    self.txtStateReceiptAmount.setFocus()
                    msg2 = QApplication.translate("newSTRWiz", 
                                             "Please enter the tax amount.")
                    self.notifSourceDoc.insertErrorNotification(msg2)
                    isValid = False
            if str(self.txtStateTaxOffice.text()) == "": 
                    self.txtStateTaxOffice.setFocus()
                    msg3 = QApplication.translate("newSTRWiz", 
                                             "Please specify the tax office.")
                    self.notifSourceDoc.insertErrorNotification(msg3)
                    isValid = False
   
        return isValid
    
    def validateConflict(self): 
        '''
        Check if the user has selected that there is a conflict and validate whether the description 
        and solution have been specified.
        '''
        isValid = True
        
        nonConflict = QApplication.translate("Lookup","No Conflict")
        nonConflictIndex = self.cboConflictOccurrence.findText(nonConflict)
        conflictOccurrence = QApplication.translate("Lookup","Conflict Present")
        occIndex = self.cboConflictOccurrence.findText(conflictOccurrence)
        
        if self.cboConflictOccurrence.currentIndex() == occIndex:
            self.notifConflict.clear()
            if str(self.txtConflictDescription.toPlainText()) == "":
                msg1 = QApplication.translate("newSTRWiz", 
                                             "Please provide a brief description of the conflict.")
                self.notifConflict.insertErrorNotification(msg1)
                isValid = False
            if str(self.txtConflictSolution.toPlainText()) == "":
                msg2 = QApplication.translate("newSTRWiz", 
                                             "Please provide a proposed solution for the specified conflict.")
                self.notifConflict.insertErrorNotification(msg2)
                isValid = False
                
            if str(self.txtConflictSolution.toPlainText()) != "" and str(self.txtConflictDescription.toPlainText()) != "":
                self.conflict = Conflict()
                stateId,ok = self.cboConflictOccurrence.itemData(occIndex).toInt()
                self.conflict.StateID = stateId
                self.conflict.Description = str(self.txtConflictDescription.toPlainText())
                self.conflict.Solution = str(self.txtConflictSolution.toPlainText())
                
        #Set conflict object properties
        if self.cboConflictOccurrence.currentIndex() == nonConflictIndex:
            self.conflict = Conflict()
            stateId,ok = self.cboConflictOccurrence.itemData(nonConflictIndex).toInt()
            self.conflict.StateID = stateId
   
        return isValid
    
    def onSelectPrivateProperty(self,state):
        '''
        Slot raised when the user clicks to load source document page for private property
        '''
        if state:
            self.stkSrcDocList.setCurrentIndex(0)
        
    def onSelectStateland(self,state):
        '''
        Slot raised when the user clicks to load source document page for private property
        '''
        if state:
            self.stkSrcDocList.setCurrentIndex(1)
            
    def onUploadTitleDeed(self):
        '''
        Slot raised when the user clicks to upload a title deed
        '''
        titleStr = QApplication.translate("newSTRWiz", 
                                             "Specify the Document File Location")
        titles = self.selectSourceDocumentDialog(titleStr)
        
        for title in titles:
            self.sourceDocManager.insertDocumentFromFile(title,DEFAULT_DOCUMENT)
            
    def onUploadStatutoryRefPaper(self):
        '''
        Slot raised when the user clicks to upload a statutory reference paper
        '''
        statStr = QApplication.translate("newSTRWiz", 
                                             "Specify Statutory Reference Paper File Location")
        stats = self.selectSourceDocumentDialog(statStr)
        
        for stat in stats:
            self.sourceDocManager.insertDocumentFromFile(stat,STATUTORY_REF_PAPER)
            
    def onUploadSurveyorRef(self):
        '''
        Slot raised when the user clicks to upload a surveyor reference
        '''
        surveyorStr = QApplication.translate("newSTRWiz", 
                                             "Specify Surveyor Reference File Location")
        surveyorRefs = self.selectSourceDocumentDialog(surveyorStr)
        
        for surveyorRef in surveyorRefs:
            self.sourceDocManager.insertDocumentFromFile(surveyorRef,SURVEYOR_REF)
            
    def onUploadNotaryRef(self):
        '''
        Slot raised when the user clicks to upload a notary reference
        '''
        notaryStr = QApplication.translate("newSTRWiz", 
                                             "Specify Notary Reference File Location")
        notaryRefs = self.selectSourceDocumentDialog(notaryStr)
        
        for notaryRef in notaryRefs:
            self.sourceDocManager.insertDocumentFromFile(notaryRef,NOTARY_REF)
            
    def onUploadPrivateReceiptScan(self):
        '''
        Slot raised when the user clicks to upload a receipt scan for private property
        '''
        receiptScan = QApplication.translate("newSTRWiz", 
                                             "Specify Receipt Scan File Location")
        scan = self.selectReceiptScanDialog(receiptScan)
        
        if scan != "" or scan != None:
            #Ensure that there is only one tax receipt document before inserting
            self.validateReceiptScanInsertion(self.privateTaxDocManager, scan, TAX_RECEIPT_PRIVATE)
            
    def onUploadStateReceiptScan(self):
        '''
        Slot raised when the user clicks to upload a receipt scan for stateland
        '''
        receiptScan = QApplication.translate("newSTRWiz", 
                                             "Specify Receipt Scan File Location")
        scan = self.selectReceiptScanDialog(receiptScan)
        
        if scan != "" or scan != None:
            #Ensure that there is only one tax receipt document before inserting
            self.validateReceiptScanInsertion(self.stateTaxDocManager, scan, TAX_RECEIPT_STATE)
            
    def validateReceiptScanInsertion(self,documentmanager,scan,containerid):
        '''
        Checks and ensures that only one document exists in the specified container.
        '''
        container = documentmanager.container(containerid)
        if container.count() > 0:
            msg = QApplication.translate("newSTRWiz", "Only one receipt scan can be uploaded.\nWould you like to replace " \
                                         "the existing one?")
            result = QMessageBox.warning(self,QApplication.translate("newSTRWiz","Replace Receipt Scan"),msg, QMessageBox.Yes|
                                         QMessageBox.No)
            if result == QMessageBox.Yes:
                docWidget = container.itemAt(0).widget()
                docWidget.removeDocument()
                documentmanager.insertDocumentFromFile(scan,containerid)
            else:
                return
        else:
            documentmanager.insertDocumentFromFile(scan,containerid)
        
    def selectSourceDocumentDialog(self,title):
        '''
        Displays a file dialog for a user to specify a source document
        '''
        files = QFileDialog.getOpenFileNames(self,title,"/home","Source Documents (*.*)")
        return files
    
    def selectReceiptScanDialog(self,title):
        '''
        Displays a file dialog for a user to specify a file location of a receipt scan
        '''
        file = QFileDialog.getOpenFileName(self,title,"/home","Tax Receipt Scan (*.pdf)")
        return file
        
    def uploadDocument(self,path,containerid):
        '''
        Upload source document
        '''
        self.sourceDocManager.insertDocumentFromFile(path, containerid)
            
class PersonWorker(QThread):
    '''
    Worker thread for loading person objects into a list
    '''
    def __init__(self,parent = None):
        QThread.__init__(self,parent)
        
    def run(self):
        '''
        Fetch person objects from the database
        '''        
        self.mapping=DeclareMapping.instance()
        Person=self.mapping.tableMapping('party')
        p = Person()
        persons = p.queryObject().all()
        self.emit(SIGNAL("retrieved(PyQt_PyObject)"),persons)
        
class PropertyWorker(QThread):
    '''
    Thread for loading property IDs for use in the completer
    '''
    def __init__(self,parent = None):
        QThread.__init__(self,parent)
        
    def run(self):
        '''
        Fetch property IDs from the database
        '''
        pty=Table('spatial_unit',Base.metadata,autoload=True,autoload_with=STDMDb.instance().engine)
        session=STDMDb.instance().session
        properties =session.query(pty.c.code).all()
        #pty = Property()

        #properties = pty.queryObject([Property.spatial_unit_id]).all()      
        self.emit(SIGNAL("retrieved(PyQt_PyObject)"), properties)
        
        
        
        
        
        
        
        
        
        
        
        
        
        
        
        
        
        
        
        
        
        
        
        
        
        
        
            
<|MERGE_RESOLUTION|>--- conflicted
+++ resolved
@@ -1,935 +1,928 @@
-"""
-/***************************************************************************
-Name                 : New STR Wizard  
-Description          : Wizard that enables users to define a new social tenure
-                       relationship.
-Date                 : 3/July/2013 
-copyright            : (C) 2013 by John Gitau
-email                : gkahiu@gmail.com
- ***************************************************************************/
-
-/***************************************************************************
- *                                                                         *
- *   This program is free software; you can redistribute it and/or modify  *
- *   it under the terms of the GNU General Public License as published by  *
- *   the Free Software Foundation; either version 2 of the License, or     *
- *   (at your option) any later version.                                   *
- *                                                                         *
- ***************************************************************************/
-"""
-from collections import OrderedDict
-from decimal import Decimal
-import sys
-
-from PyQt4.QtCore import *
-from PyQt4.QtGui import *
-from PyQt4.QtWebKit import *
-import sqlalchemy
-from sqlalchemy import Table
-
-from ui_new_str import Ui_frmNewSTR
-from notification import NotificationBar,ERROR,INFO, WARNING
-from sourcedocument import *
-
-from stdm.data import STDMDb, Base, tableCols, UserData, table_searchable_cols
-from stdm.navigation import TreeSummaryLoader,WebSpatialLoader, GMAP_SATELLITE, OSM
-from stdm.utils import *
-from .stdmdialog import  DeclareMapping
-
-class newSTRWiz(QWizard, Ui_frmNewSTR):
-    '''
-    This class handles the listing of locality information
-    '''
-    def __init__(self,plugin):
-        QWizard.__init__(self,plugin.iface.mainWindow())
-        self.setupUi(self)
-        
-        #STR Variables
-        self.selPerson = None
-        self.selProperty = None
-        self.enjoymentRight = None
-        self.conflict = None
-        
-        #Initialize GUI wizard pages
-        self.mapping=DeclareMapping.instance()
-        self.initPerson()
-        
-        self.initProperty()
-        
-        self.initSTRType()
-       
-        self.init_document_type()
-        
-        self.initSourceDocument()
-        
-        #self.initConflict()
-        
-        #Connect signal when the finish button is clicked
-        btnFinish = self.button(QWizard.FinishButton)
-        
-    def initPerson(self):
-        '''
-        Initialize person config
-        '''
-        self.notifPerson = NotificationBar(self.vlPersonNotif)
-        
-        self._initPersonFilter()
-        
-        #Initialize person worker thread for fetching person objects
-        self.personWorker = PersonWorker(self)
-        self.connect(self.personWorker, SIGNAL("retrieved(PyQt_PyObject)"),self._loadPersonInfo)
-        
-        #Init summary tree loaders
-        self.personTreeLoader = TreeSummaryLoader(self.tvPersonInfo,QApplication.translate("newSTRWiz","Party Information"))
-                
-        #Connect signals
-        QObject.connect(self.cboPersonFilterCols, SIGNAL("currentIndexChanged(int)"),self._updatePersonCompleter)
-        
-        #QObject.connect(self.cboPersonFilterCols, SIGNAL("currentIndexChanged(int)"),self.dataReceieved)
-        
-        #Start background thread
-        self.personWorker.start()
-        
-    def initProperty(self):
-        '''
-        Initialize property config
-        '''
-        self.notifProp = NotificationBar(self.vlPropNotif)
-        self.gpOLTitle = self.gpOpenLayers.title()
-        
-        #Flag for checking whether OpenLayers basemaps have been loaded
-        self.olLoaded = False
-        
-        #Initialize lookup for properties
-        propertyWorker = PropertyWorker(self)
-        self.connect(propertyWorker, SIGNAL("retrieved(PyQt_PyObject)"), self._onPropertiesLoaded)
-        
-        #Connect signals
-        QObject.connect(self.gpOpenLayers, SIGNAL("toggled(bool)"), self._onEnableOLGroupbox)             
-        QObject.connect(self.zoomSlider, SIGNAL("sliderReleased()"), self._onZoomChanged)
-        QObject.connect(self.btnResetMap , SIGNAL("clicked()"), self._onResetMap)
-        
-        #Start background thread
-        propertyWorker.start()   
-        
-        self.propBrowser = WebSpatialLoader(self.propWebView,self)
-        self.connect(self.propBrowser,SIGNAL("loadError(QString)"),self._onPropertyBrowserError)
-        self.connect(self.propBrowser,SIGNAL("loadProgress(int)"),self._onPropertyBrowserLoading)
-        self.connect(self.propBrowser,SIGNAL("loadFinished(bool)"),self._onPropertyBrowserFinished)
-        self.connect(self.propBrowser,SIGNAL("zoomChanged(int)"),self.onMapZoomLevelChanged)
-            
-        #Connect signals
-        QObject.connect(self.rbGMaps, SIGNAL("toggled(bool)"),self.onLoadGMaps)
-        QObject.connect(self.rbOSM, SIGNAL("toggled(bool)"),self.onLoadOSM)                               
-            
-    def initializePage(self,id):
-        '''
-        Initialize summary page based on user selections.
-        '''
-        if id == 5:
-            self.buildSummary()
-            
-    def initSTRType(self):
-        '''
-        Initialize 'Social Tenure Relationship' GUI controls
-        '''
-        # pty=Table('check_social_tenure_type',Base.metadata,autoload=True,autoload_with=STDMDb.instance().engine)
-        # session=STDMDb.instance().session
-        person = self.mapping.tableMapping('check_social_tenure_type')
-        Person = person()
-        strTypeFormatter =Person.queryObject().all()
-        strType=[ids.value for ids in strTypeFormatter]
-        strType.insert(0, " ")
-        self.cboSTRType.insertItems(0,strType)
-
-        self.cboSTRType.setCurrentIndex(-1)
-        
-        self.notifSTR = NotificationBar(self.vlSTRTypeNotif)
-        
-        #Register STR selection field
-        self.frmWizSTRType.registerField("STR_Type",self.cboSTRType)
-    
-    def init_document_type(self):
-        '''
-        Initialize 'Right of Enjoyment' GUI controls
-        '''
-        doc_type_model = self.mapping.tableMapping('check_document_type')
-        Docs = doc_type_model()
-        doc_type_list = Docs.queryObject().all()
-        doc_types = [doc.value for doc in doc_type_list]
-        doc_types.insert(0," ")
-        self.cboDocType.insertItems(0,doc_types)
-        self.cboDocType.setCurrentIndex(-1)
-
-        self.vlSourceDocNotif = NotificationBar(self.vlSourceDocNotif)
-        
-    def initSourceDocument(self):
-        '''
-        Initialize source document page
-        '''
-        #Set currency regular expression and currency prefix
-        rx = QRegExp("^\\d{1,12}(([.]\\d{2})*),(\\d{2})$")
-        rxValidator = QRegExpValidator(rx,self)
-        '''
-        '''
-        self.notifSourceDoc = NotificationBar(self.vlSourceDocNotif)
-        
-        #Set source document manager
-        self.sourceDocManager = SourceDocumentManager()
-        #self.privateTaxDocManager = SourceDocumentManager()
-        #self.stateTaxDocManager = SourceDocumentManager()
-        self.sourceDocManager.registerContainer(self.vlDocTitleDeed, DEFAULT_DOCUMENT)
-               
-        '''
-        #Connect signals
-
-        '''
-        self.connect(self.btnAddTitleDeed, SIGNAL("clicked()"),self.onUploadTitleDeed)
-        
-        
-    def initConflict(self):
-        '''
-        Initialize 'Conflict' GUI controls
-        '''
-        #loadComboSelections(self.cboConflictOccurrence, CheckConflictState) 
-        
-        self.notifConflict = NotificationBar(self.vlConflictNotif,3000)
-        
-    def buildSummary(self):
-        '''
-        Display summary information.
-        '''
-        personMapping = self._mapPersonAttributes(self.selPerson)
-        propertyMapping = self._mapPropertyAttributes(self.selProperty)
-        STRMapping = self._mapSTRTypeSelection()
-        
-        #Load summary information in the tree view
-        summaryTreeLoader = TreeSummaryLoader(self.twSTRSummary)
-        summaryTreeLoader.addCollection(personMapping, QApplication.translate("newSTRWiz","Party Information"),
-                                             ":/plugins/stdm/images/icons/user.png")    
-        
-        summaryTreeLoader.addCollection(propertyMapping, QApplication.translate("newSTRWiz","Spatial Unit Information"),
-                                             ":/plugins/stdm/images/icons/property.png")
-                                             
-        summaryTreeLoader.addCollection(STRMapping, QApplication.translate("newSTRWiz","Social Tenure Relationship Information"), 
-                                             ":/plugins/stdm/images/icons/social_tenure.png")    
-
-        #Check the source documents based on the type of property
-        srcDocMapping = self.sourceDocManager.attributeMapping()
-
-        summaryTreeLoader.addCollection(srcDocMapping, QApplication.translate("newSTRWiz","Source Documents"), 
-                                             ":/plugins/stdm/images/icons/attachment.png") 
-      
-        summaryTreeLoader.display()  
-    
-    def validateCurrentPage(self):
-        '''
-        Validate the current page before proceeding to the next one
-        '''
-        isValid = True
-        currPageIndex = self.currentId()       
-        
-        #Validate person information
-        if currPageIndex == 1:
-            if self.selPerson == None:
-                msg = QApplication.translate("newSTRWiz", 
-                                             "Please choose a person for whom you are defining the social tenure relationship for.")
-                self.notifPerson.clear()
-                self.notifPerson.insertNotification(msg, ERROR)
-                isValid = False
-        
-        #Validate property information
-        if currPageIndex == 2:
-            if self.selProperty == None:
-                    msg = QApplication.translate("newSTRWiz", 
-                                                 "Please specify the property to reference. Use the filter capability below.")
-                    self.notifProp.clear()
-                    self.notifProp.insertNotification(msg, ERROR)
-                    isValid = False
-        
-        #Validate STR   
-        if currPageIndex == 3:
-            #Get current selected index
-            currIndex = self.cboSTRType.currentIndex()
-            if currIndex ==-1:
-                msg = QApplication.translate("newSTRWiz", 
-                                                 "Please specify the social tenure relationship type.")     
-                self.notifSTR.clear()
-                self.notifSTR.insertErrorNotification(msg)
-                isValid = False
-
-        #Validate source document    
-        if currPageIndex == 4:
-            currIndex = self.cboDocType.currentIndex()
-            if currIndex ==-1:
-                msg = QApplication.translate("newSTRWiz",
-                                                 "Please select document type from the list")
-                self.notifSourceDoc.clear()
-                self.notifSourceDoc.insertErrorNotification(msg)
-
-        if currPageIndex == 5:
-            isValid = self.onCreateSTR()
-        return isValid
-    
-    def onCreateSTR(self):
-        '''
-        Slot raised when the user clicks on Finish button in order to create a new STR entry.
-        '''
-        isValid = True
-        
-        #Create a progress dialog
-        progDialog = QProgressDialog(self)
-        progDialog.setWindowTitle(QApplication.translate("newSTRWiz", "Creating New STR"))
-        progDialog.setRange(0,7)
-        progDialog.show()
-        
-        
-        socialTenureRel=self.mapping.tableMapping('social_tenure_relationship')
-        str_relation_table =self.mapping.tableMapping('str_relations')
-        STR_relation = str_relation_table()
-        try:
-            progDialog.setValue(1)
-            socialTenure = socialTenureRel()
-            socialTenure.party = self.selPerson.id
-            progDialog.setValue(2)
-            socialTenure.spatial_unit = self.selProperty.id
-            progDialog.setValue(3)
-            
-            socialTenure.social_tenure_type=str(self.cboSTRType.currentText())
-            progDialog.setValue(6)
-            """
-            Save new STR relations and supporting documentation
-            """
-            socialTenure.save()
-            model_objs = self.sourceDocManager.model_objects()
-            if len(model_objs)>0:
-                for model_obj in model_objs:
-                    model_obj.save()
-                    STR_relation.social_tenure_id = socialTenure.id
-                    STR_relation.source_doc_id = model_obj.id
-                    STR_relation.save()
-            progDialog.setValue(7)
-            #source_doc_model = self.sourceDocManager.sourceDocuments(dtype ="TITLE DEED")
-            
-            #strPerson = "%s %s"%(str(self.selPerson.family_name),str(self.selPerson.other_names))          
-            strMsg = str(QApplication.translate("newSTRWiz", 
-                                            "The social tenure relationship for has been successfully created!"))           
-            QMessageBox.information(self, QApplication.translate("newSTRWiz", "STR Creation"),strMsg)
-
-        except sqlalchemy.exc.OperationalError as oe:
-            errMsg = oe.message
-            QMessageBox.critical(self, QApplication.translate("newSTRWiz", "Unexpected Error"),errMsg)
-            progDialog.hide()
-            isValid = False
-
-        except sqlalchemy.exc.IntegrityError as ie:
-            errMsg = ie.message
-            QMessageBox.critical(self, QApplication.translate("newSTRWiz", "Dublicate Relationship Error"),errMsg)
-            progDialog.hide()
-            isValid = False
-            
-        except Exception as e:
-            errMsg = str(e)
-            QMessageBox.critical(self, QApplication.translate("newSTRWiz", "Unexpected Error"),errMsg)
-            
-            isValid = False
-        finally:
-            STDMDb.instance().session.rollback()
-            progDialog.hide()
-        return isValid
-            
-    def _loadPersonInfo(self,persons):
-        '''
-        Load person objects
-        '''
-        self.persons = persons 
-        self._updatePersonCompleter(0)
-        
-    def _onPropertiesLoaded(self,propids):
-        '''
-        Slot raised once the property worker has finished retrieving the property IDs.
-        Creates a completer and populates it with the property IDs.
-        '''
-        #Get the items in a tuple and put them in a list
-        
-        propertyIds = [str(pid[0]) for pid in propids]
-       
-        #Configure completer   
-        propCompleter = QCompleter(propertyIds,self)         
-        propCompleter.setCaseSensitivity(Qt.CaseInsensitive)
-        propCompleter.setCompletionMode(QCompleter.PopupCompletion)
-        self.txtPropID.setCompleter(propCompleter)  
-        
-        #Connect 'activated' slot for the completer to load property information
-        self.connect(propCompleter, SIGNAL("activated(const QString&)"),self._updatePropertySummary)      
-        
-    def _onPropertyBrowserError(self,err):
-        '''
-        Slot raised when an error occurs when loading items in the property browser
-        '''
-        self.notifProp.clear()
-        self.notifProp.insertNotification(err, ERROR)
-        
-    def _onPropertyBrowserLoading(self,progress):
-        '''
-        Slot raised when the property browser is loading.
-        Displays the progress of the page loading as a percentage.
-        '''
-        if progress <= 0 or progress >= 100:
-            self.gpOpenLayers.setTitle(self.gpOLTitle)
-        else:
-            self.gpOpenLayers.setTitle("%s (Loading...%s%%)"%(str(self.gpOLTitle),str(progress)))
-            
-    def _onPropertyBrowserFinished(self,status):
-        '''
-        Slot raised when the property browser finishes loading the content
-        '''
-        if status:
-            self.olLoaded = True
-            self.overlayProperty()
-        else:
-            self.notifProp.clear()
-            msg = QApplication.translate("newSTRWiz", "Error - The property map cannot be loaded.")   
-            self.notifProp.insertErrorNotification(msg)
-        
-    def _onEnableOLGroupbox(self,state):
-        '''
-        Slot raised when a user chooses to select the group box for enabling/disabling to view
-        the property in OpenLayers.
-        '''
-        if state:
-            if self.selProperty is None:
-                self.notifProp.clear()
-                msg = QApplication.translate("newSTRWiz", "You need to specify a property in order to be able to preview it.")   
-                self.notifProp.insertWarningNotification(msg)                
-                self.gpOpenLayers.setChecked(False)
-                return  
-            
-            #Load property overlay
-            if not self.olLoaded:                
-                self.propBrowser.load()            
-                   
-        else:
-            #Remove overlay
-            self.propBrowser.removeOverlay()     
-            
-    def _onZoomChanged(self):
-        '''
-        Slot raised when the zoom value in the slider changes.
-        This is only raised once the user releases the slider with the mouse.
-        '''
-        zoom = self.zoomSlider.value()        
-        self.propBrowser.zoom_to_level(zoom)
-            
-    def _initPersonFilter(self):
-        '''
-        Initializes person filter settings
-        '''
-
-        cols=table_searchable_cols('party')
-        if len(cols)>0:
-            for col in cols:
-                self.cboPersonFilterCols.addItem(str(QApplication.translate("newSTRWiz",col.replace('_',' ').title())), col)
-        
-    def _updatePersonCompleter(self,index):
-        '''
-        Updates the person completer based on the person attribute item that the user has selected
-        '''
-        #Clear dependent controls
-        #self.txtFilterPattern.clear()
-        self.cboFilterPattern.clear()
-        self.tvPersonInfo.clear()
-        try:
-            field_name = self.cboPersonFilterCols.currentText().replace(" ","_").lower()
-            data_list =[getattr(array,field_name) for array in self.persons if getattr(array,field_name)!=None]
-            model =QCompleter(data_list)
-            model.setCompletionMode(QCompleter.PopupCompletion)
-            model.setCaseSensitivity(Qt.CaseInsensitive)
-            self.cboFilterPattern.setCompleter(model)
-            self.cboFilterPattern.showPopup()
-        except Exception as ex:
-            msg =ex.message
-            QMessageBox.critical(self,QApplication.translate("SocialTenureRelationship", u"Error Loading values"),
-                                 QApplication.translate("SocialTenureRelationship",
-                                 u"The was an error in sorting the data with the given column, try another %s"%msg))
-            return
-        self.currPersonAttr = str(self.cboPersonFilterCols.itemData(index))            
-        
-        #Create standard model which will always contain the id of the person row then the attribute for use in the completer
-        self.cboFilterPattern.addItem("")
-        for p in self.persons:
-            pVal = getattr(p,self.currPersonAttr)
-            if pVal != "" or pVal != None:
-                self.cboFilterPattern.addItem(pVal,p.id)
-
-        self.cboFilterPattern.activated.connect(self._updatePersonSummary)
-         #self.connect(self.cboFilterPattern, SIGNAL("currentIndexChanged(int)"),self._updatePersonSummary)
-                
-    def _updatePersonSummary(self,index):
-        '''
-        Slot for updating the person information into the tree widget based on the user-selected value
-        '''
-        Person=self.mapping.tableMapping('party')
-        person=Person()
-        #Get the id from the model then the value of the ID model index
-
-
-
-        index =self.cboFilterPattern.currentIndex()
-        personId = self.cboFilterPattern.itemData(index)
-        #QMessageBox.information(None,'index',str(data))
-        # personId = pData
-        if personId is not None:
-        #Get person info
-            p = person.queryObject().filter(Person.id == str(personId)).first()
-            if p:
-                self.selPerson = p
-                personInfoMapping = self._mapPersonAttributes(p)
-                personTreeLoader = TreeSummaryLoader(self.tvPersonInfo)
-                personTreeLoader.addCollection(personInfoMapping, QApplication.translate("newSTRWiz","Party Information"),
-                                               ":/plugins/stdm/images/icons/user.png")
-                personTreeLoader.display()
-            
-    def _mapPersonAttributes(self,person):
-        '''
-        Maps the attributes of a person to a more friendly user representation 
-        '''   
-        #Setup formatters        
-        pmapper=self.mapping.tableMapping('party')
-        colMapping = pmapper.displayMapping()
-        colMapping.pop('id')
-        pMapping=OrderedDict()
-        try:
-            for attrib,label in colMapping.iteritems():
-                pMapping[label] = getattr(person,attrib)
-        except:
-            pass
-#                             
-        return pMapping  
-    
-    def _updatePropertySummary(self,propid):
-        '''
-        Update the summary information for the selected property
-<<<<<<< HEAD
-        '''       
-        propty=Table('spatial_unit',Base.metadata,autoload=True,autoload_with=STDMDb.instance().engine)
-        session=STDMDb.instance().session
-        prop =session.query(propty).filter(propty.c.code == unicode(propid)).first()
-=======
-        '''
-        property = self.mapping.tableMapping('spatial_unit')
-        Property =property()
-        #propty=Table('spatial_unit',Base.metadata,autoload=True,autoload_with=STDMDb.instance().engine)
-        #session=STDMDb.instance().session
-        prop =Property.queryObject().filter(property.code == unicode(propid)).first()
->>>>>>> d84a18f7
-        if prop:
-            propMapping = self._mapPropertyAttributes(prop)
-            
-            #Load information in the tree view
-            propertyTreeLoader = TreeSummaryLoader(self.tvPropInfo)
-            propertyTreeLoader.addCollection(propMapping, QApplication.translate("newSTRWiz","Spatial Unit Information"),
-                                             ":/plugins/stdm/images/icons/property.png")       
-            propertyTreeLoader.display()  
-            
-            self.selProperty = prop
-            
-            #Show property in OpenLayers
-            if self.gpOpenLayers.isChecked():
-                if self.olLoaded:
-                    self.overlayProperty()                      
-    
-    def _mapPropertyAttributes(self,prop):
-            #Configure formatters
-            spMapper = self.mapping.tableMapping('spatial_unit')
-            colMapping = spMapper.displayMapping()
-            colMapping.pop('id')
-            propMapping=OrderedDict()
-            for attrib,label in colMapping.iteritems():
-                propMapping[label] = getattr(prop,attrib)
-            return propMapping
-        
-    def _mapSTRTypeSelection(self):
-        #strTypeFormatter = LookupFormatter(CheckSocialTenureRelationship)
-        #self.cboSTRType.clear()
-        
-        strTypeSelection=self.cboSTRType.currentText()
-        
-        strMapping = OrderedDict()
-        strMapping[str(QApplication.translate("newSTRWiz","STR Type"))] = str(strTypeSelection)
-
-        return strMapping
-    
-    def _mapEnjoyRightSelection(self,enjoyRight):
-        deadAliveFormatter = LookupFormatter(CheckDeadAlive)
-        inheritanceFormatter = LookupFormatter(CheckInheritanceType)
-                
-        enjoyRightMapping = OrderedDict()
-        enjoyRightMapping[str(QApplication.translate("newSTRWiz","Inheritance From"))] = str(inheritanceFormatter.setDisplay(enjoyRight.InheritanceType).toString())
-        enjoyRightMapping[str(QApplication.translate("newSTRWiz","State"))] = str(deadAliveFormatter.setDisplay(enjoyRight.State).toString())
-        enjoyRightMapping[str(QApplication.translate("newSTRWiz","Receiving Date"))] = str(enjoyRight.ReceivingDate.year)
-        
-        return enjoyRightMapping
-    
-    def _mapPrivatePropertyTax(self):
-        privateTaxMapping = OrderedDict()
-        
-        privateTaxMapping[str(QApplication.translate("newSTRWiz","CFPB Payment Year"))] = str(self.dtLastYearCFBP.date().toPyDate().year)
-        
-        taxDec = Decimal(str(self.txtCFBPAmount.text()))
-        taxFormatted = moneyfmt(taxDec,curr = CURRENCY_CODE)
-        privateTaxMapping[str(QApplication.translate("newSTRWiz","CFPB Amount"))] = taxFormatted
-        
-        return privateTaxMapping
-    
-    def _mapStatePropertyTax(self):
-        stateTaxMapping = OrderedDict()
-        
-        stateTaxMapping[str(QApplication.translate("newSTRWiz","Latest Receipt Date"))] = str(self.dtStateReceiptDate.date().toPyDate())
-        
-        taxDec = Decimal(str(self.txtStateReceiptAmount.text()))
-        taxFormatted = moneyfmt(taxDec,curr = CURRENCY_CODE)
-        stateTaxMapping[str(QApplication.translate("newSTRWiz","Amount"))] = taxFormatted
-        stateTaxMapping[str(QApplication.translate("newSTRWiz","Lease Starting Year"))] = str(self.dtStateLeaseYear.date().toPyDate().year)
-        stateTaxMapping[str(QApplication.translate("newSTRWiz","Tax Office"))] = str(self.txtStateTaxOffice.text())
-        
-        return stateTaxMapping
-    
-    def _mapConflict(self,conflict):
-        conflictFormatter = LookupFormatter(CheckConflictState)
-        conflictMapping = OrderedDict()
-        
-        if conflict == None:
-            return conflictMapping
-        
-        conflictMapping[str(QApplication.translate("newSTRWiz","Status"))] = str(conflictFormatter.setDisplay(conflict.StateID).toString())
-        
-        if conflict.Description:
-            conflictMapping[str(QApplication.translate("newSTRWiz","Description"))] = conflict.Description
-            
-        if conflict.Solution:
-            conflictMapping[str(QApplication.translate("newSTRWiz","Solution"))] = conflict.Solution
-         
-        return conflictMapping
-    
-    def onLoadGMaps(self,state):
-        '''
-        Slot raised when a user clicks to set Google Maps Satellite
-        as the base layer
-        '''
-        if state:                     
-            self.propBrowser.setBaseLayer(GMAP_SATELLITE)
-        
-    def onLoadOSM(self,state):
-        '''
-        Slot raised when a user clicks to set OSM as the base layer
-        '''
-        if state:                     
-            self.propBrowser.setBaseLayer(OSM)
-            
-    def onMapZoomLevelChanged(self,level):
-        '''
-        Slot which is raised when the zoom level of the map changes.
-        '''
-        self.zoomSlider.setValue(level)
-       
-    def _onResetMap(self):
-        '''
-        Slot raised when the user clicks to reset the property
-        location in the map.
-        '''
-        self.propBrowser.zoom_to_extents()
-       
-    def overlayProperty(self):
-        '''
-        Overlay property boundaries on the basemap imagery
-        '''                    
-        self.propBrowser.add_overlay(self.selProperty,'geom_polygon')
-        
-    def validateEnjoymentRight(self): 
-        '''
-        Validate whether the user has specified all the required information
-        '''
-        self.notifEnjoyment.clear()
-        
-        if self.cboDeadAlive.currentIndex() == 0:
-            msg = QApplication.translate("newSTRWiz", 
-                                             "Please specify whether the person is 'Dead' or 'Alive'.")
-            self.notifEnjoyment.insertErrorNotification(msg)
-            return False
-        
-        if self.cboInheritanceType.currentIndex() == 0:
-            msg = QApplication.translate("newSTRWiz", 
-                                             "Please specify the Inheritance Type.")
-            self.notifEnjoyment.insertErrorNotification(msg)
-            return False
-        
-        #Set the right of enjoyment details if both inheritance type and state have been defined
-        if self.cboInheritanceType.currentIndex() != 0 and self.cboDeadAlive.currentIndex() != 0:
-            eRight = EnjoymentRight()
-            #Set the properties
-            setModelAttrFromCombo(eRight,"InheritanceType",self.cboInheritanceType)
-            setModelAttrFromCombo(eRight,"State",self.cboDeadAlive)
-            eRight.ReceivingDate = self.dtReceivingDate.date().toPyDate()
-            
-            self.enjoymentRight = eRight
-            
-            return True
-        
-    def validateSourceDocuments(self):
-        '''
-        Basically validates the entry of tax information.
-        '''
-        isValid = True
-        
-        if self.rbPrivateProperty.isChecked():
-            if self.gpPrivateTaxInfo.isChecked():
-                self.notifSourceDoc.clear()
-                if str(self.txtCFBPAmount.text()) == "": 
-                    self.txtCFBPAmount.setFocus()
-                    msg1 = QApplication.translate("newSTRWiz", 
-                                             "Please enter the tax amount.")
-                    self.notifSourceDoc.insertErrorNotification(msg1)
-                    isValid = False
-                    
-        elif self.rbStateland.isChecked():
-            self.notifSourceDoc.clear()
-            if str(self.txtStateReceiptAmount.text()) == "": 
-                    self.txtStateReceiptAmount.setFocus()
-                    msg2 = QApplication.translate("newSTRWiz", 
-                                             "Please enter the tax amount.")
-                    self.notifSourceDoc.insertErrorNotification(msg2)
-                    isValid = False
-            if str(self.txtStateTaxOffice.text()) == "": 
-                    self.txtStateTaxOffice.setFocus()
-                    msg3 = QApplication.translate("newSTRWiz", 
-                                             "Please specify the tax office.")
-                    self.notifSourceDoc.insertErrorNotification(msg3)
-                    isValid = False
-   
-        return isValid
-    
-    def validateConflict(self): 
-        '''
-        Check if the user has selected that there is a conflict and validate whether the description 
-        and solution have been specified.
-        '''
-        isValid = True
-        
-        nonConflict = QApplication.translate("Lookup","No Conflict")
-        nonConflictIndex = self.cboConflictOccurrence.findText(nonConflict)
-        conflictOccurrence = QApplication.translate("Lookup","Conflict Present")
-        occIndex = self.cboConflictOccurrence.findText(conflictOccurrence)
-        
-        if self.cboConflictOccurrence.currentIndex() == occIndex:
-            self.notifConflict.clear()
-            if str(self.txtConflictDescription.toPlainText()) == "":
-                msg1 = QApplication.translate("newSTRWiz", 
-                                             "Please provide a brief description of the conflict.")
-                self.notifConflict.insertErrorNotification(msg1)
-                isValid = False
-            if str(self.txtConflictSolution.toPlainText()) == "":
-                msg2 = QApplication.translate("newSTRWiz", 
-                                             "Please provide a proposed solution for the specified conflict.")
-                self.notifConflict.insertErrorNotification(msg2)
-                isValid = False
-                
-            if str(self.txtConflictSolution.toPlainText()) != "" and str(self.txtConflictDescription.toPlainText()) != "":
-                self.conflict = Conflict()
-                stateId,ok = self.cboConflictOccurrence.itemData(occIndex).toInt()
-                self.conflict.StateID = stateId
-                self.conflict.Description = str(self.txtConflictDescription.toPlainText())
-                self.conflict.Solution = str(self.txtConflictSolution.toPlainText())
-                
-        #Set conflict object properties
-        if self.cboConflictOccurrence.currentIndex() == nonConflictIndex:
-            self.conflict = Conflict()
-            stateId,ok = self.cboConflictOccurrence.itemData(nonConflictIndex).toInt()
-            self.conflict.StateID = stateId
-   
-        return isValid
-    
-    def onSelectPrivateProperty(self,state):
-        '''
-        Slot raised when the user clicks to load source document page for private property
-        '''
-        if state:
-            self.stkSrcDocList.setCurrentIndex(0)
-        
-    def onSelectStateland(self,state):
-        '''
-        Slot raised when the user clicks to load source document page for private property
-        '''
-        if state:
-            self.stkSrcDocList.setCurrentIndex(1)
-            
-    def onUploadTitleDeed(self):
-        '''
-        Slot raised when the user clicks to upload a title deed
-        '''
-        titleStr = QApplication.translate("newSTRWiz", 
-                                             "Specify the Document File Location")
-        titles = self.selectSourceDocumentDialog(titleStr)
-        
-        for title in titles:
-            self.sourceDocManager.insertDocumentFromFile(title,DEFAULT_DOCUMENT)
-            
-    def onUploadStatutoryRefPaper(self):
-        '''
-        Slot raised when the user clicks to upload a statutory reference paper
-        '''
-        statStr = QApplication.translate("newSTRWiz", 
-                                             "Specify Statutory Reference Paper File Location")
-        stats = self.selectSourceDocumentDialog(statStr)
-        
-        for stat in stats:
-            self.sourceDocManager.insertDocumentFromFile(stat,STATUTORY_REF_PAPER)
-            
-    def onUploadSurveyorRef(self):
-        '''
-        Slot raised when the user clicks to upload a surveyor reference
-        '''
-        surveyorStr = QApplication.translate("newSTRWiz", 
-                                             "Specify Surveyor Reference File Location")
-        surveyorRefs = self.selectSourceDocumentDialog(surveyorStr)
-        
-        for surveyorRef in surveyorRefs:
-            self.sourceDocManager.insertDocumentFromFile(surveyorRef,SURVEYOR_REF)
-            
-    def onUploadNotaryRef(self):
-        '''
-        Slot raised when the user clicks to upload a notary reference
-        '''
-        notaryStr = QApplication.translate("newSTRWiz", 
-                                             "Specify Notary Reference File Location")
-        notaryRefs = self.selectSourceDocumentDialog(notaryStr)
-        
-        for notaryRef in notaryRefs:
-            self.sourceDocManager.insertDocumentFromFile(notaryRef,NOTARY_REF)
-            
-    def onUploadPrivateReceiptScan(self):
-        '''
-        Slot raised when the user clicks to upload a receipt scan for private property
-        '''
-        receiptScan = QApplication.translate("newSTRWiz", 
-                                             "Specify Receipt Scan File Location")
-        scan = self.selectReceiptScanDialog(receiptScan)
-        
-        if scan != "" or scan != None:
-            #Ensure that there is only one tax receipt document before inserting
-            self.validateReceiptScanInsertion(self.privateTaxDocManager, scan, TAX_RECEIPT_PRIVATE)
-            
-    def onUploadStateReceiptScan(self):
-        '''
-        Slot raised when the user clicks to upload a receipt scan for stateland
-        '''
-        receiptScan = QApplication.translate("newSTRWiz", 
-                                             "Specify Receipt Scan File Location")
-        scan = self.selectReceiptScanDialog(receiptScan)
-        
-        if scan != "" or scan != None:
-            #Ensure that there is only one tax receipt document before inserting
-            self.validateReceiptScanInsertion(self.stateTaxDocManager, scan, TAX_RECEIPT_STATE)
-            
-    def validateReceiptScanInsertion(self,documentmanager,scan,containerid):
-        '''
-        Checks and ensures that only one document exists in the specified container.
-        '''
-        container = documentmanager.container(containerid)
-        if container.count() > 0:
-            msg = QApplication.translate("newSTRWiz", "Only one receipt scan can be uploaded.\nWould you like to replace " \
-                                         "the existing one?")
-            result = QMessageBox.warning(self,QApplication.translate("newSTRWiz","Replace Receipt Scan"),msg, QMessageBox.Yes|
-                                         QMessageBox.No)
-            if result == QMessageBox.Yes:
-                docWidget = container.itemAt(0).widget()
-                docWidget.removeDocument()
-                documentmanager.insertDocumentFromFile(scan,containerid)
-            else:
-                return
-        else:
-            documentmanager.insertDocumentFromFile(scan,containerid)
-        
-    def selectSourceDocumentDialog(self,title):
-        '''
-        Displays a file dialog for a user to specify a source document
-        '''
-        files = QFileDialog.getOpenFileNames(self,title,"/home","Source Documents (*.*)")
-        return files
-    
-    def selectReceiptScanDialog(self,title):
-        '''
-        Displays a file dialog for a user to specify a file location of a receipt scan
-        '''
-        file = QFileDialog.getOpenFileName(self,title,"/home","Tax Receipt Scan (*.pdf)")
-        return file
-        
-    def uploadDocument(self,path,containerid):
-        '''
-        Upload source document
-        '''
-        self.sourceDocManager.insertDocumentFromFile(path, containerid)
-            
-class PersonWorker(QThread):
-    '''
-    Worker thread for loading person objects into a list
-    '''
-    def __init__(self,parent = None):
-        QThread.__init__(self,parent)
-        
-    def run(self):
-        '''
-        Fetch person objects from the database
-        '''        
-        self.mapping=DeclareMapping.instance()
-        Person=self.mapping.tableMapping('party')
-        p = Person()
-        persons = p.queryObject().all()
-        self.emit(SIGNAL("retrieved(PyQt_PyObject)"),persons)
-        
-class PropertyWorker(QThread):
-    '''
-    Thread for loading property IDs for use in the completer
-    '''
-    def __init__(self,parent = None):
-        QThread.__init__(self,parent)
-        
-    def run(self):
-        '''
-        Fetch property IDs from the database
-        '''
-        pty=Table('spatial_unit',Base.metadata,autoload=True,autoload_with=STDMDb.instance().engine)
-        session=STDMDb.instance().session
-        properties =session.query(pty.c.code).all()
-        #pty = Property()
-
-        #properties = pty.queryObject([Property.spatial_unit_id]).all()      
-        self.emit(SIGNAL("retrieved(PyQt_PyObject)"), properties)
-        
-        
-        
-        
-        
-        
-        
-        
-        
-        
-        
-        
-        
-        
-        
-        
-        
-        
-        
-        
-        
-        
-        
-        
-        
-        
-        
-            
+"""
+/***************************************************************************
+Name                 : New STR Wizard  
+Description          : Wizard that enables users to define a new social tenure
+                       relationship.
+Date                 : 3/July/2013 
+copyright            : (C) 2013 by John Gitau
+email                : gkahiu@gmail.com
+ ***************************************************************************/
+
+/***************************************************************************
+ *                                                                         *
+ *   This program is free software; you can redistribute it and/or modify  *
+ *   it under the terms of the GNU General Public License as published by  *
+ *   the Free Software Foundation; either version 2 of the License, or     *
+ *   (at your option) any later version.                                   *
+ *                                                                         *
+ ***************************************************************************/
+"""
+from collections import OrderedDict
+from decimal import Decimal
+import sys
+
+from PyQt4.QtCore import *
+from PyQt4.QtGui import *
+from PyQt4.QtWebKit import *
+import sqlalchemy
+from sqlalchemy import Table
+
+from ui_new_str import Ui_frmNewSTR
+from notification import NotificationBar,ERROR,INFO, WARNING
+from sourcedocument import *
+
+from stdm.data import STDMDb, Base, tableCols, UserData, table_searchable_cols
+from stdm.navigation import TreeSummaryLoader,WebSpatialLoader, GMAP_SATELLITE, OSM
+from stdm.utils import *
+from .stdmdialog import  DeclareMapping
+
+class newSTRWiz(QWizard, Ui_frmNewSTR):
+    '''
+    This class handles the listing of locality information
+    '''
+    def __init__(self,plugin):
+        QWizard.__init__(self,plugin.iface.mainWindow())
+        self.setupUi(self)
+        
+        #STR Variables
+        self.selPerson = None
+        self.selProperty = None
+        self.enjoymentRight = None
+        self.conflict = None
+        
+        #Initialize GUI wizard pages
+        self.mapping=DeclareMapping.instance()
+        self.initPerson()
+        
+        self.initProperty()
+        
+        self.initSTRType()
+       
+        self.init_document_type()
+        
+        self.initSourceDocument()
+        
+        #self.initConflict()
+        
+        #Connect signal when the finish button is clicked
+        btnFinish = self.button(QWizard.FinishButton)
+        
+    def initPerson(self):
+        '''
+        Initialize person config
+        '''
+        self.notifPerson = NotificationBar(self.vlPersonNotif)
+        
+        self._initPersonFilter()
+        
+        #Initialize person worker thread for fetching person objects
+        self.personWorker = PersonWorker(self)
+        self.connect(self.personWorker, SIGNAL("retrieved(PyQt_PyObject)"),self._loadPersonInfo)
+        
+        #Init summary tree loaders
+        self.personTreeLoader = TreeSummaryLoader(self.tvPersonInfo,QApplication.translate("newSTRWiz","Party Information"))
+                
+        #Connect signals
+        QObject.connect(self.cboPersonFilterCols, SIGNAL("currentIndexChanged(int)"),self._updatePersonCompleter)
+        
+        #QObject.connect(self.cboPersonFilterCols, SIGNAL("currentIndexChanged(int)"),self.dataReceieved)
+        
+        #Start background thread
+        self.personWorker.start()
+        
+    def initProperty(self):
+        '''
+        Initialize property config
+        '''
+        self.notifProp = NotificationBar(self.vlPropNotif)
+        self.gpOLTitle = self.gpOpenLayers.title()
+        
+        #Flag for checking whether OpenLayers basemaps have been loaded
+        self.olLoaded = False
+        
+        #Initialize lookup for properties
+        propertyWorker = PropertyWorker(self)
+        self.connect(propertyWorker, SIGNAL("retrieved(PyQt_PyObject)"), self._onPropertiesLoaded)
+        
+        #Connect signals
+        QObject.connect(self.gpOpenLayers, SIGNAL("toggled(bool)"), self._onEnableOLGroupbox)             
+        QObject.connect(self.zoomSlider, SIGNAL("sliderReleased()"), self._onZoomChanged)
+        QObject.connect(self.btnResetMap , SIGNAL("clicked()"), self._onResetMap)
+        
+        #Start background thread
+        propertyWorker.start()   
+        
+        self.propBrowser = WebSpatialLoader(self.propWebView,self)
+        self.connect(self.propBrowser,SIGNAL("loadError(QString)"),self._onPropertyBrowserError)
+        self.connect(self.propBrowser,SIGNAL("loadProgress(int)"),self._onPropertyBrowserLoading)
+        self.connect(self.propBrowser,SIGNAL("loadFinished(bool)"),self._onPropertyBrowserFinished)
+        self.connect(self.propBrowser,SIGNAL("zoomChanged(int)"),self.onMapZoomLevelChanged)
+            
+        #Connect signals
+        QObject.connect(self.rbGMaps, SIGNAL("toggled(bool)"),self.onLoadGMaps)
+        QObject.connect(self.rbOSM, SIGNAL("toggled(bool)"),self.onLoadOSM)                               
+            
+    def initializePage(self,id):
+        '''
+        Initialize summary page based on user selections.
+        '''
+        if id == 5:
+            self.buildSummary()
+            
+    def initSTRType(self):
+        '''
+        Initialize 'Social Tenure Relationship' GUI controls
+        '''
+        # pty=Table('check_social_tenure_type',Base.metadata,autoload=True,autoload_with=STDMDb.instance().engine)
+        # session=STDMDb.instance().session
+        person = self.mapping.tableMapping('check_social_tenure_type')
+        Person = person()
+        strTypeFormatter =Person.queryObject().all()
+        strType=[ids.value for ids in strTypeFormatter]
+        strType.insert(0, " ")
+        self.cboSTRType.insertItems(0,strType)
+
+        self.cboSTRType.setCurrentIndex(-1)
+        
+        self.notifSTR = NotificationBar(self.vlSTRTypeNotif)
+        
+        #Register STR selection field
+        self.frmWizSTRType.registerField("STR_Type",self.cboSTRType)
+    
+    def init_document_type(self):
+        '''
+        Initialize 'Right of Enjoyment' GUI controls
+        '''
+        doc_type_model = self.mapping.tableMapping('check_document_type')
+        Docs = doc_type_model()
+        doc_type_list = Docs.queryObject().all()
+        doc_types = [doc.value for doc in doc_type_list]
+        doc_types.insert(0," ")
+        self.cboDocType.insertItems(0,doc_types)
+        self.cboDocType.setCurrentIndex(-1)
+
+        self.vlSourceDocNotif = NotificationBar(self.vlSourceDocNotif)
+        
+    def initSourceDocument(self):
+        '''
+        Initialize source document page
+        '''
+        #Set currency regular expression and currency prefix
+        rx = QRegExp("^\\d{1,12}(([.]\\d{2})*),(\\d{2})$")
+        rxValidator = QRegExpValidator(rx,self)
+        '''
+        '''
+        self.notifSourceDoc = NotificationBar(self.vlSourceDocNotif)
+        
+        #Set source document manager
+        self.sourceDocManager = SourceDocumentManager()
+        #self.privateTaxDocManager = SourceDocumentManager()
+        #self.stateTaxDocManager = SourceDocumentManager()
+        self.sourceDocManager.registerContainer(self.vlDocTitleDeed, DEFAULT_DOCUMENT)
+               
+        '''
+        #Connect signals
+
+        '''
+        self.connect(self.btnAddTitleDeed, SIGNAL("clicked()"),self.onUploadTitleDeed)
+        
+        
+    def initConflict(self):
+        '''
+        Initialize 'Conflict' GUI controls
+        '''
+        #loadComboSelections(self.cboConflictOccurrence, CheckConflictState) 
+        
+        self.notifConflict = NotificationBar(self.vlConflictNotif,3000)
+        
+    def buildSummary(self):
+        '''
+        Display summary information.
+        '''
+        personMapping = self._mapPersonAttributes(self.selPerson)
+        propertyMapping = self._mapPropertyAttributes(self.selProperty)
+        STRMapping = self._mapSTRTypeSelection()
+        
+        #Load summary information in the tree view
+        summaryTreeLoader = TreeSummaryLoader(self.twSTRSummary)
+        summaryTreeLoader.addCollection(personMapping, QApplication.translate("newSTRWiz","Party Information"),
+                                             ":/plugins/stdm/images/icons/user.png")    
+        
+        summaryTreeLoader.addCollection(propertyMapping, QApplication.translate("newSTRWiz","Spatial Unit Information"),
+                                             ":/plugins/stdm/images/icons/property.png")
+                                             
+        summaryTreeLoader.addCollection(STRMapping, QApplication.translate("newSTRWiz","Social Tenure Relationship Information"), 
+                                             ":/plugins/stdm/images/icons/social_tenure.png")    
+
+        #Check the source documents based on the type of property
+        srcDocMapping = self.sourceDocManager.attributeMapping()
+
+        summaryTreeLoader.addCollection(srcDocMapping, QApplication.translate("newSTRWiz","Source Documents"), 
+                                             ":/plugins/stdm/images/icons/attachment.png") 
+      
+        summaryTreeLoader.display()  
+    
+    def validateCurrentPage(self):
+        '''
+        Validate the current page before proceeding to the next one
+        '''
+        isValid = True
+        currPageIndex = self.currentId()       
+        
+        #Validate person information
+        if currPageIndex == 1:
+            if self.selPerson == None:
+                msg = QApplication.translate("newSTRWiz", 
+                                             "Please choose a person for whom you are defining the social tenure relationship for.")
+                self.notifPerson.clear()
+                self.notifPerson.insertNotification(msg, ERROR)
+                isValid = False
+        
+        #Validate property information
+        if currPageIndex == 2:
+            if self.selProperty == None:
+                    msg = QApplication.translate("newSTRWiz", 
+                                                 "Please specify the property to reference. Use the filter capability below.")
+                    self.notifProp.clear()
+                    self.notifProp.insertNotification(msg, ERROR)
+                    isValid = False
+        
+        #Validate STR   
+        if currPageIndex == 3:
+            #Get current selected index
+            currIndex = self.cboSTRType.currentIndex()
+            if currIndex ==-1:
+                msg = QApplication.translate("newSTRWiz", 
+                                                 "Please specify the social tenure relationship type.")     
+                self.notifSTR.clear()
+                self.notifSTR.insertErrorNotification(msg)
+                isValid = False
+
+        #Validate source document    
+        if currPageIndex == 4:
+            currIndex = self.cboDocType.currentIndex()
+            if currIndex ==-1:
+                msg = QApplication.translate("newSTRWiz",
+                                                 "Please select document type from the list")
+                self.notifSourceDoc.clear()
+                self.notifSourceDoc.insertErrorNotification(msg)
+
+        if currPageIndex == 5:
+            isValid = self.onCreateSTR()
+        return isValid
+    
+    def onCreateSTR(self):
+        '''
+        Slot raised when the user clicks on Finish button in order to create a new STR entry.
+        '''
+        isValid = True
+        
+        #Create a progress dialog
+        progDialog = QProgressDialog(self)
+        progDialog.setWindowTitle(QApplication.translate("newSTRWiz", "Creating New STR"))
+        progDialog.setRange(0,7)
+        progDialog.show()
+        
+        
+        socialTenureRel=self.mapping.tableMapping('social_tenure_relationship')
+        str_relation_table =self.mapping.tableMapping('str_relations')
+        STR_relation = str_relation_table()
+        try:
+            progDialog.setValue(1)
+            socialTenure = socialTenureRel()
+            socialTenure.party = self.selPerson.id
+            progDialog.setValue(2)
+            socialTenure.spatial_unit = self.selProperty.id
+            progDialog.setValue(3)
+            
+            socialTenure.social_tenure_type=str(self.cboSTRType.currentText())
+            progDialog.setValue(6)
+            """
+            Save new STR relations and supporting documentation
+            """
+            socialTenure.save()
+            model_objs = self.sourceDocManager.model_objects()
+            if len(model_objs)>0:
+                for model_obj in model_objs:
+                    model_obj.save()
+                    STR_relation.social_tenure_id = socialTenure.id
+                    STR_relation.source_doc_id = model_obj.id
+                    STR_relation.save()
+            progDialog.setValue(7)
+            #source_doc_model = self.sourceDocManager.sourceDocuments(dtype ="TITLE DEED")
+            
+            #strPerson = "%s %s"%(str(self.selPerson.family_name),str(self.selPerson.other_names))          
+            strMsg = str(QApplication.translate("newSTRWiz", 
+                                            "The social tenure relationship for has been successfully created!"))           
+            QMessageBox.information(self, QApplication.translate("newSTRWiz", "STR Creation"),strMsg)
+
+        except sqlalchemy.exc.OperationalError as oe:
+            errMsg = oe.message
+            QMessageBox.critical(self, QApplication.translate("newSTRWiz", "Unexpected Error"),errMsg)
+            progDialog.hide()
+            isValid = False
+
+        except sqlalchemy.exc.IntegrityError as ie:
+            errMsg = ie.message
+            QMessageBox.critical(self, QApplication.translate("newSTRWiz", "Dublicate Relationship Error"),errMsg)
+            progDialog.hide()
+            isValid = False
+            
+        except Exception as e:
+            errMsg = str(e)
+            QMessageBox.critical(self, QApplication.translate("newSTRWiz", "Unexpected Error"),errMsg)
+            
+            isValid = False
+        finally:
+            STDMDb.instance().session.rollback()
+            progDialog.hide()
+        return isValid
+            
+    def _loadPersonInfo(self,persons):
+        '''
+        Load person objects
+        '''
+        self.persons = persons 
+        self._updatePersonCompleter(0)
+        
+    def _onPropertiesLoaded(self,propids):
+        '''
+        Slot raised once the property worker has finished retrieving the property IDs.
+        Creates a completer and populates it with the property IDs.
+        '''
+        #Get the items in a tuple and put them in a list
+        
+        propertyIds = [str(pid[0]) for pid in propids]
+       
+        #Configure completer   
+        propCompleter = QCompleter(propertyIds,self)         
+        propCompleter.setCaseSensitivity(Qt.CaseInsensitive)
+        propCompleter.setCompletionMode(QCompleter.PopupCompletion)
+        self.txtPropID.setCompleter(propCompleter)  
+        
+        #Connect 'activated' slot for the completer to load property information
+        self.connect(propCompleter, SIGNAL("activated(const QString&)"),self._updatePropertySummary)      
+        
+    def _onPropertyBrowserError(self,err):
+        '''
+        Slot raised when an error occurs when loading items in the property browser
+        '''
+        self.notifProp.clear()
+        self.notifProp.insertNotification(err, ERROR)
+        
+    def _onPropertyBrowserLoading(self,progress):
+        '''
+        Slot raised when the property browser is loading.
+        Displays the progress of the page loading as a percentage.
+        '''
+        if progress <= 0 or progress >= 100:
+            self.gpOpenLayers.setTitle(self.gpOLTitle)
+        else:
+            self.gpOpenLayers.setTitle("%s (Loading...%s%%)"%(str(self.gpOLTitle),str(progress)))
+            
+    def _onPropertyBrowserFinished(self,status):
+        '''
+        Slot raised when the property browser finishes loading the content
+        '''
+        if status:
+            self.olLoaded = True
+            self.overlayProperty()
+        else:
+            self.notifProp.clear()
+            msg = QApplication.translate("newSTRWiz", "Error - The property map cannot be loaded.")   
+            self.notifProp.insertErrorNotification(msg)
+        
+    def _onEnableOLGroupbox(self,state):
+        '''
+        Slot raised when a user chooses to select the group box for enabling/disabling to view
+        the property in OpenLayers.
+        '''
+        if state:
+            if self.selProperty is None:
+                self.notifProp.clear()
+                msg = QApplication.translate("newSTRWiz", "You need to specify a property in order to be able to preview it.")   
+                self.notifProp.insertWarningNotification(msg)                
+                self.gpOpenLayers.setChecked(False)
+                return  
+            
+            #Load property overlay
+            if not self.olLoaded:                
+                self.propBrowser.load()            
+                   
+        else:
+            #Remove overlay
+            self.propBrowser.removeOverlay()     
+            
+    def _onZoomChanged(self):
+        '''
+        Slot raised when the zoom value in the slider changes.
+        This is only raised once the user releases the slider with the mouse.
+        '''
+        zoom = self.zoomSlider.value()        
+        self.propBrowser.zoom_to_level(zoom)
+            
+    def _initPersonFilter(self):
+        '''
+        Initializes person filter settings
+        '''
+
+        cols=table_searchable_cols('party')
+        if len(cols)>0:
+            for col in cols:
+                self.cboPersonFilterCols.addItem(str(QApplication.translate("newSTRWiz",col.replace('_',' ').title())), col)
+        
+    def _updatePersonCompleter(self,index):
+        '''
+        Updates the person completer based on the person attribute item that the user has selected
+        '''
+        #Clear dependent controls
+        #self.txtFilterPattern.clear()
+        self.cboFilterPattern.clear()
+        self.tvPersonInfo.clear()
+        try:
+            field_name = self.cboPersonFilterCols.currentText().replace(" ","_").lower()
+            data_list =[getattr(array,field_name) for array in self.persons if getattr(array,field_name)!=None]
+            model =QCompleter(data_list)
+            model.setCompletionMode(QCompleter.PopupCompletion)
+            model.setCaseSensitivity(Qt.CaseInsensitive)
+            self.cboFilterPattern.setCompleter(model)
+            self.cboFilterPattern.showPopup()
+        except Exception as ex:
+            msg =ex.message
+            QMessageBox.critical(self,QApplication.translate("SocialTenureRelationship", u"Error Loading values"),
+                                 QApplication.translate("SocialTenureRelationship",
+                                 u"The was an error in sorting the data with the given column, try another %s"%msg))
+            return
+        self.currPersonAttr = str(self.cboPersonFilterCols.itemData(index))            
+        
+        #Create standard model which will always contain the id of the person row then the attribute for use in the completer
+        self.cboFilterPattern.addItem("")
+        for p in self.persons:
+            pVal = getattr(p,self.currPersonAttr)
+            if pVal != "" or pVal != None:
+                self.cboFilterPattern.addItem(pVal,p.id)
+
+        self.cboFilterPattern.activated.connect(self._updatePersonSummary)
+         #self.connect(self.cboFilterPattern, SIGNAL("currentIndexChanged(int)"),self._updatePersonSummary)
+                
+    def _updatePersonSummary(self,index):
+        '''
+        Slot for updating the person information into the tree widget based on the user-selected value
+        '''
+        Person=self.mapping.tableMapping('party')
+        person=Person()
+        #Get the id from the model then the value of the ID model index
+
+
+
+        index =self.cboFilterPattern.currentIndex()
+        personId = self.cboFilterPattern.itemData(index)
+        #QMessageBox.information(None,'index',str(data))
+        # personId = pData
+        if personId is not None:
+        #Get person info
+            p = person.queryObject().filter(Person.id == str(personId)).first()
+            if p:
+                self.selPerson = p
+                personInfoMapping = self._mapPersonAttributes(p)
+                personTreeLoader = TreeSummaryLoader(self.tvPersonInfo)
+                personTreeLoader.addCollection(personInfoMapping, QApplication.translate("newSTRWiz","Party Information"),
+                                               ":/plugins/stdm/images/icons/user.png")
+                personTreeLoader.display()
+            
+    def _mapPersonAttributes(self,person):
+        '''
+        Maps the attributes of a person to a more friendly user representation 
+        '''   
+        #Setup formatters        
+        pmapper=self.mapping.tableMapping('party')
+        colMapping = pmapper.displayMapping()
+        colMapping.pop('id')
+        pMapping=OrderedDict()
+        try:
+            for attrib,label in colMapping.iteritems():
+                pMapping[label] = getattr(person,attrib)
+        except:
+            pass
+#                             
+        return pMapping  
+    
+    def _updatePropertySummary(self,propid):
+        '''
+        Update the summary information for the selected property
+        '''
+        property = self.mapping.tableMapping('spatial_unit')
+        Property =property()
+        #propty=Table('spatial_unit',Base.metadata,autoload=True,autoload_with=STDMDb.instance().engine)
+        #session=STDMDb.instance().session
+        prop =Property.queryObject().filter(property.code == unicode(propid)).first()
+        if prop:
+            propMapping = self._mapPropertyAttributes(prop)
+            
+            #Load information in the tree view
+            propertyTreeLoader = TreeSummaryLoader(self.tvPropInfo)
+            propertyTreeLoader.addCollection(propMapping, QApplication.translate("newSTRWiz","Spatial Unit Information"),
+                                             ":/plugins/stdm/images/icons/property.png")       
+            propertyTreeLoader.display()  
+            
+            self.selProperty = prop
+            
+            #Show property in OpenLayers
+            if self.gpOpenLayers.isChecked():
+                if self.olLoaded:
+                    self.overlayProperty()                      
+    
+    def _mapPropertyAttributes(self,prop):
+            #Configure formatters
+            spMapper = self.mapping.tableMapping('spatial_unit')
+            colMapping = spMapper.displayMapping()
+            colMapping.pop('id')
+            propMapping=OrderedDict()
+            for attrib,label in colMapping.iteritems():
+                propMapping[label] = getattr(prop,attrib)
+            return propMapping
+        
+    def _mapSTRTypeSelection(self):
+        #strTypeFormatter = LookupFormatter(CheckSocialTenureRelationship)
+        #self.cboSTRType.clear()
+        
+        strTypeSelection=self.cboSTRType.currentText()
+        
+        strMapping = OrderedDict()
+        strMapping[str(QApplication.translate("newSTRWiz","STR Type"))] = str(strTypeSelection)
+
+        return strMapping
+    
+    def _mapEnjoyRightSelection(self,enjoyRight):
+        deadAliveFormatter = LookupFormatter(CheckDeadAlive)
+        inheritanceFormatter = LookupFormatter(CheckInheritanceType)
+                
+        enjoyRightMapping = OrderedDict()
+        enjoyRightMapping[str(QApplication.translate("newSTRWiz","Inheritance From"))] = str(inheritanceFormatter.setDisplay(enjoyRight.InheritanceType).toString())
+        enjoyRightMapping[str(QApplication.translate("newSTRWiz","State"))] = str(deadAliveFormatter.setDisplay(enjoyRight.State).toString())
+        enjoyRightMapping[str(QApplication.translate("newSTRWiz","Receiving Date"))] = str(enjoyRight.ReceivingDate.year)
+        
+        return enjoyRightMapping
+    
+    def _mapPrivatePropertyTax(self):
+        privateTaxMapping = OrderedDict()
+        
+        privateTaxMapping[str(QApplication.translate("newSTRWiz","CFPB Payment Year"))] = str(self.dtLastYearCFBP.date().toPyDate().year)
+        
+        taxDec = Decimal(str(self.txtCFBPAmount.text()))
+        taxFormatted = moneyfmt(taxDec,curr = CURRENCY_CODE)
+        privateTaxMapping[str(QApplication.translate("newSTRWiz","CFPB Amount"))] = taxFormatted
+        
+        return privateTaxMapping
+    
+    def _mapStatePropertyTax(self):
+        stateTaxMapping = OrderedDict()
+        
+        stateTaxMapping[str(QApplication.translate("newSTRWiz","Latest Receipt Date"))] = str(self.dtStateReceiptDate.date().toPyDate())
+        
+        taxDec = Decimal(str(self.txtStateReceiptAmount.text()))
+        taxFormatted = moneyfmt(taxDec,curr = CURRENCY_CODE)
+        stateTaxMapping[str(QApplication.translate("newSTRWiz","Amount"))] = taxFormatted
+        stateTaxMapping[str(QApplication.translate("newSTRWiz","Lease Starting Year"))] = str(self.dtStateLeaseYear.date().toPyDate().year)
+        stateTaxMapping[str(QApplication.translate("newSTRWiz","Tax Office"))] = str(self.txtStateTaxOffice.text())
+        
+        return stateTaxMapping
+    
+    def _mapConflict(self,conflict):
+        conflictFormatter = LookupFormatter(CheckConflictState)
+        conflictMapping = OrderedDict()
+        
+        if conflict == None:
+            return conflictMapping
+        
+        conflictMapping[str(QApplication.translate("newSTRWiz","Status"))] = str(conflictFormatter.setDisplay(conflict.StateID).toString())
+        
+        if conflict.Description:
+            conflictMapping[str(QApplication.translate("newSTRWiz","Description"))] = conflict.Description
+            
+        if conflict.Solution:
+            conflictMapping[str(QApplication.translate("newSTRWiz","Solution"))] = conflict.Solution
+         
+        return conflictMapping
+    
+    def onLoadGMaps(self,state):
+        '''
+        Slot raised when a user clicks to set Google Maps Satellite
+        as the base layer
+        '''
+        if state:                     
+            self.propBrowser.setBaseLayer(GMAP_SATELLITE)
+        
+    def onLoadOSM(self,state):
+        '''
+        Slot raised when a user clicks to set OSM as the base layer
+        '''
+        if state:                     
+            self.propBrowser.setBaseLayer(OSM)
+            
+    def onMapZoomLevelChanged(self,level):
+        '''
+        Slot which is raised when the zoom level of the map changes.
+        '''
+        self.zoomSlider.setValue(level)
+       
+    def _onResetMap(self):
+        '''
+        Slot raised when the user clicks to reset the property
+        location in the map.
+        '''
+        self.propBrowser.zoom_to_extents()
+       
+    def overlayProperty(self):
+        '''
+        Overlay property boundaries on the basemap imagery
+        '''                    
+        self.propBrowser.add_overlay(self.selProperty,'geom_polygon')
+        
+    def validateEnjoymentRight(self): 
+        '''
+        Validate whether the user has specified all the required information
+        '''
+        self.notifEnjoyment.clear()
+        
+        if self.cboDeadAlive.currentIndex() == 0:
+            msg = QApplication.translate("newSTRWiz", 
+                                             "Please specify whether the person is 'Dead' or 'Alive'.")
+            self.notifEnjoyment.insertErrorNotification(msg)
+            return False
+        
+        if self.cboInheritanceType.currentIndex() == 0:
+            msg = QApplication.translate("newSTRWiz", 
+                                             "Please specify the Inheritance Type.")
+            self.notifEnjoyment.insertErrorNotification(msg)
+            return False
+        
+        #Set the right of enjoyment details if both inheritance type and state have been defined
+        if self.cboInheritanceType.currentIndex() != 0 and self.cboDeadAlive.currentIndex() != 0:
+            eRight = EnjoymentRight()
+            #Set the properties
+            setModelAttrFromCombo(eRight,"InheritanceType",self.cboInheritanceType)
+            setModelAttrFromCombo(eRight,"State",self.cboDeadAlive)
+            eRight.ReceivingDate = self.dtReceivingDate.date().toPyDate()
+            
+            self.enjoymentRight = eRight
+            
+            return True
+        
+    def validateSourceDocuments(self):
+        '''
+        Basically validates the entry of tax information.
+        '''
+        isValid = True
+        
+        if self.rbPrivateProperty.isChecked():
+            if self.gpPrivateTaxInfo.isChecked():
+                self.notifSourceDoc.clear()
+                if str(self.txtCFBPAmount.text()) == "": 
+                    self.txtCFBPAmount.setFocus()
+                    msg1 = QApplication.translate("newSTRWiz", 
+                                             "Please enter the tax amount.")
+                    self.notifSourceDoc.insertErrorNotification(msg1)
+                    isValid = False
+                    
+        elif self.rbStateland.isChecked():
+            self.notifSourceDoc.clear()
+            if str(self.txtStateReceiptAmount.text()) == "": 
+                    self.txtStateReceiptAmount.setFocus()
+                    msg2 = QApplication.translate("newSTRWiz", 
+                                             "Please enter the tax amount.")
+                    self.notifSourceDoc.insertErrorNotification(msg2)
+                    isValid = False
+            if str(self.txtStateTaxOffice.text()) == "": 
+                    self.txtStateTaxOffice.setFocus()
+                    msg3 = QApplication.translate("newSTRWiz", 
+                                             "Please specify the tax office.")
+                    self.notifSourceDoc.insertErrorNotification(msg3)
+                    isValid = False
+   
+        return isValid
+    
+    def validateConflict(self): 
+        '''
+        Check if the user has selected that there is a conflict and validate whether the description 
+        and solution have been specified.
+        '''
+        isValid = True
+        
+        nonConflict = QApplication.translate("Lookup","No Conflict")
+        nonConflictIndex = self.cboConflictOccurrence.findText(nonConflict)
+        conflictOccurrence = QApplication.translate("Lookup","Conflict Present")
+        occIndex = self.cboConflictOccurrence.findText(conflictOccurrence)
+        
+        if self.cboConflictOccurrence.currentIndex() == occIndex:
+            self.notifConflict.clear()
+            if str(self.txtConflictDescription.toPlainText()) == "":
+                msg1 = QApplication.translate("newSTRWiz", 
+                                             "Please provide a brief description of the conflict.")
+                self.notifConflict.insertErrorNotification(msg1)
+                isValid = False
+            if str(self.txtConflictSolution.toPlainText()) == "":
+                msg2 = QApplication.translate("newSTRWiz", 
+                                             "Please provide a proposed solution for the specified conflict.")
+                self.notifConflict.insertErrorNotification(msg2)
+                isValid = False
+                
+            if str(self.txtConflictSolution.toPlainText()) != "" and str(self.txtConflictDescription.toPlainText()) != "":
+                self.conflict = Conflict()
+                stateId,ok = self.cboConflictOccurrence.itemData(occIndex).toInt()
+                self.conflict.StateID = stateId
+                self.conflict.Description = str(self.txtConflictDescription.toPlainText())
+                self.conflict.Solution = str(self.txtConflictSolution.toPlainText())
+                
+        #Set conflict object properties
+        if self.cboConflictOccurrence.currentIndex() == nonConflictIndex:
+            self.conflict = Conflict()
+            stateId,ok = self.cboConflictOccurrence.itemData(nonConflictIndex).toInt()
+            self.conflict.StateID = stateId
+   
+        return isValid
+    
+    def onSelectPrivateProperty(self,state):
+        '''
+        Slot raised when the user clicks to load source document page for private property
+        '''
+        if state:
+            self.stkSrcDocList.setCurrentIndex(0)
+        
+    def onSelectStateland(self,state):
+        '''
+        Slot raised when the user clicks to load source document page for private property
+        '''
+        if state:
+            self.stkSrcDocList.setCurrentIndex(1)
+            
+    def onUploadTitleDeed(self):
+        '''
+        Slot raised when the user clicks to upload a title deed
+        '''
+        titleStr = QApplication.translate("newSTRWiz", 
+                                             "Specify the Document File Location")
+        titles = self.selectSourceDocumentDialog(titleStr)
+        
+        for title in titles:
+            self.sourceDocManager.insertDocumentFromFile(title,DEFAULT_DOCUMENT)
+            
+    def onUploadStatutoryRefPaper(self):
+        '''
+        Slot raised when the user clicks to upload a statutory reference paper
+        '''
+        statStr = QApplication.translate("newSTRWiz", 
+                                             "Specify Statutory Reference Paper File Location")
+        stats = self.selectSourceDocumentDialog(statStr)
+        
+        for stat in stats:
+            self.sourceDocManager.insertDocumentFromFile(stat,STATUTORY_REF_PAPER)
+            
+    def onUploadSurveyorRef(self):
+        '''
+        Slot raised when the user clicks to upload a surveyor reference
+        '''
+        surveyorStr = QApplication.translate("newSTRWiz", 
+                                             "Specify Surveyor Reference File Location")
+        surveyorRefs = self.selectSourceDocumentDialog(surveyorStr)
+        
+        for surveyorRef in surveyorRefs:
+            self.sourceDocManager.insertDocumentFromFile(surveyorRef,SURVEYOR_REF)
+            
+    def onUploadNotaryRef(self):
+        '''
+        Slot raised when the user clicks to upload a notary reference
+        '''
+        notaryStr = QApplication.translate("newSTRWiz", 
+                                             "Specify Notary Reference File Location")
+        notaryRefs = self.selectSourceDocumentDialog(notaryStr)
+        
+        for notaryRef in notaryRefs:
+            self.sourceDocManager.insertDocumentFromFile(notaryRef,NOTARY_REF)
+            
+    def onUploadPrivateReceiptScan(self):
+        '''
+        Slot raised when the user clicks to upload a receipt scan for private property
+        '''
+        receiptScan = QApplication.translate("newSTRWiz", 
+                                             "Specify Receipt Scan File Location")
+        scan = self.selectReceiptScanDialog(receiptScan)
+        
+        if scan != "" or scan != None:
+            #Ensure that there is only one tax receipt document before inserting
+            self.validateReceiptScanInsertion(self.privateTaxDocManager, scan, TAX_RECEIPT_PRIVATE)
+            
+    def onUploadStateReceiptScan(self):
+        '''
+        Slot raised when the user clicks to upload a receipt scan for stateland
+        '''
+        receiptScan = QApplication.translate("newSTRWiz", 
+                                             "Specify Receipt Scan File Location")
+        scan = self.selectReceiptScanDialog(receiptScan)
+        
+        if scan != "" or scan != None:
+            #Ensure that there is only one tax receipt document before inserting
+            self.validateReceiptScanInsertion(self.stateTaxDocManager, scan, TAX_RECEIPT_STATE)
+            
+    def validateReceiptScanInsertion(self,documentmanager,scan,containerid):
+        '''
+        Checks and ensures that only one document exists in the specified container.
+        '''
+        container = documentmanager.container(containerid)
+        if container.count() > 0:
+            msg = QApplication.translate("newSTRWiz", "Only one receipt scan can be uploaded.\nWould you like to replace " \
+                                         "the existing one?")
+            result = QMessageBox.warning(self,QApplication.translate("newSTRWiz","Replace Receipt Scan"),msg, QMessageBox.Yes|
+                                         QMessageBox.No)
+            if result == QMessageBox.Yes:
+                docWidget = container.itemAt(0).widget()
+                docWidget.removeDocument()
+                documentmanager.insertDocumentFromFile(scan,containerid)
+            else:
+                return
+        else:
+            documentmanager.insertDocumentFromFile(scan,containerid)
+        
+    def selectSourceDocumentDialog(self,title):
+        '''
+        Displays a file dialog for a user to specify a source document
+        '''
+        files = QFileDialog.getOpenFileNames(self,title,"/home","Source Documents (*.*)")
+        return files
+    
+    def selectReceiptScanDialog(self,title):
+        '''
+        Displays a file dialog for a user to specify a file location of a receipt scan
+        '''
+        file = QFileDialog.getOpenFileName(self,title,"/home","Tax Receipt Scan (*.pdf)")
+        return file
+        
+    def uploadDocument(self,path,containerid):
+        '''
+        Upload source document
+        '''
+        self.sourceDocManager.insertDocumentFromFile(path, containerid)
+            
+class PersonWorker(QThread):
+    '''
+    Worker thread for loading person objects into a list
+    '''
+    def __init__(self,parent = None):
+        QThread.__init__(self,parent)
+        
+    def run(self):
+        '''
+        Fetch person objects from the database
+        '''        
+        self.mapping=DeclareMapping.instance()
+        Person=self.mapping.tableMapping('party')
+        p = Person()
+        persons = p.queryObject().all()
+        self.emit(SIGNAL("retrieved(PyQt_PyObject)"),persons)
+        
+class PropertyWorker(QThread):
+    '''
+    Thread for loading property IDs for use in the completer
+    '''
+    def __init__(self,parent = None):
+        QThread.__init__(self,parent)
+        
+    def run(self):
+        '''
+        Fetch property IDs from the database
+        '''
+        pty=Table('spatial_unit',Base.metadata,autoload=True,autoload_with=STDMDb.instance().engine)
+        session=STDMDb.instance().session
+        properties =session.query(pty.c.code).all()
+        #pty = Property()
+
+        #properties = pty.queryObject([Property.spatial_unit_id]).all()      
+        self.emit(SIGNAL("retrieved(PyQt_PyObject)"), properties)
+        
+        
+        
+        
+        
+        
+        
+        
+        
+        
+        
+        
+        
+        
+        
+        
+        
+        
+        
+        
+        
+        
+        
+        
+        
+        
+        
+            