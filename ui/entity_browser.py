"""
/***************************************************************************
Name                 : Entity Browser Dialog
Description          : Dialog for browsing entity data based on the specified
                       database model.
Date                 : 18/February/2014 
copyright            : (C) 2015 by UN-Habitat and implementing partners.
                       See the accompanying file CONTRIBUTORS.txt in the root
email                : stdm@unhabitat.org
 ***************************************************************************/

/***************************************************************************
 *                                                                         *
 *   This program is free software; you can redistribute it and/or modify  *
 *   it under the terms of the GNU General Public License as published by  *
 *   the Free Software Foundation; either version 2 of the License, or     *
 *   (at your option) any later version.                                   *
 *                                                                         *
 ***************************************************************************/
"""
from datetime import date
from collections import OrderedDict

import cProfile
from PyQt4.QtCore import *
from PyQt4.QtGui import *
from qgis.utils import (
    iface
)
from qgis.core import (
    QgsMapLayerRegistry,
    QgsCoordinateReferenceSystem
)

from stdm.data.configuration import entity_model
from stdm.data.configuration.columns import (
    GeometryColumn,
    MultipleSelectColumn,
    VirtualColumn
)
from stdm.data.configuration.entity import Entity
from stdm.data.pg_utils import(
    table_column_names,
    qgsgeometry_from_wkbelement,
    export_data,
    fetch_from_table
)

from stdm.data.qtmodels import (
    BaseSTDMTableModel,
    VerticalHeaderSortFilterProxyModel
)

from stdm.ui.forms.widgets import ColumnWidgetRegistry
from stdm.navigation import TableContentGroup
from stdm.network.filemanager import NetworkFileManager
from stdm.ui.forms.editor_dialog import EntityEditorDialog
from stdm.ui.forms.advanced_search import AdvancedSearch
from stdm.ui.sourcedocument import (
    DocumentWidget,
    network_document_path,
    DOWNLOAD_MODE
)
from stdm.ui.spatial_unit_manager import (
    SpatialUnitManagerDockWidget
)

from stdm.ui.document_viewer import DocumentViewManager

from stdm.ui.gps_tool import GPSToolDialog
from .admin_unit_manager import VIEW,MANAGE,SELECT
from .ui_entity_browser import Ui_EntityBrowser
from .helpers import SupportsManageMixin
from .notification import NotificationBar
from stdm.utils.util import (
    format_name,
    entity_id_to_attr
)

from stdm.settings import get_entity_browser_record_limit

__all__ = ["EntityBrowser", "EntityBrowserWithEditor",
           "ContentGroupEntityBrowser"]

class _EntityDocumentViewerHandler(object):
    """
    Class that loads the document viewer to display all documents
    pertaining to a given entity record.
    """
    def __init__(self, title='', parent=None):
        self._title = title
        self._parent = parent

        # Set default manager for document viewing
        self._doc_view_manager = DocumentViewManager(self._parent)
        self._doc_view_manager.setWindowTitle(self._title)
        self._network_doc_path = network_document_path()
        self._network_manager = NetworkFileManager(self._network_doc_path)

    def _create_document_viewer(self, d):
        doc_widget_proxy = DocumentWidget(
            fileManager=self._network_manager,
            mode=DOWNLOAD_MODE,
            view_manager=self._doc_view_manager
        )
        doc_widget_proxy.setModel(d)
        # Load proxies to the document view manager
        return self._doc_view_manager.load_viewer(doc_widget_proxy, False)

    def load(self, documents):
        # Reset viewer
        self._doc_view_manager.reset()

        # Assert if the root document directory exists
        if not self.root_directory_exists():
            base_msg = QApplication.translate(
                'EntityBrowser',
                'The root document directory does not exist'
            )
            msg = u'{0}:\n{1}'.format(base_msg, self._network_doc_path)
            QMessageBox.critical(self._parent, self._title, msg)

            return

        # Configure progress bar
        num_docs = len(documents)
        prog_dlg = QProgressDialog('', None, 0, num_docs, self._parent)
        prog_dlg.setWindowModality(Qt.WindowModal)
        prog_msg = QApplication.translate(
            'EntityBrowser',
            'Loading {0:d} of {1:d}'
        )

        QApplication.setOverrideCursor(Qt.WaitCursor)

        # Create document widgets proxies
        # for loading into the doc viewer
        for i, d in enumerate(documents):
            #Update progress dialog
            p_msg = prog_msg.format((i+1), num_docs)
            prog_dlg.setLabelText(p_msg)
            prog_dlg.setValue(i)

            status = self._create_document_viewer(d)

            if not status:
                QApplication.restoreOverrideCursor()
                prog_dlg.hide()

            QApplication.processEvents()

        prog_dlg.setValue(num_docs)

        #cRestore pointer cursor
        QApplication.restoreOverrideCursor()

        self._doc_view_manager.setVisible(True)

    def root_directory_exists(self):
        # Returns True if the root document
        # directory exists, otherwise False.
        dir = QDir(self._network_doc_path)

        return dir.exists()


class EntityBrowser(SupportsManageMixin, QDialog, Ui_EntityBrowser):
    """
    Dialog for browsing entity records in a table view.
    """

    # Custom signal that is raised when the dialog
    # is in SELECT state. It contains
    # the record id of the selected row.

    recordSelected = pyqtSignal(int)
    
    def __init__(self, entity, parent=None, state=MANAGE, load_records=True, plugin=None):
        QDialog.__init__(self,parent)
        self.setupUi(self)

        # Add maximize buttons
        self.setWindowFlags(
            self.windowFlags() |
            Qt.WindowSystemMenuHint |
            Qt.WindowMaximizeButtonHint
        )

        SupportsManageMixin.__init__(self, state)
        # Init document viewer setup
        self._view_docs_act = None
        viewer_title = QApplication.translate(
            'EntityBrowser',
            'Document Viewer'
        )
        self.doc_viewer_title = u'{0} {1}'.format(
            entity.ui_display(),
            viewer_title
        )
        self._doc_viewer = _EntityDocumentViewerHandler(
            self.doc_viewer_title,
            self
        )
        self.load_records = load_records
        #Initialize toolbar
        self.plugin = plugin
        self.tbActions = QToolBar()
        self.tbActions.setObjectName('eb_actions_toolbar')
        self.tbActions.setIconSize(QSize(16, 16))
        self.tbActions.setToolButtonStyle(Qt.ToolButtonIconOnly)
        self.vlActions.addWidget(self.tbActions)

        self._entity = entity
        self._dbmodel = entity_model(entity)
        self._state = state
        self._tableModel = None
        self._parent = parent
        self._data_initialized = False
        self._notifBar = NotificationBar(self.vlNotification)
        self._headers = []
        self._entity_attrs = []
        self._cell_formatters = {}
        self.filtered_records = []
        self._searchable_columns = OrderedDict()
        self._show_docs_col = False
        self.child_model = OrderedDict()
        #ID of a record to select once records have been added to the table
        self._select_item = None
        self.current_records = 0

        self.record_limit = get_entity_browser_record_limit()

        #Enable viewing of supporting documents
        if self.can_view_supporting_documents:
            self._add_view_supporting_docs_btn()

        self._add_advanced_search_btn()
        #Connect signals
        self.buttonBox.accepted.connect(self.onAccept)
        self.tbEntity.doubleClicked[QModelIndex].connect(self.onDoubleClickView)


    def children_entities(self):
        """
        :return: Returns a list of children entities
        that refer to the main entity as the parent.
        :rtype: list
        """
        return [ch for ch in self._entity.children()
                if ch.TYPE_INFO == Entity.TYPE_INFO]

    @property
    def entity(self):
        """
        :return: Returns the Entity object used in this browser.
        :rtype: Entity
        """
        return self._entity

    @property
    def can_view_supporting_documents(self):
        """
        :return: True if the browser supports the viewing of supporting
        documents.
        :rtype: bool
        """
        test_ent_obj = self._dbmodel()

        if self._entity.supports_documents \
                and hasattr(test_ent_obj, 'documents'):
            return True

        return False

    def _add_view_supporting_docs_btn(self):
        #Add button for viewing supporting documents if supported
        view_docs_str = QApplication.translate(
            'EntityBrowser',
            'View Documents'
        )
        self._view_docs_act = QAction(
            QIcon(':/plugins/stdm/images/icons/document.png'),
            view_docs_str,
            self
        )

        #Connect signal for showing document viewer
        self._view_docs_act.triggered.connect(self.on_load_document_viewer)

        self.tbActions.addAction(self._view_docs_act)


    def _add_advanced_search_btn(self):
        #Add button for viewing supporting documents if supported
        search_str = QApplication.translate(
            'EntityBrowser',
            'Advanced Search'
        )
        self._search_act = QAction(
            QIcon(':/plugins/stdm/images/icons/advanced_search.png'),
            search_str,
            self
        )

        #Connect signal for showing document viewer
        self._search_act.triggered.connect(self.on_advanced_search)

        self.tbActions.addAction(self._search_act)

    def dateFormatter(self):
        """
        Function for formatting date values
        """
        return self._dateFormatter

    def setDateFormatter(self,formatter):
        """
        Sets the function for formatting date values. Overrides the default function.
        """
        self._dateFormatter = formatter

    def state(self):
        '''
        Returns the current state that the dialog has been configured in.
        '''
        return self._state

    def setState(self,state):
        '''
        Set the state of the dialog.
        '''
        self._state = state

    def set_selection_record_id(self, id):
        """
        Set the ID of a record to be selected only once all records have been
        added to the table view.
        :param id: Record id to be selected.
        :type id: int
        """
        self._select_item = id

    def title(self):
        '''
        Set the title of the entity browser dialog.
        Protected method to be overridden by subclasses.
        '''
        records = QApplication.translate('EntityBrowser', 'Records')
        if self._entity.label != '':
            title = self._entity.label
        else:
            title = self._entity.ui_display()

        return u'{} {}'.format(title, records)

    def setCellFormatters(self,formattermapping):
        '''
        Dictionary of attribute mappings and corresponding functions for
        formatting the attribute value to the display value.
        '''
        self._cell_formatters = formattermapping

    def addCellFormatter(self,attributeName,formatterFunc):
        '''
        Add a new cell formatter configuration to the collection
        '''
        self._cell_formatters[attributeName] = formatterFunc

    def showEvent(self,showEvent):
        '''
        Override event for loading the database records once the dialog is visible.
        This is for improved user experience i.e. to prevent the dialog from taking
        long to load.
        '''
        self.setWindowTitle(unicode(self.title()))


        if self._data_initialized:
            return
        try:
            if not self._dbmodel is None:
                # cProfile.runctx('self._initializeData()', globals(), locals())
                self._initializeData()

        except Exception as ex:
            pass

        self._data_initialized = True

    def hideEvent(self,hideEvent):
        '''
        Override event which just sets a flag to indicate that the data records have already been
        initialized.
        '''
        pass

    def clear_selection(self):
        """
        Deselects all selected items in the table view.
        """
        self.tbEntity.clearSelection()

    def clear_notifications(self):
        """
        Clears all notifications messages in the dialog.
        """
        self._notifBar.clear()

    def recomputeRecordCount(self, init_data=False):
        '''
        Get the number of records in the specified table and updates the window title.
        '''
        entity = self._dbmodel()

        # Get number of records
        numRecords = entity.queryObject().count()
        if init_data:
            if self.current_records < 1:
                if numRecords > self.record_limit:
                    self.current_records = self.record_limit
                else:
                    self.current_records = numRecords

        rowStr = QApplication.translate('EntityBrowser', 'row') \
            if numRecords == 1 \
            else QApplication.translate('EntityBrowser', 'rows')
        showing = QApplication.translate('EntityBrowser', 'Showing')
        windowTitle = u"{0} - {1} {2} of {3} {4}".format(
            self.title(), showing, self.current_records, numRecords, rowStr
        )

        self.setWindowTitle(windowTitle)

        return numRecords

    def _init_entity_columns(self):
        """
        Asserts if the entity columns actually do exist in the database. The
        method also initializes the table headers, entity column and cell
        formatters.
        """
        self._headers[:] = []
        table_name = self._entity.name
        columns = table_column_names(table_name)
        missing_columns = []

        header_idx = 0

        #Iterate entity column and assert if they exist

        for c in self._entity.columns.values():


            # Exclude geometry columns
            if isinstance(c, GeometryColumn):
                continue

            #Do not include virtual columns in list of missing columns
            if not c.name in columns and not isinstance(c, VirtualColumn):
                missing_columns.append(c.name)

            else:
                header = c.ui_display()
                self._headers.append(header)

                col_name = c.name

                '''
                If it is a virtual column then use column name as the header
                but fully qualified column name (created by SQLAlchemy
                relationship) as the entity attribute name.
                '''

                if isinstance(c, MultipleSelectColumn):
                    col_name = c.model_attribute_name

                self._entity_attrs.append(col_name)

                # Get widget factory so that we can use the value formatter
                w_factory = ColumnWidgetRegistry.factory(c.TYPE_INFO)
                if not w_factory is None:
                    formatter = w_factory(c)
                    self._cell_formatters[col_name] = formatter

                #Set searchable columns
                if c.searchable:
                    self._searchable_columns[c.ui_display()] = {
                        'name': c.name,
                        'header_index': header_idx
                    }

                header_idx += 1

        if len(missing_columns) > 0:
            msg = QApplication.translate(
                'EntityBrowser',
                u'The following columns have been defined in the '
                u'configuration but are missing in corresponding '
                u'database table, please re-run the configuration wizard '
                u'to create them.\n{0}'.format(
                    '\n'.join(missing_columns)
                )
            )

            QMessageBox.warning(
                self,
                QApplication.translate('EntityBrowser','Entity Browser'),
                msg
            )

    def _select_record(self, id):
        #Selects record with the given ID.
        if id is None:
            return

        m = self.tbEntity.model()
        s = self.tbEntity.selectionModel()

        start_idx = m.index(0, 0)
        idxs = m.match(
            start_idx,
            Qt.DisplayRole,
            id,
            1,
            Qt.MatchExactly
        )

        if len(idxs) > 0:
            sel_idx = idxs[0]
             #Select item
            s.select(
                sel_idx,
                QItemSelectionModel.ClearAndSelect|QItemSelectionModel.Rows
            )

    def on_advanced_search(self):
        search = AdvancedSearch(self._entity, parent=self)
        search.show()

    def on_load_document_viewer(self):
        #Slot raised to show the document viewer for the selected entity
        sel_rec_ids = self._selected_record_ids()

        if len(sel_rec_ids) == 0:
            return

        #Get document objects
        ent_obj = self._dbmodel()

        for sel_id in sel_rec_ids:
            er = ent_obj.queryObject().filter(self._dbmodel.id == sel_id).first()
            if not er is None:
                docs = er.documents

                #Notify there are no documents for the selected doc
                if len(docs) == 0:
                    msg = QApplication.translate(
                        'EntityBrowser',
                        'There are no supporting documents for the selected record.'
                    )

                    QMessageBox.warning(
                        self,
                        self.doc_viewer_title,
                        msg
                    )

                    continue

                self._doc_viewer.load(docs)

    def _initializeData(self, filtered_records=None):
        '''
        Set table model and load data into it.
        '''
        if self._dbmodel is None:
            msg = QApplication.translate(
                'EntityBrowser',
                'The data model for the entity could not be loaded, \n'
                'please contact your database administrator.'
            )
            QMessageBox.critical(
                self,
                QApplication.translate('EntityBrowser', 'Entity Browser'),
                msg
            )

        else:
            self._init_entity_columns()
            # Load entity data. There might be a better way in future in order
            # to ensure that there is a balance between user data discovery
            # experience and performance.
            if filtered_records is not None:
                self.current_records = filtered_records.rowcount

            numRecords = self.recomputeRecordCount(init_data=True)

            # Load progress dialog
            progressLabel = QApplication.translate(
                "EntityBrowser", "Fetching Records..."
            )
            progressDialog = QProgressDialog(
                progressLabel, None, 0, numRecords, self
            )

            QApplication.processEvents()
            progressDialog.show()
            progressDialog.setValue(0)

            #Add records to nested list for enumeration in table model
            load_data = True
            if self.plugin is not None:
                if self._entity.name in self.plugin.entity_table_model.keys():
                    if filtered_records is None:
                        self._tableModel = self.plugin.entity_table_model[
                            self._entity.name
                        ]
                        #load_data = False
                    #else:
                        #load_data = True

            if isinstance(self._parent, EntityEditorDialog):
                load_data = True

            if load_data:
                # Only one filter is possible.
                if filtered_records is not None:
                    entity_records = filtered_records
                else:
                    entity_records = fetch_from_table(
                        self._entity.name, limit=self.record_limit
                    )

            # if self._tableModel is None:
                entity_records_collection = []
                for i,er in enumerate(entity_records):
                    if i == self.record_limit:
                        break
                    QApplication.processEvents()
                    entity_row_info = []
                    progressDialog.setValue(i)
                    try:
                        # for attr, attr_val in er.items():
                            # print e
                        for attr in self._entity_attrs:
                            # attr_val = getattr(er, attr)
                            attr_val = er[attr]

                            # Check if there are display formatters and apply if
                            # one exists for the given attribute.
                            if attr_val is not None: # No need of formatter for None value
                                if attr in self._cell_formatters:
                                    formatter = self._cell_formatters[attr]
                                    attr_val = formatter.format_column_value(attr_val)
                            entity_row_info.append(attr_val)
                    except Exception as ex:
                        QMessageBox.critical(
                            self,
                            QApplication.translate(
                                'EntityBrowser', 'Loading Records'
                            ),
                            unicode(ex.message))
                        return

                    entity_records_collection.append(entity_row_info)


                self._tableModel = BaseSTDMTableModel(
                    entity_records_collection, self._headers, self
                )
                if self.plugin is not None:
                    self.plugin.entity_table_model[self._entity.name] = \
                            self._tableModel
            # Add filter columns
            for header, info in self._searchable_columns.iteritems():
                column_name, index = info['name'], info['header_index']
                if column_name != 'id':
                    self.cboFilterColumn.addItem(header, info)

            #Use sortfilter proxy model for the view
            self._proxyModel = VerticalHeaderSortFilterProxyModel()
            self._proxyModel.setDynamicSortFilter(True)
            self._proxyModel.setSourceModel(self._tableModel)
            self._proxyModel.setSortCaseSensitivity(Qt.CaseInsensitive)

            #USe first column in the combo for filtering
            if self.cboFilterColumn.count() > 0:
                self.set_proxy_model_filter_column(0)

            self.tbEntity.setModel(self._proxyModel)
            if numRecords < self.record_limit:
                self.tbEntity.setSortingEnabled(True)
                self.tbEntity.sortByColumn(1, Qt.AscendingOrder)

            #First (ID) column will always be hidden
            self.tbEntity.hideColumn(0)

            self.tbEntity.horizontalHeader().setResizeMode(QHeaderView.Interactive)

            self.tbEntity.resizeColumnsToContents()

            #Connect signals
            self.connect(self.cboFilterColumn, SIGNAL('currentIndexChanged (int)'), self.onFilterColumnChanged)
            self.connect(self.txtFilterPattern, SIGNAL('textChanged(const QString&)'), self.onFilterRegExpChanged)

            #Select record with the given ID if specified
            if not self._select_item is None:
                self._select_record(self._select_item)


            if numRecords > 0:
                # Set maximum value of the progress dialog
                progressDialog.setValue(numRecords)
            else:
                progressDialog.hide()

    def _header_index_from_filter_combo_index(self, idx):
        col_info = self.cboFilterColumn.itemData(idx)

        return col_info['name'], col_info['header_index']

    def set_proxy_model_filter_column(self, index):
        #Set the filter column for the proxy model using the combo index
        name, header_idx = self._header_index_from_filter_combo_index(index)
        self._proxyModel.setFilterKeyColumn(header_idx)

    def onFilterColumnChanged(self, index):
        '''
        Set the filter column for the proxy model.
        '''
        self.set_proxy_model_filter_column(index)

    def _onFilterRegExpChanged(self,text):
        cProfile.runctx('self._onFilterRegExpChanged(text)', globals(), locals())

    def onFilterRegExpChanged(self,text):
        '''
        Slot raised whenever the filter text changes.
        '''
        regExp = QRegExp(text,Qt.CaseInsensitive,QRegExp.FixedString)
        self._proxyModel.setFilterRegExp(regExp)

    def onDoubleClickView(self,modelindex):
        '''
        Slot raised upon double clicking the table view.
        To be implemented by subclasses.
        '''
        pass

    def _selected_record_ids(self):
        '''
        Get the IDs of the selected row in the table view.
        '''
        self._notifBar.clear()

        selected_ids = []
        sel_row_indices = self.tbEntity.selectionModel().selectedRows(0)

        if len(sel_row_indices) == 0:
            msg = QApplication.translate("EntityBrowser",
                                         "Please select a record from the table.")

            self._notifBar.insertWarningNotification(msg)

            return selected_ids

        for proxyRowIndex in sel_row_indices:
            #Get the index of the source or else the row items will have unpredictable behavior
            row_index = self._proxyModel.mapToSource(proxyRowIndex)
            entity_id = row_index.data(Qt.DisplayRole)
            selected_ids.append(entity_id)

        return selected_ids

    def onAccept(self):
        '''
        Slot raised when user clicks to accept the dialog. The resulting action will be dependent
        on the state that the browser is currently configured in.
        '''
        selIDs = self._selected_record_ids()
        if len(selIDs) == 0:
            return

        if self._mode == SELECT:
            #Get all selected records
            for sel_id in selIDs:
                self.recordSelected.emit(sel_id)

            rec_selected = QApplication.translate(
                'EntityBrowser',
                'record(s) selected'
            )

            msg = u'{0:d} {1}.'.format(len(selIDs), rec_selected)
            self._notifBar.insertInformationNotification(msg)

    def addModelToView(self, model_obj):
        '''
        Convenience method for adding model info into the view.
        '''
        insertPosition = self._tableModel.rowCount()
        self._tableModel.insertRows(insertPosition, 1)

        for i, attr in enumerate(self._entity_attrs):

            prop_idx = self._tableModel.index(insertPosition, i)
            attr_val = getattr(model_obj, attr)

            '''
            Check if there are display formatters and apply if one exists
            for the given attribute.
            '''
            if attr in self._cell_formatters:
                formatter = self._cell_formatters[attr]
                attr_val = formatter.format_column_value(attr_val)

            self._tableModel.setData(prop_idx, attr_val)
        return insertPosition

    def _model_from_id(self, record_id, row_number):
        '''
        Convenience method that returns the model object based on its ID.
        '''
        dbHandler = self._dbmodel()
        modelObj = dbHandler.queryObject().filter(
            self._dbmodel.id == record_id
        ).first()
        if modelObj is None:
            modelObj = self.child_model[row_number+1, self.entity]

        return modelObj if not modelObj is None else None


class EntityBrowserWithEditor(EntityBrowser):
    """
    Entity browser with added functionality for carrying out CRUD operations
    directly.
    """
    def __init__(self,entity, parent=None, state=MANAGE, load_records=True, plugin=None):
        EntityBrowser.__init__(self, entity, parent, state, load_records, plugin)
        self.record_id = 0

        self.highlight = None
        self.load_records = load_records
        self.selection_layer = None

        #Add action toolbar if the state contains Manage flag
        if (state & MANAGE) != 0:
            add = QApplication.translate("EntityBrowserWithEditor", "Add")
            edit = QApplication.translate("EntityBrowserWithEditor","Edit")
            remove = QApplication.translate("EntityBrowserWithEditor", "Remove")

            self._newEntityAction = QAction(QIcon(":/plugins/stdm/images/icons/add.png"),
                                            add, self)

            self.connect(self._newEntityAction,SIGNAL("triggered()"),self.onNewEntity)

            self._editEntityAction = QAction(QIcon(":/plugins/stdm/images/icons/edit.png"),
                                             edit,self)
            self._editEntityAction.setObjectName(
                QApplication.translate("EntityBrowserWithEditor", "edit_tool")
            )


            self.connect(self._editEntityAction,SIGNAL("triggered()"),self.onEditEntity)

            self._removeEntityAction = QAction(QIcon(":/plugins/stdm/images/icons/remove.png"),
                                  remove, self)
            self._removeEntityAction.setObjectName(
                QApplication.translate("EntityBrowserWithEditor", "remove_tool")
            )
            self.connect(self._removeEntityAction,SIGNAL("triggered()"),self.onRemoveEntity)

            #Manage position of the actions based on whether the entity
            # supports documents.
            if self.can_view_supporting_documents:
                manage_acts = [self._newEntityAction, self._editEntityAction,
                               self._removeEntityAction]
                self.tbActions.insertActions(self._view_docs_act, manage_acts)

                #Add action separator
                self._act_sep = QAction(self)
                self._act_sep.setSeparator(True)
                self.tbActions.insertAction(self._view_docs_act, self._act_sep)

            else:
                self.tbActions.addAction(self._newEntityAction)
                self.tbActions.addAction(self._editEntityAction)
                self.tbActions.addAction(self._removeEntityAction)

            if isinstance(parent, EntityEditorDialog):
                if self.can_view_supporting_documents:
                    self._view_docs_act.setVisible(False)
                self.parent_entity = parent._entity

            else:
                self.parent_entity = None

            # hide the add button and add layer preview for spatial entity
<<<<<<< HEAD
            if entity.has_geometry_column():  # and self.parent_entity is None:
                self.sp_unit_manager = SpatialUnitManagerDockWidget(
                    iface
                )
=======
            if entity.has_geometry_column() and self.parent_entity is None:
                # self.sp_unit_manager = SpatialUnitManagerDockWidget(
                #     iface, self.plugin
                # )
                self.sp_unit_manager = self.plugin.spatialLayerMangerDockWidget
>>>>>>> 5b4c6ffe
                self.geom_cols = self.sp_unit_manager.geom_columns(
                    self._entity
                )

                self.add_spatial_unit_layer()
                self.tbEntity.clicked.connect(
                    self.on_select_attribute
                )
                self.tbEntity.entered.connect(
                    self.on_select_attribute
                )

                self.shift_spatial_entity_browser()
                # Hide the add button from spatial tables
                # self._newEntityAction.setVisible(False)

            self._editor_dlg = EntityEditorDialog

    def onNewEntity(self):
        '''
        Load editor dialog for adding a new record.
        '''
        self._notifBar.clear()

        if not self._can_add_edit():
            msg = QApplication.translate(
                'EntityBrowserWithEditor',
                'There are no user-defined columns for this entity.'
            )
            self._notifBar.insertErrorNotification(msg)

            return
        if self._entity.has_geometry_column():
            self.sp_unit_manager.active_layer_source()

            gps_tool = GPSToolDialog(
                iface,
                self._entity,
                self._entity.name,
                self.sp_unit_manager.active_sp_col,
                reload=False,
                entity_browser=self
            )

            result = gps_tool.exec_()
            result = False # a workaround to avoid duplicate model insert
            self.addEntityDlg = gps_tool.entity_editor
        else:
            self.addEntityDlg = self._editor_dlg(
                self._entity, parent=self, parent_entity=self.parent_entity, plugin=self.plugin
            )

            self.addEntityDlg.addedModel.connect(self.on_save_and_new)

            result = self.addEntityDlg.exec_()

        if result == QDialog.Accepted:
            model_obj = self.addEntityDlg.model()
            if self.addEntityDlg.is_valid:
                if self.parent_entity is None:
                    self.addModelToView(model_obj)
                    self.recomputeRecordCount()

    def on_save_and_new(self, model):
        """
        A slot raised when save and new button is clicked. It updates
        the entity browser with the new model added.
        :param model: The model saved.
        :type model: SQL Alchemy Model
        """
        if model is not None:
            insert_position = self.addModelToView(model)
            self.set_child_model(model, insert_position + 1)
            self.recomputeRecordCount()

    def _can_add_edit(self):
        """
        Check if there are columns specified (apart from id) for the given
        entity.
        :return: Returns True if there are other columns apart from id,
        otherwise False.
        """
        columns = self._entity.columns.values()

        if len(columns) < 2:
            return False

        return True

    def onEditEntity(self):
        '''
        Slot raised to load the editor for the selected row.
        '''
        self._notifBar.clear()


        if not self._can_add_edit():
            msg = QApplication.translate(
                'EntityBrowserWithEditor',
                'There are no user-defined columns for this entity.'
            )
            self._notifBar.insertErrorNotification(msg)

            return
        if self.tbEntity.selectionModel() is None:
            return

        selRowIndices = self.tbEntity.selectionModel().selectedRows(0)

        if len(selRowIndices) == 0:
            msg = QApplication.translate("EntityBrowserWithEditor",
                                         "Please select a record in the table"
                                         " below for editing.")
            self._notifBar.insertWarningNotification(msg)

            return

        #Exit if more than one record has been selected
        if len(selRowIndices) > 1:
            msg = QApplication.translate(
                "EntityBrowserWithEditor",
                "Multiple selection detected, please choose one record "
                "only for editing."
            )
            self._notifBar.insertWarningNotification(msg)

            return

        rowIndex = self._proxyModel.mapToSource(selRowIndices[0])
        recordid = rowIndex.data()

        self._load_editor_dialog(recordid, rowIndex.row())

    def set_child_model(self, model, row_position):
        """
        Sets the child model so that it can be used for editing and deleting if
        needed.
        :param model: The child model saved
        :type model: Object
        """
        self.child_model[row_position, self.entity] = model


    def onRemoveEntity(self):
        '''
        Load editor dialog for editing an existing record.
        '''
        self._notifBar.clear()

        sel_row_indices = self.tbEntity.selectionModel().selectedRows(0)


        if len(sel_row_indices) == 0:
            msg = QApplication.translate(
                "EntityBrowserWithEditor",
                "Please select one or more records in the "
                "table below to be deleted."
            )
            self._notifBar.insertWarningNotification(msg)

            return

        msg = QApplication.translate(
            "EntityBrowserWithEditor",
            "Are you sure you want to delete the selected record(s)?\n"
            "This action cannot be undone."
        )

        response = QMessageBox.warning(
            self,
            QApplication.translate(
                "EntityBrowserWithEditor",
                "Delete Record(s)"),
            msg,
            QMessageBox.Yes|QMessageBox.No, QMessageBox.No
        )

        if response == QMessageBox.No:
            return

        while len(sel_row_indices) > 0:

            ri = sel_row_indices[0]
            source_row_index = self._proxyModel.mapToSource(ri)
            record_id = source_row_index.data()

            row_number = source_row_index.row()

            #Delete record
            result = self._delete_record(record_id, row_number)

            if not result:
                title = QApplication.translate(
                'EntityBrowserWithEditor',
                'Delete Record(s)'
                )

                msg =  QApplication.translate(
                'EntityBrowserWithEditor',
                'An error occurred while attempting to delete a record, this '
                'is most likely caused by a dependency issue.\nPlease check '
                'if the record has dependencies such as social tenure '
                'relationship or related entities. If it has then delete '
                'these dependencies first.'
                )
                QMessageBox.critical(self, title, msg)

                break

            #Refresh list of selected records
            sel_row_indices = self.tbEntity.selectionModel().selectedRows(0)


    def remove_rows(self):
        """
        Removes rows from the entity browser.
        """
        if self.tbEntity.model() is not None:
            row_count = self.tbEntity.model().rowCount()
            self.tbEntity.model().removeRows(0, row_count)

    def _load_editor_dialog(self, recid, rownumber):
        '''
        Load editor dialog based on the selected model instance with the given ID.
        '''
        model_obj = self._model_from_id(recid, rownumber)
        # show GPS editor if geometry
        if self._entity.has_geometry_column():
            self.sp_unit_manager.active_layer_source()

            gps_tool = GPSToolDialog(
                iface,
                self._entity,
                self._entity.name,
                self.sp_unit_manager.active_sp_col,
                model=model_obj,
                reload=False,
                row_number=rownumber,
                entity_browser=self
            )

            result = gps_tool.exec_()
        else:
            #Load editor dialog
            edit_entity_dlg = self._editor_dlg(self._entity, model=model_obj,
                                             parent=self, parent_entity=self.parent_entity, plugin=self.plugin)

            result = edit_entity_dlg.exec_()

        if result == QDialog.Accepted:

            if self._entity.has_geometry_column():
                edit_entity_dlg = gps_tool.entity_editor

            updated_model_obj = edit_entity_dlg.model()
            if not edit_entity_dlg.is_valid:
                return
            for i, attr in enumerate(self._entity_attrs):
                prop_idx = self._tableModel.index(rownumber, i)
                attr_val = getattr(updated_model_obj, attr)

                '''
                Check if there are display formatters and apply if
                one exists for the given attribute.
                '''
                if attr in self._cell_formatters:
                    formatter = self._cell_formatters[attr]
                    attr_val = formatter.format_column_value(attr_val)

                self._tableModel.setData(prop_idx, attr_val)

    def _delete_record(self, rec_id, row_number):
        """
        Delete the record with the given id and remove it from the table view.
        """
        del_result = True

        if self.parent_entity is not None:
            del self.child_model[row_number + 1, self.entity]
            del self._parent.child_models[row_number + 1, self.entity]

            self._tableModel.removeRows(row_number, 1)
            # Update number of records
            self.recomputeRecordCount()

            #Clear previous notifications
            self._notifBar.clear()

            return del_result
        #Remove record from the database
        dbHandler = self._dbmodel()
        entity = dbHandler.queryObject().filter(
            self._dbmodel.id == rec_id
        ).first()

        if entity:
            result = entity.delete()

            if not result:
                return False

            self._tableModel.removeRows(row_number, 1)

            #Clear previous notifications
            self._notifBar.clear()

            #Notify user
            delMsg = QApplication.translate(
                "EntityBrowserWithEditor",
                "Record successfully deleted!"
            )

            self._notifBar.insertInformationNotification(delMsg)

            #Update number of records
            self.recomputeRecordCount()

        return del_result

    def onDoubleClickView(self, modelindex):
        '''
        Override for loading editor dialog.
        '''
        rowIndex = self._proxyModel.mapToSource(modelindex)
        rowNumber = rowIndex.row()
        recordIdIndex = self._tableModel.index(rowNumber, 0)
    
        recordId = recordIdIndex.data()
        self._load_editor_dialog(recordId,recordIdIndex.row())


    def shift_spatial_entity_browser(self):
        """
        Shift records manager to the bottom left corner
        :rtype:
        :return:
        """
        parent_height = self.parent().geometry().height()
        parent_width = self.parent().geometry().width()
        parent_x = self.parent().geometry().x()
        parent_y = self.parent().geometry().y()
        dialog_width = self.width()
        dialog_height = self.height()
        self.setGeometry(
            parent_x,
            parent_y+parent_height-dialog_height-40,
            dialog_width,
            dialog_height
        )

    def on_select_attribute(self):
        """
        Slot raised when selecting a spatial entity row.
        """
        sel_row_indices = self.tbEntity.\
            selectionModel().selectedRows(0)
        record_ids = []

        for sel_row_index in sel_row_indices:
            rowIndex = self._proxyModel.mapToSource(
                sel_row_index
            )
            record_id = rowIndex.data()
            record_ids.append(record_id)

        self.record_feature_highlighter(record_ids)

    def record_feature_highlighter(self, record_ids):
        """
        Highlights a feature of a record.
        :param record_id: The id of a row
        :type record_id: Integer
        :return: None
        :rtype: NoneType
        """
        if len(record_ids) < 1:
            return

        for geom in self.geom_cols:

            geom_wkb = entity_id_to_attr(
                self._entity,
                geom.name,
                record_ids[0]
            )

            if geom_wkb is not None:

                sel_lyr_name = self.sp_unit_manager. \
                    geom_col_layer_name(
                    self._entity.name, geom
                )

                self.add_spatial_unit_layer(sel_lyr_name)
                layers = QgsMapLayerRegistry.instance().mapLayersByName(
                    sel_lyr_name
                )
                if len(layers) > 0:
                    layers[0].removeSelection()

                    canvas = iface.mapCanvas()

                    layers[0].blockSignals(True)
                    # Get selection and extent while disabling signals of selection
                    # especially for geometry tools.
                    layers[0].select(record_ids)
                    bounding_box = layers[0].boundingBoxOfSelected()

                    layers[0].blockSignals(False)
                    canvas.setCrsTransformEnabled(True)

                    canvas.zoomToSelected(layers[0])
                    iface.mapCanvas().setExtent(bounding_box)
                    layers[0].select(record_ids)
                    canvas.refresh()
                    self.selection_layer = layers[0]

    def add_spatial_unit_layer(self, layer_name=None):
        """
        Add the spatial unit layer into the map canvas for later use.
        :param layer_name: The name of the layer to be added to the map canvas.
        :type layer_name: String
        """
        if layer_name is not None:
            self.sp_unit_manager.add_layer_by_name(layer_name)
        else:
            # As this is used for startup of
            # entity browser, just add the first geom layer.
            if len(self.geom_cols) > 0:
                layer_name_item = \
                    self.sp_unit_manager.geom_col_layer_name(
                        self._entity.name,
                        self.geom_cols[0]
                )
                self.sp_unit_manager.\
                    add_layer_by_name(layer_name_item)

    def closeEvent(self, event):
        """
        The event handler that is triggered
        when the dialog is closed.
        :param event: the event
        :type QCloseEvent
        :return: None
        """
        if self._entity.has_geometry_column():
            try:
                if self.selection_layer is not None:
                    self.selection_layer.removeSelection()

            except RuntimeError:
                pass

    def hideEvent(self, hideEvent):
        """
        The event handler that is triggered
        when the dialog is hidden.
        :param hideEvent: the event
        :type QCloseEvent
        :return: None
        """
        if self._entity.has_geometry_column():
            if self.selection_layer is not None:
                self.selection_layer.removeSelection()


class ContentGroupEntityBrowser(EntityBrowserWithEditor):
    """
    Entity browser that loads editing tools based on the content permission
    settings defined by the administrator.
    This is an abstract class that needs to be implemented for subclasses
    representing specific entities.
    """
    def __init__(self,dataModel,tableContentGroup,parent = None,state = VIEW|MANAGE):
        EntityBrowserWithEditor.__init__(self, dataModel, parent, state)
        
        self.resize(700,500)
        
        if not isinstance(tableContentGroup, TableContentGroup):
            raise TypeError("Content group is not of type 'TableContentGroup'")
        
        self._tableContentGroup = tableContentGroup
        
        #Enable/disable tools based on permissions
        if (state & MANAGE) != 0:
            if not self._tableContentGroup.canCreate():
                self._newEntityAction.setVisible(False)
                    
            if not self._tableContentGroup.canUpdate():
                self._editEntityAction.setVisible(False)
                    
            if not self._tableContentGroup.canDelete():
                self._removeEntityAction.setVisible(False)
                
        self._setFormatters() 
        
    def _setFormatters(self):
        """
        Specify formatting mappings.
        Subclasses to implement.
        """   
        pass
    
    def onDoubleClickView(self, modelindex):
        """
        Checks if user has permission to edit.
        """
        if self._tableContentGroup.canUpdate():
            super(ContentGroupEntityBrowser,self).onDoubleClickView(modelindex)
    
    def tableContentGroup(self):
        """
        Returns the content group instance used in the browser.
        """
        return self._tableContentGroup

class ForeignKeyBrowser(EntityBrowser):
    """
    Browser for  foreign key records.
    """
    def __init__(self, parent=None, table=None, state=MANAGE):
        model = table

        if isinstance(table, str) or isinstance(table, unicode):
            #mapping = DeclareMapping.instance()
            #model = mapping.tableMapping(table)
            self._data_source_name = table

        else:
            self._data_source_name = table.__name__

        EntityBrowser.__init__(self, parent, model, state)

    def title(self):
        return QApplication.translate("EnumeratorEntityBrowser",
                    "%s Entity Records")%(self._data_source_name).replace("_"," ").capitalize()
<|MERGE_RESOLUTION|>--- conflicted
+++ resolved
@@ -1,1447 +1,1441 @@
-"""
-/***************************************************************************
-Name                 : Entity Browser Dialog
-Description          : Dialog for browsing entity data based on the specified
-                       database model.
-Date                 : 18/February/2014 
-copyright            : (C) 2015 by UN-Habitat and implementing partners.
-                       See the accompanying file CONTRIBUTORS.txt in the root
-email                : stdm@unhabitat.org
- ***************************************************************************/
-
-/***************************************************************************
- *                                                                         *
- *   This program is free software; you can redistribute it and/or modify  *
- *   it under the terms of the GNU General Public License as published by  *
- *   the Free Software Foundation; either version 2 of the License, or     *
- *   (at your option) any later version.                                   *
- *                                                                         *
- ***************************************************************************/
-"""
-from datetime import date
-from collections import OrderedDict
-
-import cProfile
-from PyQt4.QtCore import *
-from PyQt4.QtGui import *
-from qgis.utils import (
-    iface
-)
-from qgis.core import (
-    QgsMapLayerRegistry,
-    QgsCoordinateReferenceSystem
-)
-
-from stdm.data.configuration import entity_model
-from stdm.data.configuration.columns import (
-    GeometryColumn,
-    MultipleSelectColumn,
-    VirtualColumn
-)
-from stdm.data.configuration.entity import Entity
-from stdm.data.pg_utils import(
-    table_column_names,
-    qgsgeometry_from_wkbelement,
-    export_data,
-    fetch_from_table
-)
-
-from stdm.data.qtmodels import (
-    BaseSTDMTableModel,
-    VerticalHeaderSortFilterProxyModel
-)
-
-from stdm.ui.forms.widgets import ColumnWidgetRegistry
-from stdm.navigation import TableContentGroup
-from stdm.network.filemanager import NetworkFileManager
-from stdm.ui.forms.editor_dialog import EntityEditorDialog
-from stdm.ui.forms.advanced_search import AdvancedSearch
-from stdm.ui.sourcedocument import (
-    DocumentWidget,
-    network_document_path,
-    DOWNLOAD_MODE
-)
-from stdm.ui.spatial_unit_manager import (
-    SpatialUnitManagerDockWidget
-)
-
-from stdm.ui.document_viewer import DocumentViewManager
-
-from stdm.ui.gps_tool import GPSToolDialog
-from .admin_unit_manager import VIEW,MANAGE,SELECT
-from .ui_entity_browser import Ui_EntityBrowser
-from .helpers import SupportsManageMixin
-from .notification import NotificationBar
-from stdm.utils.util import (
-    format_name,
-    entity_id_to_attr
-)
-
-from stdm.settings import get_entity_browser_record_limit
-
-__all__ = ["EntityBrowser", "EntityBrowserWithEditor",
-           "ContentGroupEntityBrowser"]
-
-class _EntityDocumentViewerHandler(object):
-    """
-    Class that loads the document viewer to display all documents
-    pertaining to a given entity record.
-    """
-    def __init__(self, title='', parent=None):
-        self._title = title
-        self._parent = parent
-
-        # Set default manager for document viewing
-        self._doc_view_manager = DocumentViewManager(self._parent)
-        self._doc_view_manager.setWindowTitle(self._title)
-        self._network_doc_path = network_document_path()
-        self._network_manager = NetworkFileManager(self._network_doc_path)
-
-    def _create_document_viewer(self, d):
-        doc_widget_proxy = DocumentWidget(
-            fileManager=self._network_manager,
-            mode=DOWNLOAD_MODE,
-            view_manager=self._doc_view_manager
-        )
-        doc_widget_proxy.setModel(d)
-        # Load proxies to the document view manager
-        return self._doc_view_manager.load_viewer(doc_widget_proxy, False)
-
-    def load(self, documents):
-        # Reset viewer
-        self._doc_view_manager.reset()
-
-        # Assert if the root document directory exists
-        if not self.root_directory_exists():
-            base_msg = QApplication.translate(
-                'EntityBrowser',
-                'The root document directory does not exist'
-            )
-            msg = u'{0}:\n{1}'.format(base_msg, self._network_doc_path)
-            QMessageBox.critical(self._parent, self._title, msg)
-
-            return
-
-        # Configure progress bar
-        num_docs = len(documents)
-        prog_dlg = QProgressDialog('', None, 0, num_docs, self._parent)
-        prog_dlg.setWindowModality(Qt.WindowModal)
-        prog_msg = QApplication.translate(
-            'EntityBrowser',
-            'Loading {0:d} of {1:d}'
-        )
-
-        QApplication.setOverrideCursor(Qt.WaitCursor)
-
-        # Create document widgets proxies
-        # for loading into the doc viewer
-        for i, d in enumerate(documents):
-            #Update progress dialog
-            p_msg = prog_msg.format((i+1), num_docs)
-            prog_dlg.setLabelText(p_msg)
-            prog_dlg.setValue(i)
-
-            status = self._create_document_viewer(d)
-
-            if not status:
-                QApplication.restoreOverrideCursor()
-                prog_dlg.hide()
-
-            QApplication.processEvents()
-
-        prog_dlg.setValue(num_docs)
-
-        #cRestore pointer cursor
-        QApplication.restoreOverrideCursor()
-
-        self._doc_view_manager.setVisible(True)
-
-    def root_directory_exists(self):
-        # Returns True if the root document
-        # directory exists, otherwise False.
-        dir = QDir(self._network_doc_path)
-
-        return dir.exists()
-
-
-class EntityBrowser(SupportsManageMixin, QDialog, Ui_EntityBrowser):
-    """
-    Dialog for browsing entity records in a table view.
-    """
-
-    # Custom signal that is raised when the dialog
-    # is in SELECT state. It contains
-    # the record id of the selected row.
-
-    recordSelected = pyqtSignal(int)
-    
-    def __init__(self, entity, parent=None, state=MANAGE, load_records=True, plugin=None):
-        QDialog.__init__(self,parent)
-        self.setupUi(self)
-
-        # Add maximize buttons
-        self.setWindowFlags(
-            self.windowFlags() |
-            Qt.WindowSystemMenuHint |
-            Qt.WindowMaximizeButtonHint
-        )
-
-        SupportsManageMixin.__init__(self, state)
-        # Init document viewer setup
-        self._view_docs_act = None
-        viewer_title = QApplication.translate(
-            'EntityBrowser',
-            'Document Viewer'
-        )
-        self.doc_viewer_title = u'{0} {1}'.format(
-            entity.ui_display(),
-            viewer_title
-        )
-        self._doc_viewer = _EntityDocumentViewerHandler(
-            self.doc_viewer_title,
-            self
-        )
-        self.load_records = load_records
-        #Initialize toolbar
-        self.plugin = plugin
-        self.tbActions = QToolBar()
-        self.tbActions.setObjectName('eb_actions_toolbar')
-        self.tbActions.setIconSize(QSize(16, 16))
-        self.tbActions.setToolButtonStyle(Qt.ToolButtonIconOnly)
-        self.vlActions.addWidget(self.tbActions)
-
-        self._entity = entity
-        self._dbmodel = entity_model(entity)
-        self._state = state
-        self._tableModel = None
-        self._parent = parent
-        self._data_initialized = False
-        self._notifBar = NotificationBar(self.vlNotification)
-        self._headers = []
-        self._entity_attrs = []
-        self._cell_formatters = {}
-        self.filtered_records = []
-        self._searchable_columns = OrderedDict()
-        self._show_docs_col = False
-        self.child_model = OrderedDict()
-        #ID of a record to select once records have been added to the table
-        self._select_item = None
-        self.current_records = 0
-
-        self.record_limit = get_entity_browser_record_limit()
-
-        #Enable viewing of supporting documents
-        if self.can_view_supporting_documents:
-            self._add_view_supporting_docs_btn()
-
-        self._add_advanced_search_btn()
-        #Connect signals
-        self.buttonBox.accepted.connect(self.onAccept)
-        self.tbEntity.doubleClicked[QModelIndex].connect(self.onDoubleClickView)
-
-
-    def children_entities(self):
-        """
-        :return: Returns a list of children entities
-        that refer to the main entity as the parent.
-        :rtype: list
-        """
-        return [ch for ch in self._entity.children()
-                if ch.TYPE_INFO == Entity.TYPE_INFO]
-
-    @property
-    def entity(self):
-        """
-        :return: Returns the Entity object used in this browser.
-        :rtype: Entity
-        """
-        return self._entity
-
-    @property
-    def can_view_supporting_documents(self):
-        """
-        :return: True if the browser supports the viewing of supporting
-        documents.
-        :rtype: bool
-        """
-        test_ent_obj = self._dbmodel()
-
-        if self._entity.supports_documents \
-                and hasattr(test_ent_obj, 'documents'):
-            return True
-
-        return False
-
-    def _add_view_supporting_docs_btn(self):
-        #Add button for viewing supporting documents if supported
-        view_docs_str = QApplication.translate(
-            'EntityBrowser',
-            'View Documents'
-        )
-        self._view_docs_act = QAction(
-            QIcon(':/plugins/stdm/images/icons/document.png'),
-            view_docs_str,
-            self
-        )
-
-        #Connect signal for showing document viewer
-        self._view_docs_act.triggered.connect(self.on_load_document_viewer)
-
-        self.tbActions.addAction(self._view_docs_act)
-
-
-    def _add_advanced_search_btn(self):
-        #Add button for viewing supporting documents if supported
-        search_str = QApplication.translate(
-            'EntityBrowser',
-            'Advanced Search'
-        )
-        self._search_act = QAction(
-            QIcon(':/plugins/stdm/images/icons/advanced_search.png'),
-            search_str,
-            self
-        )
-
-        #Connect signal for showing document viewer
-        self._search_act.triggered.connect(self.on_advanced_search)
-
-        self.tbActions.addAction(self._search_act)
-
-    def dateFormatter(self):
-        """
-        Function for formatting date values
-        """
-        return self._dateFormatter
-
-    def setDateFormatter(self,formatter):
-        """
-        Sets the function for formatting date values. Overrides the default function.
-        """
-        self._dateFormatter = formatter
-
-    def state(self):
-        '''
-        Returns the current state that the dialog has been configured in.
-        '''
-        return self._state
-
-    def setState(self,state):
-        '''
-        Set the state of the dialog.
-        '''
-        self._state = state
-
-    def set_selection_record_id(self, id):
-        """
-        Set the ID of a record to be selected only once all records have been
-        added to the table view.
-        :param id: Record id to be selected.
-        :type id: int
-        """
-        self._select_item = id
-
-    def title(self):
-        '''
-        Set the title of the entity browser dialog.
-        Protected method to be overridden by subclasses.
-        '''
-        records = QApplication.translate('EntityBrowser', 'Records')
-        if self._entity.label != '':
-            title = self._entity.label
-        else:
-            title = self._entity.ui_display()
-
-        return u'{} {}'.format(title, records)
-
-    def setCellFormatters(self,formattermapping):
-        '''
-        Dictionary of attribute mappings and corresponding functions for
-        formatting the attribute value to the display value.
-        '''
-        self._cell_formatters = formattermapping
-
-    def addCellFormatter(self,attributeName,formatterFunc):
-        '''
-        Add a new cell formatter configuration to the collection
-        '''
-        self._cell_formatters[attributeName] = formatterFunc
-
-    def showEvent(self,showEvent):
-        '''
-        Override event for loading the database records once the dialog is visible.
-        This is for improved user experience i.e. to prevent the dialog from taking
-        long to load.
-        '''
-        self.setWindowTitle(unicode(self.title()))
-
-
-        if self._data_initialized:
-            return
-        try:
-            if not self._dbmodel is None:
-                # cProfile.runctx('self._initializeData()', globals(), locals())
-                self._initializeData()
-
-        except Exception as ex:
-            pass
-
-        self._data_initialized = True
-
-    def hideEvent(self,hideEvent):
-        '''
-        Override event which just sets a flag to indicate that the data records have already been
-        initialized.
-        '''
-        pass
-
-    def clear_selection(self):
-        """
-        Deselects all selected items in the table view.
-        """
-        self.tbEntity.clearSelection()
-
-    def clear_notifications(self):
-        """
-        Clears all notifications messages in the dialog.
-        """
-        self._notifBar.clear()
-
-    def recomputeRecordCount(self, init_data=False):
-        '''
-        Get the number of records in the specified table and updates the window title.
-        '''
-        entity = self._dbmodel()
-
-        # Get number of records
-        numRecords = entity.queryObject().count()
-        if init_data:
-            if self.current_records < 1:
-                if numRecords > self.record_limit:
-                    self.current_records = self.record_limit
-                else:
-                    self.current_records = numRecords
-
-        rowStr = QApplication.translate('EntityBrowser', 'row') \
-            if numRecords == 1 \
-            else QApplication.translate('EntityBrowser', 'rows')
-        showing = QApplication.translate('EntityBrowser', 'Showing')
-        windowTitle = u"{0} - {1} {2} of {3} {4}".format(
-            self.title(), showing, self.current_records, numRecords, rowStr
-        )
-
-        self.setWindowTitle(windowTitle)
-
-        return numRecords
-
-    def _init_entity_columns(self):
-        """
-        Asserts if the entity columns actually do exist in the database. The
-        method also initializes the table headers, entity column and cell
-        formatters.
-        """
-        self._headers[:] = []
-        table_name = self._entity.name
-        columns = table_column_names(table_name)
-        missing_columns = []
-
-        header_idx = 0
-
-        #Iterate entity column and assert if they exist
-
-        for c in self._entity.columns.values():
-
-
-            # Exclude geometry columns
-            if isinstance(c, GeometryColumn):
-                continue
-
-            #Do not include virtual columns in list of missing columns
-            if not c.name in columns and not isinstance(c, VirtualColumn):
-                missing_columns.append(c.name)
-
-            else:
-                header = c.ui_display()
-                self._headers.append(header)
-
-                col_name = c.name
-
-                '''
-                If it is a virtual column then use column name as the header
-                but fully qualified column name (created by SQLAlchemy
-                relationship) as the entity attribute name.
-                '''
-
-                if isinstance(c, MultipleSelectColumn):
-                    col_name = c.model_attribute_name
-
-                self._entity_attrs.append(col_name)
-
-                # Get widget factory so that we can use the value formatter
-                w_factory = ColumnWidgetRegistry.factory(c.TYPE_INFO)
-                if not w_factory is None:
-                    formatter = w_factory(c)
-                    self._cell_formatters[col_name] = formatter
-
-                #Set searchable columns
-                if c.searchable:
-                    self._searchable_columns[c.ui_display()] = {
-                        'name': c.name,
-                        'header_index': header_idx
-                    }
-
-                header_idx += 1
-
-        if len(missing_columns) > 0:
-            msg = QApplication.translate(
-                'EntityBrowser',
-                u'The following columns have been defined in the '
-                u'configuration but are missing in corresponding '
-                u'database table, please re-run the configuration wizard '
-                u'to create them.\n{0}'.format(
-                    '\n'.join(missing_columns)
-                )
-            )
-
-            QMessageBox.warning(
-                self,
-                QApplication.translate('EntityBrowser','Entity Browser'),
-                msg
-            )
-
-    def _select_record(self, id):
-        #Selects record with the given ID.
-        if id is None:
-            return
-
-        m = self.tbEntity.model()
-        s = self.tbEntity.selectionModel()
-
-        start_idx = m.index(0, 0)
-        idxs = m.match(
-            start_idx,
-            Qt.DisplayRole,
-            id,
-            1,
-            Qt.MatchExactly
-        )
-
-        if len(idxs) > 0:
-            sel_idx = idxs[0]
-             #Select item
-            s.select(
-                sel_idx,
-                QItemSelectionModel.ClearAndSelect|QItemSelectionModel.Rows
-            )
-
-    def on_advanced_search(self):
-        search = AdvancedSearch(self._entity, parent=self)
-        search.show()
-
-    def on_load_document_viewer(self):
-        #Slot raised to show the document viewer for the selected entity
-        sel_rec_ids = self._selected_record_ids()
-
-        if len(sel_rec_ids) == 0:
-            return
-
-        #Get document objects
-        ent_obj = self._dbmodel()
-
-        for sel_id in sel_rec_ids:
-            er = ent_obj.queryObject().filter(self._dbmodel.id == sel_id).first()
-            if not er is None:
-                docs = er.documents
-
-                #Notify there are no documents for the selected doc
-                if len(docs) == 0:
-                    msg = QApplication.translate(
-                        'EntityBrowser',
-                        'There are no supporting documents for the selected record.'
-                    )
-
-                    QMessageBox.warning(
-                        self,
-                        self.doc_viewer_title,
-                        msg
-                    )
-
-                    continue
-
-                self._doc_viewer.load(docs)
-
-    def _initializeData(self, filtered_records=None):
-        '''
-        Set table model and load data into it.
-        '''
-        if self._dbmodel is None:
-            msg = QApplication.translate(
-                'EntityBrowser',
-                'The data model for the entity could not be loaded, \n'
-                'please contact your database administrator.'
-            )
-            QMessageBox.critical(
-                self,
-                QApplication.translate('EntityBrowser', 'Entity Browser'),
-                msg
-            )
-
-        else:
-            self._init_entity_columns()
-            # Load entity data. There might be a better way in future in order
-            # to ensure that there is a balance between user data discovery
-            # experience and performance.
-            if filtered_records is not None:
-                self.current_records = filtered_records.rowcount
-
-            numRecords = self.recomputeRecordCount(init_data=True)
-
-            # Load progress dialog
-            progressLabel = QApplication.translate(
-                "EntityBrowser", "Fetching Records..."
-            )
-            progressDialog = QProgressDialog(
-                progressLabel, None, 0, numRecords, self
-            )
-
-            QApplication.processEvents()
-            progressDialog.show()
-            progressDialog.setValue(0)
-
-            #Add records to nested list for enumeration in table model
-            load_data = True
-            if self.plugin is not None:
-                if self._entity.name in self.plugin.entity_table_model.keys():
-                    if filtered_records is None:
-                        self._tableModel = self.plugin.entity_table_model[
-                            self._entity.name
-                        ]
-                        #load_data = False
-                    #else:
-                        #load_data = True
-
-            if isinstance(self._parent, EntityEditorDialog):
-                load_data = True
-
-            if load_data:
-                # Only one filter is possible.
-                if filtered_records is not None:
-                    entity_records = filtered_records
-                else:
-                    entity_records = fetch_from_table(
-                        self._entity.name, limit=self.record_limit
-                    )
-
-            # if self._tableModel is None:
-                entity_records_collection = []
-                for i,er in enumerate(entity_records):
-                    if i == self.record_limit:
-                        break
-                    QApplication.processEvents()
-                    entity_row_info = []
-                    progressDialog.setValue(i)
-                    try:
-                        # for attr, attr_val in er.items():
-                            # print e
-                        for attr in self._entity_attrs:
-                            # attr_val = getattr(er, attr)
-                            attr_val = er[attr]
-
-                            # Check if there are display formatters and apply if
-                            # one exists for the given attribute.
-                            if attr_val is not None: # No need of formatter for None value
-                                if attr in self._cell_formatters:
-                                    formatter = self._cell_formatters[attr]
-                                    attr_val = formatter.format_column_value(attr_val)
-                            entity_row_info.append(attr_val)
-                    except Exception as ex:
-                        QMessageBox.critical(
-                            self,
-                            QApplication.translate(
-                                'EntityBrowser', 'Loading Records'
-                            ),
-                            unicode(ex.message))
-                        return
-
-                    entity_records_collection.append(entity_row_info)
-
-
-                self._tableModel = BaseSTDMTableModel(
-                    entity_records_collection, self._headers, self
-                )
-                if self.plugin is not None:
-                    self.plugin.entity_table_model[self._entity.name] = \
-                            self._tableModel
-            # Add filter columns
-            for header, info in self._searchable_columns.iteritems():
-                column_name, index = info['name'], info['header_index']
-                if column_name != 'id':
-                    self.cboFilterColumn.addItem(header, info)
-
-            #Use sortfilter proxy model for the view
-            self._proxyModel = VerticalHeaderSortFilterProxyModel()
-            self._proxyModel.setDynamicSortFilter(True)
-            self._proxyModel.setSourceModel(self._tableModel)
-            self._proxyModel.setSortCaseSensitivity(Qt.CaseInsensitive)
-
-            #USe first column in the combo for filtering
-            if self.cboFilterColumn.count() > 0:
-                self.set_proxy_model_filter_column(0)
-
-            self.tbEntity.setModel(self._proxyModel)
-            if numRecords < self.record_limit:
-                self.tbEntity.setSortingEnabled(True)
-                self.tbEntity.sortByColumn(1, Qt.AscendingOrder)
-
-            #First (ID) column will always be hidden
-            self.tbEntity.hideColumn(0)
-
-            self.tbEntity.horizontalHeader().setResizeMode(QHeaderView.Interactive)
-
-            self.tbEntity.resizeColumnsToContents()
-
-            #Connect signals
-            self.connect(self.cboFilterColumn, SIGNAL('currentIndexChanged (int)'), self.onFilterColumnChanged)
-            self.connect(self.txtFilterPattern, SIGNAL('textChanged(const QString&)'), self.onFilterRegExpChanged)
-
-            #Select record with the given ID if specified
-            if not self._select_item is None:
-                self._select_record(self._select_item)
-
-
-            if numRecords > 0:
-                # Set maximum value of the progress dialog
-                progressDialog.setValue(numRecords)
-            else:
-                progressDialog.hide()
-
-    def _header_index_from_filter_combo_index(self, idx):
-        col_info = self.cboFilterColumn.itemData(idx)
-
-        return col_info['name'], col_info['header_index']
-
-    def set_proxy_model_filter_column(self, index):
-        #Set the filter column for the proxy model using the combo index
-        name, header_idx = self._header_index_from_filter_combo_index(index)
-        self._proxyModel.setFilterKeyColumn(header_idx)
-
-    def onFilterColumnChanged(self, index):
-        '''
-        Set the filter column for the proxy model.
-        '''
-        self.set_proxy_model_filter_column(index)
-
-    def _onFilterRegExpChanged(self,text):
-        cProfile.runctx('self._onFilterRegExpChanged(text)', globals(), locals())
-
-    def onFilterRegExpChanged(self,text):
-        '''
-        Slot raised whenever the filter text changes.
-        '''
-        regExp = QRegExp(text,Qt.CaseInsensitive,QRegExp.FixedString)
-        self._proxyModel.setFilterRegExp(regExp)
-
-    def onDoubleClickView(self,modelindex):
-        '''
-        Slot raised upon double clicking the table view.
-        To be implemented by subclasses.
-        '''
-        pass
-
-    def _selected_record_ids(self):
-        '''
-        Get the IDs of the selected row in the table view.
-        '''
-        self._notifBar.clear()
-
-        selected_ids = []
-        sel_row_indices = self.tbEntity.selectionModel().selectedRows(0)
-
-        if len(sel_row_indices) == 0:
-            msg = QApplication.translate("EntityBrowser",
-                                         "Please select a record from the table.")
-
-            self._notifBar.insertWarningNotification(msg)
-
-            return selected_ids
-
-        for proxyRowIndex in sel_row_indices:
-            #Get the index of the source or else the row items will have unpredictable behavior
-            row_index = self._proxyModel.mapToSource(proxyRowIndex)
-            entity_id = row_index.data(Qt.DisplayRole)
-            selected_ids.append(entity_id)
-
-        return selected_ids
-
-    def onAccept(self):
-        '''
-        Slot raised when user clicks to accept the dialog. The resulting action will be dependent
-        on the state that the browser is currently configured in.
-        '''
-        selIDs = self._selected_record_ids()
-        if len(selIDs) == 0:
-            return
-
-        if self._mode == SELECT:
-            #Get all selected records
-            for sel_id in selIDs:
-                self.recordSelected.emit(sel_id)
-
-            rec_selected = QApplication.translate(
-                'EntityBrowser',
-                'record(s) selected'
-            )
-
-            msg = u'{0:d} {1}.'.format(len(selIDs), rec_selected)
-            self._notifBar.insertInformationNotification(msg)
-
-    def addModelToView(self, model_obj):
-        '''
-        Convenience method for adding model info into the view.
-        '''
-        insertPosition = self._tableModel.rowCount()
-        self._tableModel.insertRows(insertPosition, 1)
-
-        for i, attr in enumerate(self._entity_attrs):
-
-            prop_idx = self._tableModel.index(insertPosition, i)
-            attr_val = getattr(model_obj, attr)
-
-            '''
-            Check if there are display formatters and apply if one exists
-            for the given attribute.
-            '''
-            if attr in self._cell_formatters:
-                formatter = self._cell_formatters[attr]
-                attr_val = formatter.format_column_value(attr_val)
-
-            self._tableModel.setData(prop_idx, attr_val)
-        return insertPosition
-
-    def _model_from_id(self, record_id, row_number):
-        '''
-        Convenience method that returns the model object based on its ID.
-        '''
-        dbHandler = self._dbmodel()
-        modelObj = dbHandler.queryObject().filter(
-            self._dbmodel.id == record_id
-        ).first()
-        if modelObj is None:
-            modelObj = self.child_model[row_number+1, self.entity]
-
-        return modelObj if not modelObj is None else None
-
-
-class EntityBrowserWithEditor(EntityBrowser):
-    """
-    Entity browser with added functionality for carrying out CRUD operations
-    directly.
-    """
-    def __init__(self,entity, parent=None, state=MANAGE, load_records=True, plugin=None):
-        EntityBrowser.__init__(self, entity, parent, state, load_records, plugin)
-        self.record_id = 0
-
-        self.highlight = None
-        self.load_records = load_records
-        self.selection_layer = None
-
-        #Add action toolbar if the state contains Manage flag
-        if (state & MANAGE) != 0:
-            add = QApplication.translate("EntityBrowserWithEditor", "Add")
-            edit = QApplication.translate("EntityBrowserWithEditor","Edit")
-            remove = QApplication.translate("EntityBrowserWithEditor", "Remove")
-
-            self._newEntityAction = QAction(QIcon(":/plugins/stdm/images/icons/add.png"),
-                                            add, self)
-
-            self.connect(self._newEntityAction,SIGNAL("triggered()"),self.onNewEntity)
-
-            self._editEntityAction = QAction(QIcon(":/plugins/stdm/images/icons/edit.png"),
-                                             edit,self)
-            self._editEntityAction.setObjectName(
-                QApplication.translate("EntityBrowserWithEditor", "edit_tool")
-            )
-
-
-            self.connect(self._editEntityAction,SIGNAL("triggered()"),self.onEditEntity)
-
-            self._removeEntityAction = QAction(QIcon(":/plugins/stdm/images/icons/remove.png"),
-                                  remove, self)
-            self._removeEntityAction.setObjectName(
-                QApplication.translate("EntityBrowserWithEditor", "remove_tool")
-            )
-            self.connect(self._removeEntityAction,SIGNAL("triggered()"),self.onRemoveEntity)
-
-            #Manage position of the actions based on whether the entity
-            # supports documents.
-            if self.can_view_supporting_documents:
-                manage_acts = [self._newEntityAction, self._editEntityAction,
-                               self._removeEntityAction]
-                self.tbActions.insertActions(self._view_docs_act, manage_acts)
-
-                #Add action separator
-                self._act_sep = QAction(self)
-                self._act_sep.setSeparator(True)
-                self.tbActions.insertAction(self._view_docs_act, self._act_sep)
-
-            else:
-                self.tbActions.addAction(self._newEntityAction)
-                self.tbActions.addAction(self._editEntityAction)
-                self.tbActions.addAction(self._removeEntityAction)
-
-            if isinstance(parent, EntityEditorDialog):
-                if self.can_view_supporting_documents:
-                    self._view_docs_act.setVisible(False)
-                self.parent_entity = parent._entity
-
-            else:
-                self.parent_entity = None
-
-            # hide the add button and add layer preview for spatial entity
-<<<<<<< HEAD
-            if entity.has_geometry_column():  # and self.parent_entity is None:
-                self.sp_unit_manager = SpatialUnitManagerDockWidget(
-                    iface
-                )
-=======
-            if entity.has_geometry_column() and self.parent_entity is None:
-                # self.sp_unit_manager = SpatialUnitManagerDockWidget(
-                #     iface, self.plugin
-                # )
-                self.sp_unit_manager = self.plugin.spatialLayerMangerDockWidget
->>>>>>> 5b4c6ffe
-                self.geom_cols = self.sp_unit_manager.geom_columns(
-                    self._entity
-                )
-
-                self.add_spatial_unit_layer()
-                self.tbEntity.clicked.connect(
-                    self.on_select_attribute
-                )
-                self.tbEntity.entered.connect(
-                    self.on_select_attribute
-                )
-
-                self.shift_spatial_entity_browser()
-                # Hide the add button from spatial tables
-                # self._newEntityAction.setVisible(False)
-
-            self._editor_dlg = EntityEditorDialog
-
-    def onNewEntity(self):
-        '''
-        Load editor dialog for adding a new record.
-        '''
-        self._notifBar.clear()
-
-        if not self._can_add_edit():
-            msg = QApplication.translate(
-                'EntityBrowserWithEditor',
-                'There are no user-defined columns for this entity.'
-            )
-            self._notifBar.insertErrorNotification(msg)
-
-            return
-        if self._entity.has_geometry_column():
-            self.sp_unit_manager.active_layer_source()
-
-            gps_tool = GPSToolDialog(
-                iface,
-                self._entity,
-                self._entity.name,
-                self.sp_unit_manager.active_sp_col,
-                reload=False,
-                entity_browser=self
-            )
-
-            result = gps_tool.exec_()
-            result = False # a workaround to avoid duplicate model insert
-            self.addEntityDlg = gps_tool.entity_editor
-        else:
-            self.addEntityDlg = self._editor_dlg(
-                self._entity, parent=self, parent_entity=self.parent_entity, plugin=self.plugin
-            )
-
-            self.addEntityDlg.addedModel.connect(self.on_save_and_new)
-
-            result = self.addEntityDlg.exec_()
-
-        if result == QDialog.Accepted:
-            model_obj = self.addEntityDlg.model()
-            if self.addEntityDlg.is_valid:
-                if self.parent_entity is None:
-                    self.addModelToView(model_obj)
-                    self.recomputeRecordCount()
-
-    def on_save_and_new(self, model):
-        """
-        A slot raised when save and new button is clicked. It updates
-        the entity browser with the new model added.
-        :param model: The model saved.
-        :type model: SQL Alchemy Model
-        """
-        if model is not None:
-            insert_position = self.addModelToView(model)
-            self.set_child_model(model, insert_position + 1)
-            self.recomputeRecordCount()
-
-    def _can_add_edit(self):
-        """
-        Check if there are columns specified (apart from id) for the given
-        entity.
-        :return: Returns True if there are other columns apart from id,
-        otherwise False.
-        """
-        columns = self._entity.columns.values()
-
-        if len(columns) < 2:
-            return False
-
-        return True
-
-    def onEditEntity(self):
-        '''
-        Slot raised to load the editor for the selected row.
-        '''
-        self._notifBar.clear()
-
-
-        if not self._can_add_edit():
-            msg = QApplication.translate(
-                'EntityBrowserWithEditor',
-                'There are no user-defined columns for this entity.'
-            )
-            self._notifBar.insertErrorNotification(msg)
-
-            return
-        if self.tbEntity.selectionModel() is None:
-            return
-
-        selRowIndices = self.tbEntity.selectionModel().selectedRows(0)
-
-        if len(selRowIndices) == 0:
-            msg = QApplication.translate("EntityBrowserWithEditor",
-                                         "Please select a record in the table"
-                                         " below for editing.")
-            self._notifBar.insertWarningNotification(msg)
-
-            return
-
-        #Exit if more than one record has been selected
-        if len(selRowIndices) > 1:
-            msg = QApplication.translate(
-                "EntityBrowserWithEditor",
-                "Multiple selection detected, please choose one record "
-                "only for editing."
-            )
-            self._notifBar.insertWarningNotification(msg)
-
-            return
-
-        rowIndex = self._proxyModel.mapToSource(selRowIndices[0])
-        recordid = rowIndex.data()
-
-        self._load_editor_dialog(recordid, rowIndex.row())
-
-    def set_child_model(self, model, row_position):
-        """
-        Sets the child model so that it can be used for editing and deleting if
-        needed.
-        :param model: The child model saved
-        :type model: Object
-        """
-        self.child_model[row_position, self.entity] = model
-
-
-    def onRemoveEntity(self):
-        '''
-        Load editor dialog for editing an existing record.
-        '''
-        self._notifBar.clear()
-
-        sel_row_indices = self.tbEntity.selectionModel().selectedRows(0)
-
-
-        if len(sel_row_indices) == 0:
-            msg = QApplication.translate(
-                "EntityBrowserWithEditor",
-                "Please select one or more records in the "
-                "table below to be deleted."
-            )
-            self._notifBar.insertWarningNotification(msg)
-
-            return
-
-        msg = QApplication.translate(
-            "EntityBrowserWithEditor",
-            "Are you sure you want to delete the selected record(s)?\n"
-            "This action cannot be undone."
-        )
-
-        response = QMessageBox.warning(
-            self,
-            QApplication.translate(
-                "EntityBrowserWithEditor",
-                "Delete Record(s)"),
-            msg,
-            QMessageBox.Yes|QMessageBox.No, QMessageBox.No
-        )
-
-        if response == QMessageBox.No:
-            return
-
-        while len(sel_row_indices) > 0:
-
-            ri = sel_row_indices[0]
-            source_row_index = self._proxyModel.mapToSource(ri)
-            record_id = source_row_index.data()
-
-            row_number = source_row_index.row()
-
-            #Delete record
-            result = self._delete_record(record_id, row_number)
-
-            if not result:
-                title = QApplication.translate(
-                'EntityBrowserWithEditor',
-                'Delete Record(s)'
-                )
-
-                msg =  QApplication.translate(
-                'EntityBrowserWithEditor',
-                'An error occurred while attempting to delete a record, this '
-                'is most likely caused by a dependency issue.\nPlease check '
-                'if the record has dependencies such as social tenure '
-                'relationship or related entities. If it has then delete '
-                'these dependencies first.'
-                )
-                QMessageBox.critical(self, title, msg)
-
-                break
-
-            #Refresh list of selected records
-            sel_row_indices = self.tbEntity.selectionModel().selectedRows(0)
-
-
-    def remove_rows(self):
-        """
-        Removes rows from the entity browser.
-        """
-        if self.tbEntity.model() is not None:
-            row_count = self.tbEntity.model().rowCount()
-            self.tbEntity.model().removeRows(0, row_count)
-
-    def _load_editor_dialog(self, recid, rownumber):
-        '''
-        Load editor dialog based on the selected model instance with the given ID.
-        '''
-        model_obj = self._model_from_id(recid, rownumber)
-        # show GPS editor if geometry
-        if self._entity.has_geometry_column():
-            self.sp_unit_manager.active_layer_source()
-
-            gps_tool = GPSToolDialog(
-                iface,
-                self._entity,
-                self._entity.name,
-                self.sp_unit_manager.active_sp_col,
-                model=model_obj,
-                reload=False,
-                row_number=rownumber,
-                entity_browser=self
-            )
-
-            result = gps_tool.exec_()
-        else:
-            #Load editor dialog
-            edit_entity_dlg = self._editor_dlg(self._entity, model=model_obj,
-                                             parent=self, parent_entity=self.parent_entity, plugin=self.plugin)
-
-            result = edit_entity_dlg.exec_()
-
-        if result == QDialog.Accepted:
-
-            if self._entity.has_geometry_column():
-                edit_entity_dlg = gps_tool.entity_editor
-
-            updated_model_obj = edit_entity_dlg.model()
-            if not edit_entity_dlg.is_valid:
-                return
-            for i, attr in enumerate(self._entity_attrs):
-                prop_idx = self._tableModel.index(rownumber, i)
-                attr_val = getattr(updated_model_obj, attr)
-
-                '''
-                Check if there are display formatters and apply if
-                one exists for the given attribute.
-                '''
-                if attr in self._cell_formatters:
-                    formatter = self._cell_formatters[attr]
-                    attr_val = formatter.format_column_value(attr_val)
-
-                self._tableModel.setData(prop_idx, attr_val)
-
-    def _delete_record(self, rec_id, row_number):
-        """
-        Delete the record with the given id and remove it from the table view.
-        """
-        del_result = True
-
-        if self.parent_entity is not None:
-            del self.child_model[row_number + 1, self.entity]
-            del self._parent.child_models[row_number + 1, self.entity]
-
-            self._tableModel.removeRows(row_number, 1)
-            # Update number of records
-            self.recomputeRecordCount()
-
-            #Clear previous notifications
-            self._notifBar.clear()
-
-            return del_result
-        #Remove record from the database
-        dbHandler = self._dbmodel()
-        entity = dbHandler.queryObject().filter(
-            self._dbmodel.id == rec_id
-        ).first()
-
-        if entity:
-            result = entity.delete()
-
-            if not result:
-                return False
-
-            self._tableModel.removeRows(row_number, 1)
-
-            #Clear previous notifications
-            self._notifBar.clear()
-
-            #Notify user
-            delMsg = QApplication.translate(
-                "EntityBrowserWithEditor",
-                "Record successfully deleted!"
-            )
-
-            self._notifBar.insertInformationNotification(delMsg)
-
-            #Update number of records
-            self.recomputeRecordCount()
-
-        return del_result
-
-    def onDoubleClickView(self, modelindex):
-        '''
-        Override for loading editor dialog.
-        '''
-        rowIndex = self._proxyModel.mapToSource(modelindex)
-        rowNumber = rowIndex.row()
-        recordIdIndex = self._tableModel.index(rowNumber, 0)
-    
-        recordId = recordIdIndex.data()
-        self._load_editor_dialog(recordId,recordIdIndex.row())
-
-
-    def shift_spatial_entity_browser(self):
-        """
-        Shift records manager to the bottom left corner
-        :rtype:
-        :return:
-        """
-        parent_height = self.parent().geometry().height()
-        parent_width = self.parent().geometry().width()
-        parent_x = self.parent().geometry().x()
-        parent_y = self.parent().geometry().y()
-        dialog_width = self.width()
-        dialog_height = self.height()
-        self.setGeometry(
-            parent_x,
-            parent_y+parent_height-dialog_height-40,
-            dialog_width,
-            dialog_height
-        )
-
-    def on_select_attribute(self):
-        """
-        Slot raised when selecting a spatial entity row.
-        """
-        sel_row_indices = self.tbEntity.\
-            selectionModel().selectedRows(0)
-        record_ids = []
-
-        for sel_row_index in sel_row_indices:
-            rowIndex = self._proxyModel.mapToSource(
-                sel_row_index
-            )
-            record_id = rowIndex.data()
-            record_ids.append(record_id)
-
-        self.record_feature_highlighter(record_ids)
-
-    def record_feature_highlighter(self, record_ids):
-        """
-        Highlights a feature of a record.
-        :param record_id: The id of a row
-        :type record_id: Integer
-        :return: None
-        :rtype: NoneType
-        """
-        if len(record_ids) < 1:
-            return
-
-        for geom in self.geom_cols:
-
-            geom_wkb = entity_id_to_attr(
-                self._entity,
-                geom.name,
-                record_ids[0]
-            )
-
-            if geom_wkb is not None:
-
-                sel_lyr_name = self.sp_unit_manager. \
-                    geom_col_layer_name(
-                    self._entity.name, geom
-                )
-
-                self.add_spatial_unit_layer(sel_lyr_name)
-                layers = QgsMapLayerRegistry.instance().mapLayersByName(
-                    sel_lyr_name
-                )
-                if len(layers) > 0:
-                    layers[0].removeSelection()
-
-                    canvas = iface.mapCanvas()
-
-                    layers[0].blockSignals(True)
-                    # Get selection and extent while disabling signals of selection
-                    # especially for geometry tools.
-                    layers[0].select(record_ids)
-                    bounding_box = layers[0].boundingBoxOfSelected()
-
-                    layers[0].blockSignals(False)
-                    canvas.setCrsTransformEnabled(True)
-
-                    canvas.zoomToSelected(layers[0])
-                    iface.mapCanvas().setExtent(bounding_box)
-                    layers[0].select(record_ids)
-                    canvas.refresh()
-                    self.selection_layer = layers[0]
-
-    def add_spatial_unit_layer(self, layer_name=None):
-        """
-        Add the spatial unit layer into the map canvas for later use.
-        :param layer_name: The name of the layer to be added to the map canvas.
-        :type layer_name: String
-        """
-        if layer_name is not None:
-            self.sp_unit_manager.add_layer_by_name(layer_name)
-        else:
-            # As this is used for startup of
-            # entity browser, just add the first geom layer.
-            if len(self.geom_cols) > 0:
-                layer_name_item = \
-                    self.sp_unit_manager.geom_col_layer_name(
-                        self._entity.name,
-                        self.geom_cols[0]
-                )
-                self.sp_unit_manager.\
-                    add_layer_by_name(layer_name_item)
-
-    def closeEvent(self, event):
-        """
-        The event handler that is triggered
-        when the dialog is closed.
-        :param event: the event
-        :type QCloseEvent
-        :return: None
-        """
-        if self._entity.has_geometry_column():
-            try:
-                if self.selection_layer is not None:
-                    self.selection_layer.removeSelection()
-
-            except RuntimeError:
-                pass
-
-    def hideEvent(self, hideEvent):
-        """
-        The event handler that is triggered
-        when the dialog is hidden.
-        :param hideEvent: the event
-        :type QCloseEvent
-        :return: None
-        """
-        if self._entity.has_geometry_column():
-            if self.selection_layer is not None:
-                self.selection_layer.removeSelection()
-
-
-class ContentGroupEntityBrowser(EntityBrowserWithEditor):
-    """
-    Entity browser that loads editing tools based on the content permission
-    settings defined by the administrator.
-    This is an abstract class that needs to be implemented for subclasses
-    representing specific entities.
-    """
-    def __init__(self,dataModel,tableContentGroup,parent = None,state = VIEW|MANAGE):
-        EntityBrowserWithEditor.__init__(self, dataModel, parent, state)
-        
-        self.resize(700,500)
-        
-        if not isinstance(tableContentGroup, TableContentGroup):
-            raise TypeError("Content group is not of type 'TableContentGroup'")
-        
-        self._tableContentGroup = tableContentGroup
-        
-        #Enable/disable tools based on permissions
-        if (state & MANAGE) != 0:
-            if not self._tableContentGroup.canCreate():
-                self._newEntityAction.setVisible(False)
-                    
-            if not self._tableContentGroup.canUpdate():
-                self._editEntityAction.setVisible(False)
-                    
-            if not self._tableContentGroup.canDelete():
-                self._removeEntityAction.setVisible(False)
-                
-        self._setFormatters() 
-        
-    def _setFormatters(self):
-        """
-        Specify formatting mappings.
-        Subclasses to implement.
-        """   
-        pass
-    
-    def onDoubleClickView(self, modelindex):
-        """
-        Checks if user has permission to edit.
-        """
-        if self._tableContentGroup.canUpdate():
-            super(ContentGroupEntityBrowser,self).onDoubleClickView(modelindex)
-    
-    def tableContentGroup(self):
-        """
-        Returns the content group instance used in the browser.
-        """
-        return self._tableContentGroup
-
-class ForeignKeyBrowser(EntityBrowser):
-    """
-    Browser for  foreign key records.
-    """
-    def __init__(self, parent=None, table=None, state=MANAGE):
-        model = table
-
-        if isinstance(table, str) or isinstance(table, unicode):
-            #mapping = DeclareMapping.instance()
-            #model = mapping.tableMapping(table)
-            self._data_source_name = table
-
-        else:
-            self._data_source_name = table.__name__
-
-        EntityBrowser.__init__(self, parent, model, state)
-
-    def title(self):
-        return QApplication.translate("EnumeratorEntityBrowser",
-                    "%s Entity Records")%(self._data_source_name).replace("_"," ").capitalize()
+"""
+/***************************************************************************
+Name                 : Entity Browser Dialog
+Description          : Dialog for browsing entity data based on the specified
+                       database model.
+Date                 : 18/February/2014 
+copyright            : (C) 2015 by UN-Habitat and implementing partners.
+                       See the accompanying file CONTRIBUTORS.txt in the root
+email                : stdm@unhabitat.org
+ ***************************************************************************/
+
+/***************************************************************************
+ *                                                                         *
+ *   This program is free software; you can redistribute it and/or modify  *
+ *   it under the terms of the GNU General Public License as published by  *
+ *   the Free Software Foundation; either version 2 of the License, or     *
+ *   (at your option) any later version.                                   *
+ *                                                                         *
+ ***************************************************************************/
+"""
+from datetime import date
+from collections import OrderedDict
+
+import cProfile
+from PyQt4.QtCore import *
+from PyQt4.QtGui import *
+from qgis.utils import (
+    iface
+)
+from qgis.core import (
+    QgsMapLayerRegistry,
+    QgsCoordinateReferenceSystem
+)
+
+from stdm.data.configuration import entity_model
+from stdm.data.configuration.columns import (
+    GeometryColumn,
+    MultipleSelectColumn,
+    VirtualColumn
+)
+from stdm.data.configuration.entity import Entity
+from stdm.data.pg_utils import(
+    table_column_names,
+    qgsgeometry_from_wkbelement,
+    export_data,
+    fetch_from_table
+)
+
+from stdm.data.qtmodels import (
+    BaseSTDMTableModel,
+    VerticalHeaderSortFilterProxyModel
+)
+
+from stdm.ui.forms.widgets import ColumnWidgetRegistry
+from stdm.navigation import TableContentGroup
+from stdm.network.filemanager import NetworkFileManager
+from stdm.ui.forms.editor_dialog import EntityEditorDialog
+from stdm.ui.forms.advanced_search import AdvancedSearch
+from stdm.ui.sourcedocument import (
+    DocumentWidget,
+    network_document_path,
+    DOWNLOAD_MODE
+)
+from stdm.ui.spatial_unit_manager import (
+    SpatialUnitManagerDockWidget
+)
+
+from stdm.ui.document_viewer import DocumentViewManager
+
+from stdm.ui.gps_tool import GPSToolDialog
+from .admin_unit_manager import VIEW,MANAGE,SELECT
+from .ui_entity_browser import Ui_EntityBrowser
+from .helpers import SupportsManageMixin
+from .notification import NotificationBar
+from stdm.utils.util import (
+    format_name,
+    entity_id_to_attr
+)
+
+from stdm.settings import get_entity_browser_record_limit
+
+__all__ = ["EntityBrowser", "EntityBrowserWithEditor",
+           "ContentGroupEntityBrowser"]
+
+class _EntityDocumentViewerHandler(object):
+    """
+    Class that loads the document viewer to display all documents
+    pertaining to a given entity record.
+    """
+    def __init__(self, title='', parent=None):
+        self._title = title
+        self._parent = parent
+
+        # Set default manager for document viewing
+        self._doc_view_manager = DocumentViewManager(self._parent)
+        self._doc_view_manager.setWindowTitle(self._title)
+        self._network_doc_path = network_document_path()
+        self._network_manager = NetworkFileManager(self._network_doc_path)
+
+    def _create_document_viewer(self, d):
+        doc_widget_proxy = DocumentWidget(
+            fileManager=self._network_manager,
+            mode=DOWNLOAD_MODE,
+            view_manager=self._doc_view_manager
+        )
+        doc_widget_proxy.setModel(d)
+        # Load proxies to the document view manager
+        return self._doc_view_manager.load_viewer(doc_widget_proxy, False)
+
+    def load(self, documents):
+        # Reset viewer
+        self._doc_view_manager.reset()
+
+        # Assert if the root document directory exists
+        if not self.root_directory_exists():
+            base_msg = QApplication.translate(
+                'EntityBrowser',
+                'The root document directory does not exist'
+            )
+            msg = u'{0}:\n{1}'.format(base_msg, self._network_doc_path)
+            QMessageBox.critical(self._parent, self._title, msg)
+
+            return
+
+        # Configure progress bar
+        num_docs = len(documents)
+        prog_dlg = QProgressDialog('', None, 0, num_docs, self._parent)
+        prog_dlg.setWindowModality(Qt.WindowModal)
+        prog_msg = QApplication.translate(
+            'EntityBrowser',
+            'Loading {0:d} of {1:d}'
+        )
+
+        QApplication.setOverrideCursor(Qt.WaitCursor)
+
+        # Create document widgets proxies
+        # for loading into the doc viewer
+        for i, d in enumerate(documents):
+            #Update progress dialog
+            p_msg = prog_msg.format((i+1), num_docs)
+            prog_dlg.setLabelText(p_msg)
+            prog_dlg.setValue(i)
+
+            status = self._create_document_viewer(d)
+
+            if not status:
+                QApplication.restoreOverrideCursor()
+                prog_dlg.hide()
+
+            QApplication.processEvents()
+
+        prog_dlg.setValue(num_docs)
+
+        #cRestore pointer cursor
+        QApplication.restoreOverrideCursor()
+
+        self._doc_view_manager.setVisible(True)
+
+    def root_directory_exists(self):
+        # Returns True if the root document
+        # directory exists, otherwise False.
+        dir = QDir(self._network_doc_path)
+
+        return dir.exists()
+
+
+class EntityBrowser(SupportsManageMixin, QDialog, Ui_EntityBrowser):
+    """
+    Dialog for browsing entity records in a table view.
+    """
+
+    # Custom signal that is raised when the dialog
+    # is in SELECT state. It contains
+    # the record id of the selected row.
+
+    recordSelected = pyqtSignal(int)
+    
+    def __init__(self, entity, parent=None, state=MANAGE, load_records=True, plugin=None):
+        QDialog.__init__(self,parent)
+        self.setupUi(self)
+
+        # Add maximize buttons
+        self.setWindowFlags(
+            self.windowFlags() |
+            Qt.WindowSystemMenuHint |
+            Qt.WindowMaximizeButtonHint
+        )
+
+        SupportsManageMixin.__init__(self, state)
+        # Init document viewer setup
+        self._view_docs_act = None
+        viewer_title = QApplication.translate(
+            'EntityBrowser',
+            'Document Viewer'
+        )
+        self.doc_viewer_title = u'{0} {1}'.format(
+            entity.ui_display(),
+            viewer_title
+        )
+        self._doc_viewer = _EntityDocumentViewerHandler(
+            self.doc_viewer_title,
+            self
+        )
+        self.load_records = load_records
+        #Initialize toolbar
+        self.plugin = plugin
+        self.tbActions = QToolBar()
+        self.tbActions.setObjectName('eb_actions_toolbar')
+        self.tbActions.setIconSize(QSize(16, 16))
+        self.tbActions.setToolButtonStyle(Qt.ToolButtonIconOnly)
+        self.vlActions.addWidget(self.tbActions)
+
+        self._entity = entity
+        self._dbmodel = entity_model(entity)
+        self._state = state
+        self._tableModel = None
+        self._parent = parent
+        self._data_initialized = False
+        self._notifBar = NotificationBar(self.vlNotification)
+        self._headers = []
+        self._entity_attrs = []
+        self._cell_formatters = {}
+        self.filtered_records = []
+        self._searchable_columns = OrderedDict()
+        self._show_docs_col = False
+        self.child_model = OrderedDict()
+        #ID of a record to select once records have been added to the table
+        self._select_item = None
+        self.current_records = 0
+
+        self.record_limit = get_entity_browser_record_limit()
+
+        #Enable viewing of supporting documents
+        if self.can_view_supporting_documents:
+            self._add_view_supporting_docs_btn()
+
+        self._add_advanced_search_btn()
+        #Connect signals
+        self.buttonBox.accepted.connect(self.onAccept)
+        self.tbEntity.doubleClicked[QModelIndex].connect(self.onDoubleClickView)
+
+
+    def children_entities(self):
+        """
+        :return: Returns a list of children entities
+        that refer to the main entity as the parent.
+        :rtype: list
+        """
+        return [ch for ch in self._entity.children()
+                if ch.TYPE_INFO == Entity.TYPE_INFO]
+
+    @property
+    def entity(self):
+        """
+        :return: Returns the Entity object used in this browser.
+        :rtype: Entity
+        """
+        return self._entity
+
+    @property
+    def can_view_supporting_documents(self):
+        """
+        :return: True if the browser supports the viewing of supporting
+        documents.
+        :rtype: bool
+        """
+        test_ent_obj = self._dbmodel()
+
+        if self._entity.supports_documents \
+                and hasattr(test_ent_obj, 'documents'):
+            return True
+
+        return False
+
+    def _add_view_supporting_docs_btn(self):
+        #Add button for viewing supporting documents if supported
+        view_docs_str = QApplication.translate(
+            'EntityBrowser',
+            'View Documents'
+        )
+        self._view_docs_act = QAction(
+            QIcon(':/plugins/stdm/images/icons/document.png'),
+            view_docs_str,
+            self
+        )
+
+        #Connect signal for showing document viewer
+        self._view_docs_act.triggered.connect(self.on_load_document_viewer)
+
+        self.tbActions.addAction(self._view_docs_act)
+
+
+    def _add_advanced_search_btn(self):
+        #Add button for viewing supporting documents if supported
+        search_str = QApplication.translate(
+            'EntityBrowser',
+            'Advanced Search'
+        )
+        self._search_act = QAction(
+            QIcon(':/plugins/stdm/images/icons/advanced_search.png'),
+            search_str,
+            self
+        )
+
+        #Connect signal for showing document viewer
+        self._search_act.triggered.connect(self.on_advanced_search)
+
+        self.tbActions.addAction(self._search_act)
+
+    def dateFormatter(self):
+        """
+        Function for formatting date values
+        """
+        return self._dateFormatter
+
+    def setDateFormatter(self,formatter):
+        """
+        Sets the function for formatting date values. Overrides the default function.
+        """
+        self._dateFormatter = formatter
+
+    def state(self):
+        '''
+        Returns the current state that the dialog has been configured in.
+        '''
+        return self._state
+
+    def setState(self,state):
+        '''
+        Set the state of the dialog.
+        '''
+        self._state = state
+
+    def set_selection_record_id(self, id):
+        """
+        Set the ID of a record to be selected only once all records have been
+        added to the table view.
+        :param id: Record id to be selected.
+        :type id: int
+        """
+        self._select_item = id
+
+    def title(self):
+        '''
+        Set the title of the entity browser dialog.
+        Protected method to be overridden by subclasses.
+        '''
+        records = QApplication.translate('EntityBrowser', 'Records')
+        if self._entity.label != '':
+            title = self._entity.label
+        else:
+            title = self._entity.ui_display()
+
+        return u'{} {}'.format(title, records)
+
+    def setCellFormatters(self,formattermapping):
+        '''
+        Dictionary of attribute mappings and corresponding functions for
+        formatting the attribute value to the display value.
+        '''
+        self._cell_formatters = formattermapping
+
+    def addCellFormatter(self,attributeName,formatterFunc):
+        '''
+        Add a new cell formatter configuration to the collection
+        '''
+        self._cell_formatters[attributeName] = formatterFunc
+
+    def showEvent(self,showEvent):
+        '''
+        Override event for loading the database records once the dialog is visible.
+        This is for improved user experience i.e. to prevent the dialog from taking
+        long to load.
+        '''
+        self.setWindowTitle(unicode(self.title()))
+
+
+        if self._data_initialized:
+            return
+        try:
+            if not self._dbmodel is None:
+                # cProfile.runctx('self._initializeData()', globals(), locals())
+                self._initializeData()
+
+        except Exception as ex:
+            pass
+
+        self._data_initialized = True
+
+    def hideEvent(self,hideEvent):
+        '''
+        Override event which just sets a flag to indicate that the data records have already been
+        initialized.
+        '''
+        pass
+
+    def clear_selection(self):
+        """
+        Deselects all selected items in the table view.
+        """
+        self.tbEntity.clearSelection()
+
+    def clear_notifications(self):
+        """
+        Clears all notifications messages in the dialog.
+        """
+        self._notifBar.clear()
+
+    def recomputeRecordCount(self, init_data=False):
+        '''
+        Get the number of records in the specified table and updates the window title.
+        '''
+        entity = self._dbmodel()
+
+        # Get number of records
+        numRecords = entity.queryObject().count()
+        if init_data:
+            if self.current_records < 1:
+                if numRecords > self.record_limit:
+                    self.current_records = self.record_limit
+                else:
+                    self.current_records = numRecords
+
+        rowStr = QApplication.translate('EntityBrowser', 'row') \
+            if numRecords == 1 \
+            else QApplication.translate('EntityBrowser', 'rows')
+        showing = QApplication.translate('EntityBrowser', 'Showing')
+        windowTitle = u"{0} - {1} {2} of {3} {4}".format(
+            self.title(), showing, self.current_records, numRecords, rowStr
+        )
+
+        self.setWindowTitle(windowTitle)
+
+        return numRecords
+
+    def _init_entity_columns(self):
+        """
+        Asserts if the entity columns actually do exist in the database. The
+        method also initializes the table headers, entity column and cell
+        formatters.
+        """
+        self._headers[:] = []
+        table_name = self._entity.name
+        columns = table_column_names(table_name)
+        missing_columns = []
+
+        header_idx = 0
+
+        #Iterate entity column and assert if they exist
+
+        for c in self._entity.columns.values():
+
+
+            # Exclude geometry columns
+            if isinstance(c, GeometryColumn):
+                continue
+
+            #Do not include virtual columns in list of missing columns
+            if not c.name in columns and not isinstance(c, VirtualColumn):
+                missing_columns.append(c.name)
+
+            else:
+                header = c.ui_display()
+                self._headers.append(header)
+
+                col_name = c.name
+
+                '''
+                If it is a virtual column then use column name as the header
+                but fully qualified column name (created by SQLAlchemy
+                relationship) as the entity attribute name.
+                '''
+
+                if isinstance(c, MultipleSelectColumn):
+                    col_name = c.model_attribute_name
+
+                self._entity_attrs.append(col_name)
+
+                # Get widget factory so that we can use the value formatter
+                w_factory = ColumnWidgetRegistry.factory(c.TYPE_INFO)
+                if not w_factory is None:
+                    formatter = w_factory(c)
+                    self._cell_formatters[col_name] = formatter
+
+                #Set searchable columns
+                if c.searchable:
+                    self._searchable_columns[c.ui_display()] = {
+                        'name': c.name,
+                        'header_index': header_idx
+                    }
+
+                header_idx += 1
+
+        if len(missing_columns) > 0:
+            msg = QApplication.translate(
+                'EntityBrowser',
+                u'The following columns have been defined in the '
+                u'configuration but are missing in corresponding '
+                u'database table, please re-run the configuration wizard '
+                u'to create them.\n{0}'.format(
+                    '\n'.join(missing_columns)
+                )
+            )
+
+            QMessageBox.warning(
+                self,
+                QApplication.translate('EntityBrowser','Entity Browser'),
+                msg
+            )
+
+    def _select_record(self, id):
+        #Selects record with the given ID.
+        if id is None:
+            return
+
+        m = self.tbEntity.model()
+        s = self.tbEntity.selectionModel()
+
+        start_idx = m.index(0, 0)
+        idxs = m.match(
+            start_idx,
+            Qt.DisplayRole,
+            id,
+            1,
+            Qt.MatchExactly
+        )
+
+        if len(idxs) > 0:
+            sel_idx = idxs[0]
+             #Select item
+            s.select(
+                sel_idx,
+                QItemSelectionModel.ClearAndSelect|QItemSelectionModel.Rows
+            )
+
+    def on_advanced_search(self):
+        search = AdvancedSearch(self._entity, parent=self)
+        search.show()
+
+    def on_load_document_viewer(self):
+        #Slot raised to show the document viewer for the selected entity
+        sel_rec_ids = self._selected_record_ids()
+
+        if len(sel_rec_ids) == 0:
+            return
+
+        #Get document objects
+        ent_obj = self._dbmodel()
+
+        for sel_id in sel_rec_ids:
+            er = ent_obj.queryObject().filter(self._dbmodel.id == sel_id).first()
+            if not er is None:
+                docs = er.documents
+
+                #Notify there are no documents for the selected doc
+                if len(docs) == 0:
+                    msg = QApplication.translate(
+                        'EntityBrowser',
+                        'There are no supporting documents for the selected record.'
+                    )
+
+                    QMessageBox.warning(
+                        self,
+                        self.doc_viewer_title,
+                        msg
+                    )
+
+                    continue
+
+                self._doc_viewer.load(docs)
+
+    def _initializeData(self, filtered_records=None):
+        '''
+        Set table model and load data into it.
+        '''
+        if self._dbmodel is None:
+            msg = QApplication.translate(
+                'EntityBrowser',
+                'The data model for the entity could not be loaded, \n'
+                'please contact your database administrator.'
+            )
+            QMessageBox.critical(
+                self,
+                QApplication.translate('EntityBrowser', 'Entity Browser'),
+                msg
+            )
+
+        else:
+            self._init_entity_columns()
+            # Load entity data. There might be a better way in future in order
+            # to ensure that there is a balance between user data discovery
+            # experience and performance.
+            if filtered_records is not None:
+                self.current_records = filtered_records.rowcount
+
+            numRecords = self.recomputeRecordCount(init_data=True)
+
+            # Load progress dialog
+            progressLabel = QApplication.translate(
+                "EntityBrowser", "Fetching Records..."
+            )
+            progressDialog = QProgressDialog(
+                progressLabel, None, 0, numRecords, self
+            )
+
+            QApplication.processEvents()
+            progressDialog.show()
+            progressDialog.setValue(0)
+
+            #Add records to nested list for enumeration in table model
+            load_data = True
+            if self.plugin is not None:
+                if self._entity.name in self.plugin.entity_table_model.keys():
+                    if filtered_records is None:
+                        self._tableModel = self.plugin.entity_table_model[
+                            self._entity.name
+                        ]
+                        #load_data = False
+                    #else:
+                        #load_data = True
+
+            if isinstance(self._parent, EntityEditorDialog):
+                load_data = True
+
+            if load_data:
+                # Only one filter is possible.
+                if filtered_records is not None:
+                    entity_records = filtered_records
+                else:
+                    entity_records = fetch_from_table(
+                        self._entity.name, limit=self.record_limit
+                    )
+
+            # if self._tableModel is None:
+                entity_records_collection = []
+                for i,er in enumerate(entity_records):
+                    if i == self.record_limit:
+                        break
+                    QApplication.processEvents()
+                    entity_row_info = []
+                    progressDialog.setValue(i)
+                    try:
+                        # for attr, attr_val in er.items():
+                            # print e
+                        for attr in self._entity_attrs:
+                            # attr_val = getattr(er, attr)
+                            attr_val = er[attr]
+
+                            # Check if there are display formatters and apply if
+                            # one exists for the given attribute.
+                            if attr_val is not None: # No need of formatter for None value
+                                if attr in self._cell_formatters:
+                                    formatter = self._cell_formatters[attr]
+                                    attr_val = formatter.format_column_value(attr_val)
+                            entity_row_info.append(attr_val)
+                    except Exception as ex:
+                        QMessageBox.critical(
+                            self,
+                            QApplication.translate(
+                                'EntityBrowser', 'Loading Records'
+                            ),
+                            unicode(ex.message))
+                        return
+
+                    entity_records_collection.append(entity_row_info)
+
+
+                self._tableModel = BaseSTDMTableModel(
+                    entity_records_collection, self._headers, self
+                )
+                if self.plugin is not None:
+                    self.plugin.entity_table_model[self._entity.name] = \
+                            self._tableModel
+            # Add filter columns
+            for header, info in self._searchable_columns.iteritems():
+                column_name, index = info['name'], info['header_index']
+                if column_name != 'id':
+                    self.cboFilterColumn.addItem(header, info)
+
+            #Use sortfilter proxy model for the view
+            self._proxyModel = VerticalHeaderSortFilterProxyModel()
+            self._proxyModel.setDynamicSortFilter(True)
+            self._proxyModel.setSourceModel(self._tableModel)
+            self._proxyModel.setSortCaseSensitivity(Qt.CaseInsensitive)
+
+            #USe first column in the combo for filtering
+            if self.cboFilterColumn.count() > 0:
+                self.set_proxy_model_filter_column(0)
+
+            self.tbEntity.setModel(self._proxyModel)
+            if numRecords < self.record_limit:
+                self.tbEntity.setSortingEnabled(True)
+                self.tbEntity.sortByColumn(1, Qt.AscendingOrder)
+
+            #First (ID) column will always be hidden
+            self.tbEntity.hideColumn(0)
+
+            self.tbEntity.horizontalHeader().setResizeMode(QHeaderView.Interactive)
+
+            self.tbEntity.resizeColumnsToContents()
+
+            #Connect signals
+            self.connect(self.cboFilterColumn, SIGNAL('currentIndexChanged (int)'), self.onFilterColumnChanged)
+            self.connect(self.txtFilterPattern, SIGNAL('textChanged(const QString&)'), self.onFilterRegExpChanged)
+
+            #Select record with the given ID if specified
+            if not self._select_item is None:
+                self._select_record(self._select_item)
+
+
+            if numRecords > 0:
+                # Set maximum value of the progress dialog
+                progressDialog.setValue(numRecords)
+            else:
+                progressDialog.hide()
+
+    def _header_index_from_filter_combo_index(self, idx):
+        col_info = self.cboFilterColumn.itemData(idx)
+
+        return col_info['name'], col_info['header_index']
+
+    def set_proxy_model_filter_column(self, index):
+        #Set the filter column for the proxy model using the combo index
+        name, header_idx = self._header_index_from_filter_combo_index(index)
+        self._proxyModel.setFilterKeyColumn(header_idx)
+
+    def onFilterColumnChanged(self, index):
+        '''
+        Set the filter column for the proxy model.
+        '''
+        self.set_proxy_model_filter_column(index)
+
+    def _onFilterRegExpChanged(self,text):
+        cProfile.runctx('self._onFilterRegExpChanged(text)', globals(), locals())
+
+    def onFilterRegExpChanged(self,text):
+        '''
+        Slot raised whenever the filter text changes.
+        '''
+        regExp = QRegExp(text,Qt.CaseInsensitive,QRegExp.FixedString)
+        self._proxyModel.setFilterRegExp(regExp)
+
+    def onDoubleClickView(self,modelindex):
+        '''
+        Slot raised upon double clicking the table view.
+        To be implemented by subclasses.
+        '''
+        pass
+
+    def _selected_record_ids(self):
+        '''
+        Get the IDs of the selected row in the table view.
+        '''
+        self._notifBar.clear()
+
+        selected_ids = []
+        sel_row_indices = self.tbEntity.selectionModel().selectedRows(0)
+
+        if len(sel_row_indices) == 0:
+            msg = QApplication.translate("EntityBrowser",
+                                         "Please select a record from the table.")
+
+            self._notifBar.insertWarningNotification(msg)
+
+            return selected_ids
+
+        for proxyRowIndex in sel_row_indices:
+            #Get the index of the source or else the row items will have unpredictable behavior
+            row_index = self._proxyModel.mapToSource(proxyRowIndex)
+            entity_id = row_index.data(Qt.DisplayRole)
+            selected_ids.append(entity_id)
+
+        return selected_ids
+
+    def onAccept(self):
+        '''
+        Slot raised when user clicks to accept the dialog. The resulting action will be dependent
+        on the state that the browser is currently configured in.
+        '''
+        selIDs = self._selected_record_ids()
+        if len(selIDs) == 0:
+            return
+
+        if self._mode == SELECT:
+            #Get all selected records
+            for sel_id in selIDs:
+                self.recordSelected.emit(sel_id)
+
+            rec_selected = QApplication.translate(
+                'EntityBrowser',
+                'record(s) selected'
+            )
+
+            msg = u'{0:d} {1}.'.format(len(selIDs), rec_selected)
+            self._notifBar.insertInformationNotification(msg)
+
+    def addModelToView(self, model_obj):
+        '''
+        Convenience method for adding model info into the view.
+        '''
+        insertPosition = self._tableModel.rowCount()
+        self._tableModel.insertRows(insertPosition, 1)
+
+        for i, attr in enumerate(self._entity_attrs):
+
+            prop_idx = self._tableModel.index(insertPosition, i)
+            attr_val = getattr(model_obj, attr)
+
+            '''
+            Check if there are display formatters and apply if one exists
+            for the given attribute.
+            '''
+            if attr in self._cell_formatters:
+                formatter = self._cell_formatters[attr]
+                attr_val = formatter.format_column_value(attr_val)
+
+            self._tableModel.setData(prop_idx, attr_val)
+        return insertPosition
+
+    def _model_from_id(self, record_id, row_number):
+        '''
+        Convenience method that returns the model object based on its ID.
+        '''
+        dbHandler = self._dbmodel()
+        modelObj = dbHandler.queryObject().filter(
+            self._dbmodel.id == record_id
+        ).first()
+        if modelObj is None:
+            modelObj = self.child_model[row_number+1, self.entity]
+
+        return modelObj if not modelObj is None else None
+
+
+class EntityBrowserWithEditor(EntityBrowser):
+    """
+    Entity browser with added functionality for carrying out CRUD operations
+    directly.
+    """
+    def __init__(self,entity, parent=None, state=MANAGE, load_records=True, plugin=None):
+        EntityBrowser.__init__(self, entity, parent, state, load_records, plugin)
+        self.record_id = 0
+
+        self.highlight = None
+        self.load_records = load_records
+        self.selection_layer = None
+
+        #Add action toolbar if the state contains Manage flag
+        if (state & MANAGE) != 0:
+            add = QApplication.translate("EntityBrowserWithEditor", "Add")
+            edit = QApplication.translate("EntityBrowserWithEditor","Edit")
+            remove = QApplication.translate("EntityBrowserWithEditor", "Remove")
+
+            self._newEntityAction = QAction(QIcon(":/plugins/stdm/images/icons/add.png"),
+                                            add, self)
+
+            self.connect(self._newEntityAction,SIGNAL("triggered()"),self.onNewEntity)
+
+            self._editEntityAction = QAction(QIcon(":/plugins/stdm/images/icons/edit.png"),
+                                             edit,self)
+            self._editEntityAction.setObjectName(
+                QApplication.translate("EntityBrowserWithEditor", "edit_tool")
+            )
+
+
+            self.connect(self._editEntityAction,SIGNAL("triggered()"),self.onEditEntity)
+
+            self._removeEntityAction = QAction(QIcon(":/plugins/stdm/images/icons/remove.png"),
+                                  remove, self)
+            self._removeEntityAction.setObjectName(
+                QApplication.translate("EntityBrowserWithEditor", "remove_tool")
+            )
+            self.connect(self._removeEntityAction,SIGNAL("triggered()"),self.onRemoveEntity)
+
+            #Manage position of the actions based on whether the entity
+            # supports documents.
+            if self.can_view_supporting_documents:
+                manage_acts = [self._newEntityAction, self._editEntityAction,
+                               self._removeEntityAction]
+                self.tbActions.insertActions(self._view_docs_act, manage_acts)
+
+                #Add action separator
+                self._act_sep = QAction(self)
+                self._act_sep.setSeparator(True)
+                self.tbActions.insertAction(self._view_docs_act, self._act_sep)
+
+            else:
+                self.tbActions.addAction(self._newEntityAction)
+                self.tbActions.addAction(self._editEntityAction)
+                self.tbActions.addAction(self._removeEntityAction)
+
+            if isinstance(parent, EntityEditorDialog):
+                if self.can_view_supporting_documents:
+                    self._view_docs_act.setVisible(False)
+                self.parent_entity = parent._entity
+
+            else:
+                self.parent_entity = None
+
+            # hide the add button and add layer preview for spatial entity
+            if entity.has_geometry_column(): #and self.parent_entity is None:
+                # self.sp_unit_manager = SpatialUnitManagerDockWidget(
+                #     iface, self.plugin
+                # )
+                self.sp_unit_manager = self.plugin.spatialLayerMangerDockWidget
+
+                self.geom_cols = self.sp_unit_manager.geom_columns(
+                    self._entity
+                )
+
+                self.add_spatial_unit_layer()
+                self.tbEntity.clicked.connect(
+                    self.on_select_attribute
+                )
+                self.tbEntity.entered.connect(
+                    self.on_select_attribute
+                )
+
+                self.shift_spatial_entity_browser()
+                # Hide the add button from spatial tables
+                # self._newEntityAction.setVisible(False)
+
+            self._editor_dlg = EntityEditorDialog
+
+    def onNewEntity(self):
+        '''
+        Load editor dialog for adding a new record.
+        '''
+        self._notifBar.clear()
+
+        if not self._can_add_edit():
+            msg = QApplication.translate(
+                'EntityBrowserWithEditor',
+                'There are no user-defined columns for this entity.'
+            )
+            self._notifBar.insertErrorNotification(msg)
+
+            return
+        if self._entity.has_geometry_column():
+            self.sp_unit_manager.active_layer_source()
+
+            gps_tool = GPSToolDialog(
+                iface,
+                self._entity,
+                self._entity.name,
+                self.sp_unit_manager.active_sp_col,
+                reload=False,
+                entity_browser=self
+            )
+
+            result = gps_tool.exec_()
+            result = False # a workaround to avoid duplicate model insert
+            self.addEntityDlg = gps_tool.entity_editor
+        else:
+            self.addEntityDlg = self._editor_dlg(
+                self._entity, parent=self, parent_entity=self.parent_entity, plugin=self.plugin
+            )
+
+            self.addEntityDlg.addedModel.connect(self.on_save_and_new)
+
+            result = self.addEntityDlg.exec_()
+
+        if result == QDialog.Accepted:
+            model_obj = self.addEntityDlg.model()
+            if self.addEntityDlg.is_valid:
+                if self.parent_entity is None:
+                    self.addModelToView(model_obj)
+                    self.recomputeRecordCount()
+
+    def on_save_and_new(self, model):
+        """
+        A slot raised when save and new button is clicked. It updates
+        the entity browser with the new model added.
+        :param model: The model saved.
+        :type model: SQL Alchemy Model
+        """
+        if model is not None:
+            insert_position = self.addModelToView(model)
+            self.set_child_model(model, insert_position + 1)
+            self.recomputeRecordCount()
+
+    def _can_add_edit(self):
+        """
+        Check if there are columns specified (apart from id) for the given
+        entity.
+        :return: Returns True if there are other columns apart from id,
+        otherwise False.
+        """
+        columns = self._entity.columns.values()
+
+        if len(columns) < 2:
+            return False
+
+        return True
+
+    def onEditEntity(self):
+        '''
+        Slot raised to load the editor for the selected row.
+        '''
+        self._notifBar.clear()
+
+
+        if not self._can_add_edit():
+            msg = QApplication.translate(
+                'EntityBrowserWithEditor',
+                'There are no user-defined columns for this entity.'
+            )
+            self._notifBar.insertErrorNotification(msg)
+
+            return
+        if self.tbEntity.selectionModel() is None:
+            return
+
+        selRowIndices = self.tbEntity.selectionModel().selectedRows(0)
+
+        if len(selRowIndices) == 0:
+            msg = QApplication.translate("EntityBrowserWithEditor",
+                                         "Please select a record in the table"
+                                         " below for editing.")
+            self._notifBar.insertWarningNotification(msg)
+
+            return
+
+        #Exit if more than one record has been selected
+        if len(selRowIndices) > 1:
+            msg = QApplication.translate(
+                "EntityBrowserWithEditor",
+                "Multiple selection detected, please choose one record "
+                "only for editing."
+            )
+            self._notifBar.insertWarningNotification(msg)
+
+            return
+
+        rowIndex = self._proxyModel.mapToSource(selRowIndices[0])
+        recordid = rowIndex.data()
+
+        self._load_editor_dialog(recordid, rowIndex.row())
+
+    def set_child_model(self, model, row_position):
+        """
+        Sets the child model so that it can be used for editing and deleting if
+        needed.
+        :param model: The child model saved
+        :type model: Object
+        """
+        self.child_model[row_position, self.entity] = model
+
+
+    def onRemoveEntity(self):
+        '''
+        Load editor dialog for editing an existing record.
+        '''
+        self._notifBar.clear()
+
+        sel_row_indices = self.tbEntity.selectionModel().selectedRows(0)
+
+
+        if len(sel_row_indices) == 0:
+            msg = QApplication.translate(
+                "EntityBrowserWithEditor",
+                "Please select one or more records in the "
+                "table below to be deleted."
+            )
+            self._notifBar.insertWarningNotification(msg)
+
+            return
+
+        msg = QApplication.translate(
+            "EntityBrowserWithEditor",
+            "Are you sure you want to delete the selected record(s)?\n"
+            "This action cannot be undone."
+        )
+
+        response = QMessageBox.warning(
+            self,
+            QApplication.translate(
+                "EntityBrowserWithEditor",
+                "Delete Record(s)"),
+            msg,
+            QMessageBox.Yes|QMessageBox.No, QMessageBox.No
+        )
+
+        if response == QMessageBox.No:
+            return
+
+        while len(sel_row_indices) > 0:
+
+            ri = sel_row_indices[0]
+            source_row_index = self._proxyModel.mapToSource(ri)
+            record_id = source_row_index.data()
+
+            row_number = source_row_index.row()
+
+            #Delete record
+            result = self._delete_record(record_id, row_number)
+
+            if not result:
+                title = QApplication.translate(
+                'EntityBrowserWithEditor',
+                'Delete Record(s)'
+                )
+
+                msg =  QApplication.translate(
+                'EntityBrowserWithEditor',
+                'An error occurred while attempting to delete a record, this '
+                'is most likely caused by a dependency issue.\nPlease check '
+                'if the record has dependencies such as social tenure '
+                'relationship or related entities. If it has then delete '
+                'these dependencies first.'
+                )
+                QMessageBox.critical(self, title, msg)
+
+                break
+
+            #Refresh list of selected records
+            sel_row_indices = self.tbEntity.selectionModel().selectedRows(0)
+
+
+    def remove_rows(self):
+        """
+        Removes rows from the entity browser.
+        """
+        if self.tbEntity.model() is not None:
+            row_count = self.tbEntity.model().rowCount()
+            self.tbEntity.model().removeRows(0, row_count)
+
+    def _load_editor_dialog(self, recid, rownumber):
+        '''
+        Load editor dialog based on the selected model instance with the given ID.
+        '''
+        model_obj = self._model_from_id(recid, rownumber)
+        # show GPS editor if geometry
+        if self._entity.has_geometry_column():
+            self.sp_unit_manager.active_layer_source()
+
+            gps_tool = GPSToolDialog(
+                iface,
+                self._entity,
+                self._entity.name,
+                self.sp_unit_manager.active_sp_col,
+                model=model_obj,
+                reload=False,
+                row_number=rownumber,
+                entity_browser=self
+            )
+
+            result = gps_tool.exec_()
+        else:
+            #Load editor dialog
+            edit_entity_dlg = self._editor_dlg(self._entity, model=model_obj,
+                                             parent=self, parent_entity=self.parent_entity, plugin=self.plugin)
+
+            result = edit_entity_dlg.exec_()
+
+        if result == QDialog.Accepted:
+
+            if self._entity.has_geometry_column():
+                edit_entity_dlg = gps_tool.entity_editor
+
+            updated_model_obj = edit_entity_dlg.model()
+            if not edit_entity_dlg.is_valid:
+                return
+            for i, attr in enumerate(self._entity_attrs):
+                prop_idx = self._tableModel.index(rownumber, i)
+                attr_val = getattr(updated_model_obj, attr)
+
+                '''
+                Check if there are display formatters and apply if
+                one exists for the given attribute.
+                '''
+                if attr in self._cell_formatters:
+                    formatter = self._cell_formatters[attr]
+                    attr_val = formatter.format_column_value(attr_val)
+
+                self._tableModel.setData(prop_idx, attr_val)
+
+    def _delete_record(self, rec_id, row_number):
+        """
+        Delete the record with the given id and remove it from the table view.
+        """
+        del_result = True
+
+        if self.parent_entity is not None:
+            del self.child_model[row_number + 1, self.entity]
+            del self._parent.child_models[row_number + 1, self.entity]
+
+            self._tableModel.removeRows(row_number, 1)
+            # Update number of records
+            self.recomputeRecordCount()
+
+            #Clear previous notifications
+            self._notifBar.clear()
+
+            return del_result
+        #Remove record from the database
+        dbHandler = self._dbmodel()
+        entity = dbHandler.queryObject().filter(
+            self._dbmodel.id == rec_id
+        ).first()
+
+        if entity:
+            result = entity.delete()
+
+            if not result:
+                return False
+
+            self._tableModel.removeRows(row_number, 1)
+
+            #Clear previous notifications
+            self._notifBar.clear()
+
+            #Notify user
+            delMsg = QApplication.translate(
+                "EntityBrowserWithEditor",
+                "Record successfully deleted!"
+            )
+
+            self._notifBar.insertInformationNotification(delMsg)
+
+            #Update number of records
+            self.recomputeRecordCount()
+
+        return del_result
+
+    def onDoubleClickView(self, modelindex):
+        '''
+        Override for loading editor dialog.
+        '''
+        rowIndex = self._proxyModel.mapToSource(modelindex)
+        rowNumber = rowIndex.row()
+        recordIdIndex = self._tableModel.index(rowNumber, 0)
+    
+        recordId = recordIdIndex.data()
+        self._load_editor_dialog(recordId,recordIdIndex.row())
+
+
+    def shift_spatial_entity_browser(self):
+        """
+        Shift records manager to the bottom left corner
+        :rtype:
+        :return:
+        """
+        parent_height = self.parent().geometry().height()
+        parent_width = self.parent().geometry().width()
+        parent_x = self.parent().geometry().x()
+        parent_y = self.parent().geometry().y()
+        dialog_width = self.width()
+        dialog_height = self.height()
+        self.setGeometry(
+            parent_x,
+            parent_y+parent_height-dialog_height-40,
+            dialog_width,
+            dialog_height
+        )
+
+    def on_select_attribute(self):
+        """
+        Slot raised when selecting a spatial entity row.
+        """
+        sel_row_indices = self.tbEntity.\
+            selectionModel().selectedRows(0)
+        record_ids = []
+
+        for sel_row_index in sel_row_indices:
+            rowIndex = self._proxyModel.mapToSource(
+                sel_row_index
+            )
+            record_id = rowIndex.data()
+            record_ids.append(record_id)
+
+        self.record_feature_highlighter(record_ids)
+
+    def record_feature_highlighter(self, record_ids):
+        """
+        Highlights a feature of a record.
+        :param record_id: The id of a row
+        :type record_id: Integer
+        :return: None
+        :rtype: NoneType
+        """
+        if len(record_ids) < 1:
+            return
+
+        for geom in self.geom_cols:
+
+            geom_wkb = entity_id_to_attr(
+                self._entity,
+                geom.name,
+                record_ids[0]
+            )
+
+            if geom_wkb is not None:
+
+                sel_lyr_name = self.sp_unit_manager. \
+                    geom_col_layer_name(
+                    self._entity.name, geom
+                )
+
+                self.add_spatial_unit_layer(sel_lyr_name)
+                layers = QgsMapLayerRegistry.instance().mapLayersByName(
+                    sel_lyr_name
+                )
+                if len(layers) > 0:
+                    layers[0].removeSelection()
+
+                    canvas = iface.mapCanvas()
+
+                    layers[0].blockSignals(True)
+                    # Get selection and extent while disabling signals of selection
+                    # especially for geometry tools.
+                    layers[0].select(record_ids)
+                    bounding_box = layers[0].boundingBoxOfSelected()
+
+                    layers[0].blockSignals(False)
+                    canvas.setCrsTransformEnabled(True)
+
+                    canvas.zoomToSelected(layers[0])
+                    iface.mapCanvas().setExtent(bounding_box)
+                    layers[0].select(record_ids)
+                    canvas.refresh()
+                    self.selection_layer = layers[0]
+
+    def add_spatial_unit_layer(self, layer_name=None):
+        """
+        Add the spatial unit layer into the map canvas for later use.
+        :param layer_name: The name of the layer to be added to the map canvas.
+        :type layer_name: String
+        """
+        if layer_name is not None:
+            self.sp_unit_manager.add_layer_by_name(layer_name)
+        else:
+            # As this is used for startup of
+            # entity browser, just add the first geom layer.
+            if len(self.geom_cols) > 0:
+                layer_name_item = \
+                    self.sp_unit_manager.geom_col_layer_name(
+                        self._entity.name,
+                        self.geom_cols[0]
+                )
+                self.sp_unit_manager.\
+                    add_layer_by_name(layer_name_item)
+
+    def closeEvent(self, event):
+        """
+        The event handler that is triggered
+        when the dialog is closed.
+        :param event: the event
+        :type QCloseEvent
+        :return: None
+        """
+        if self._entity.has_geometry_column():
+            try:
+                if self.selection_layer is not None:
+                    self.selection_layer.removeSelection()
+
+            except RuntimeError:
+                pass
+
+    def hideEvent(self, hideEvent):
+        """
+        The event handler that is triggered
+        when the dialog is hidden.
+        :param hideEvent: the event
+        :type QCloseEvent
+        :return: None
+        """
+        if self._entity.has_geometry_column():
+            if self.selection_layer is not None:
+                self.selection_layer.removeSelection()
+
+
+class ContentGroupEntityBrowser(EntityBrowserWithEditor):
+    """
+    Entity browser that loads editing tools based on the content permission
+    settings defined by the administrator.
+    This is an abstract class that needs to be implemented for subclasses
+    representing specific entities.
+    """
+    def __init__(self,dataModel,tableContentGroup,parent = None,state = VIEW|MANAGE):
+        EntityBrowserWithEditor.__init__(self, dataModel, parent, state)
+        
+        self.resize(700,500)
+        
+        if not isinstance(tableContentGroup, TableContentGroup):
+            raise TypeError("Content group is not of type 'TableContentGroup'")
+        
+        self._tableContentGroup = tableContentGroup
+        
+        #Enable/disable tools based on permissions
+        if (state & MANAGE) != 0:
+            if not self._tableContentGroup.canCreate():
+                self._newEntityAction.setVisible(False)
+                    
+            if not self._tableContentGroup.canUpdate():
+                self._editEntityAction.setVisible(False)
+                    
+            if not self._tableContentGroup.canDelete():
+                self._removeEntityAction.setVisible(False)
+                
+        self._setFormatters() 
+        
+    def _setFormatters(self):
+        """
+        Specify formatting mappings.
+        Subclasses to implement.
+        """   
+        pass
+    
+    def onDoubleClickView(self, modelindex):
+        """
+        Checks if user has permission to edit.
+        """
+        if self._tableContentGroup.canUpdate():
+            super(ContentGroupEntityBrowser,self).onDoubleClickView(modelindex)
+    
+    def tableContentGroup(self):
+        """
+        Returns the content group instance used in the browser.
+        """
+        return self._tableContentGroup
+
+class ForeignKeyBrowser(EntityBrowser):
+    """
+    Browser for  foreign key records.
+    """
+    def __init__(self, parent=None, table=None, state=MANAGE):
+        model = table
+
+        if isinstance(table, str) or isinstance(table, unicode):
+            #mapping = DeclareMapping.instance()
+            #model = mapping.tableMapping(table)
+            self._data_source_name = table
+
+        else:
+            self._data_source_name = table.__name__
+
+        EntityBrowser.__init__(self, parent, model, state)
+
+    def title(self):
+        return QApplication.translate("EnumeratorEntityBrowser",
+                    "%s Entity Records")%(self._data_source_name).replace("_"," ").capitalize()