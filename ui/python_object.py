<<<<<<< HEAD
"""
/***************************************************************************
Name                 : PythonObject
Description          : provides abstract methods for creating a python class from a table name
Date                 : 5/March/2015
copyright            : (C) 2015 by UN-Habitat and implementing partners.
                       See the accompanying file CONTRIBUTORS.txt in the root
email                : stdm@unhabitat.org
 ***************************************************************************/

/***************************************************************************
 *                                                                         *
 *   This program is free software; you can redistribute it and/or modify  *
 *   it under the terms of the GNU General Public License as published by  *
 *   the Free Software Foundation; either version 2 of the License, or     *
 *   (at your option) any later version.                                   *
 *                                                                         *
 ***************************************************************************/
"""
from stdm.data import Model


def create_dynamic_class(clsname, **attr):
        """create a python class from database table name"""
        return type(clsname, (Model,), dict(**attr))

def class_from_table(clsname):
        return create_dynamic_class(clsname)


=======
"""
/***************************************************************************
Name                 : PythonObject
Description          : provides abstract methods for creating a python class from a table name
Date                 : 5/March/2015
copyright            : (C) 2015 by UN-Habitat and implementing partners.
                       See the accompanying file CONTRIBUTORS.txt in the root
email                : stdm@unhabitat.org
 ***************************************************************************/

/***************************************************************************
 *                                                                         *
 *   This program is free software; you can redistribute it and/or modify  *
 *   it under the terms of the GNU General Public License as published by  *
 *   the Free Software Foundation; either version 2 of the License, or     *
 *   (at your option) any later version.                                   *
 *                                                                         *
 ***************************************************************************/
"""
from stdm.data import Model



def create_dynamic_class(clsname, **attr):
        """create a python object from database table name"""
        return type(clsname, (Model,), dict(**attr))


def class_from_table(clsname):
        return create_dynamic_class(clsname)

>>>>>>> 4c463e3d
<|MERGE_RESOLUTION|>--- conflicted
+++ resolved
@@ -1,35 +1,3 @@
-<<<<<<< HEAD
-"""
-/***************************************************************************
-Name                 : PythonObject
-Description          : provides abstract methods for creating a python class from a table name
-Date                 : 5/March/2015
-copyright            : (C) 2015 by UN-Habitat and implementing partners.
-                       See the accompanying file CONTRIBUTORS.txt in the root
-email                : stdm@unhabitat.org
- ***************************************************************************/
-
-/***************************************************************************
- *                                                                         *
- *   This program is free software; you can redistribute it and/or modify  *
- *   it under the terms of the GNU General Public License as published by  *
- *   the Free Software Foundation; either version 2 of the License, or     *
- *   (at your option) any later version.                                   *
- *                                                                         *
- ***************************************************************************/
-"""
-from stdm.data import Model
-
-
-def create_dynamic_class(clsname, **attr):
-        """create a python class from database table name"""
-        return type(clsname, (Model,), dict(**attr))
-
-def class_from_table(clsname):
-        return create_dynamic_class(clsname)
-
-
-=======
 """
 /***************************************************************************
 Name                 : PythonObject
@@ -61,4 +29,3 @@
 def class_from_table(clsname):
         return create_dynamic_class(clsname)
 
->>>>>>> 4c463e3d
