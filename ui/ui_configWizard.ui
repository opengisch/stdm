<<<<<<< HEAD
<?xml version="1.0" encoding="UTF-8"?>
<ui version="4.0">
 <class>STDMWizard</class>
 <widget class="QWizard" name="STDMWizard">
  <property name="geometry">
   <rect>
    <x>0</x>
    <y>0</y>
    <width>840</width>
    <height>591</height>
   </rect>
  </property>
  <property name="windowTitle">
   <string>Wizard</string>
  </property>
  <property name="wizardStyle">
   <enum>QWizard::ModernStyle</enum>
  </property>
  <widget class="QWizardPage" name="wizardPage1">
   <property name="styleSheet">
    <string notr="true">background-image: url(:/plugins/stdm/res/image1.png);</string>
   </property>
   <property name="title">
    <string>Introduction</string>
   </property>
   <property name="subTitle">
    <string>Welcome to STDM configuration wizard</string>
   </property>
   <widget class="QLabel" name="label_2">
    <property name="geometry">
     <rect>
      <x>0</x>
      <y>10</y>
      <width>771</width>
      <height>441</height>
     </rect>
    </property>
    <property name="minimumSize">
     <size>
      <width>400</width>
      <height>0</height>
     </size>
    </property>
    <property name="text">
     <string/>
    </property>
    <property name="pixmap">
     <pixmap resource="../resources.qrc">:/plugins/stdm/images/QGIS Splash.png</pixmap>
    </property>
    <property name="scaledContents">
     <bool>true</bool>
    </property>
   </widget>
  </widget>
  <widget class="QWizardPage" name="wizardPage2">
   <property name="font">
    <font>
     <weight>75</weight>
     <bold>true</bold>
    </font>
   </property>
   <property name="title">
    <string>End User License Agreement</string>
   </property>
   <property name="subTitle">
    <string>Read carefully before you proceed</string>
   </property>
   <layout class="QGridLayout" name="gridLayout_2">
    <item row="0" column="0">
     <widget class="QGroupBox" name="groupBox_16">
      <property name="title">
       <string>Terms and Conditions</string>
      </property>
      <layout class="QGridLayout" name="gridLayout_20">
       <item row="2" column="0">
        <widget class="QRadioButton" name="rbAccpt">
         <property name="font">
          <font>
           <pointsize>11</pointsize>
           <weight>75</weight>
           <bold>true</bold>
          </font>
         </property>
         <property name="text">
          <string>I Agree</string>
         </property>
         <property name="checked">
          <bool>false</bool>
         </property>
        </widget>
       </item>
       <item row="2" column="1">
        <widget class="QRadioButton" name="rbReject">
         <property name="font">
          <font>
           <pointsize>11</pointsize>
           <weight>75</weight>
           <bold>true</bold>
          </font>
         </property>
         <property name="text">
          <string>Decline</string>
         </property>
         <property name="checkable">
          <bool>true</bool>
         </property>
         <property name="checked">
          <bool>false</bool>
         </property>
        </widget>
       </item>
       <item row="1" column="0" colspan="2">
        <widget class="QTextEdit" name="txtLicense">
         <property name="font">
          <font>
           <pointsize>14</pointsize>
           <weight>75</weight>
           <bold>true</bold>
          </font>
         </property>
         <property name="frameShape">
          <enum>QFrame::NoFrame</enum>
         </property>
         <property name="frameShadow">
          <enum>QFrame::Raised</enum>
         </property>
        </widget>
       </item>
      </layout>
     </widget>
    </item>
   </layout>
  </widget>
  <widget class="QWizardPage" name="wizardPage">
   <property name="title">
    <string>Path Settings</string>
   </property>
   <property name="subTitle">
    <string>Set configuration and data directory path</string>
   </property>
   <layout class="QGridLayout" name="gridLayout_27">
    <item row="0" column="0">
     <widget class="QGroupBox" name="groupBox_15">
      <property name="minimumSize">
       <size>
        <width>0</width>
        <height>400</height>
       </size>
      </property>
      <property name="font">
       <font>
        <weight>50</weight>
        <bold>false</bold>
       </font>
      </property>
      <property name="title">
       <string>Directory paths</string>
      </property>
      <layout class="QGridLayout" name="gridLayout_3">
       <item row="0" column="0">
        <widget class="QWidget" name="widget_4" native="true">
         <layout class="QGridLayout" name="gridLayout_22">
          <item row="1" column="1">
           <widget class="QLineEdit" name="txtDefaultFolder">
            <property name="minimumSize">
             <size>
              <width>0</width>
              <height>30</height>
             </size>
            </property>
            <property name="readOnly">
             <bool>true</bool>
            </property>
           </widget>
          </item>
          <item row="1" column="2">
           <widget class="QPushButton" name="btnBrowse">
            <property name="minimumSize">
             <size>
              <width>0</width>
              <height>30</height>
             </size>
            </property>
            <property name="text">
             <string>Change</string>
            </property>
            <property name="icon">
             <iconset resource="../resources.qrc">
              <normaloff>:/plugins/stdm/images/icons/open_file.png</normaloff>:/plugins/stdm/images/icons/open_file.png</iconset>
            </property>
           </widget>
          </item>
          <item row="1" column="0">
           <widget class="QLabel" name="label_37">
            <property name="minimumSize">
             <size>
              <width>200</width>
              <height>30</height>
             </size>
            </property>
            <property name="text">
             <string>Source document path</string>
            </property>
           </widget>
          </item>
          <item row="0" column="2">
           <widget class="QPushButton" name="btnBrowse2_2">
            <property name="minimumSize">
             <size>
              <width>0</width>
              <height>30</height>
             </size>
            </property>
            <property name="text">
             <string>Change</string>
            </property>
            <property name="icon">
             <iconset resource="../resources.qrc">
              <normaloff>:/plugins/stdm/images/icons/open_file.png</normaloff>:/plugins/stdm/images/icons/open_file.png</iconset>
            </property>
           </widget>
          </item>
          <item row="0" column="1">
           <widget class="QLineEdit" name="txtSetting">
            <property name="minimumSize">
             <size>
              <width>0</width>
              <height>30</height>
             </size>
            </property>
            <property name="readOnly">
             <bool>true</bool>
            </property>
           </widget>
          </item>
          <item row="0" column="0">
           <widget class="QLabel" name="label_39">
            <property name="text">
             <string>Settings path</string>
            </property>
           </widget>
          </item>
          <item row="2" column="2">
           <widget class="QPushButton" name="btnBrowse2">
            <property name="minimumSize">
             <size>
              <width>0</width>
              <height>30</height>
             </size>
            </property>
            <property name="text">
             <string>Change</string>
            </property>
            <property name="icon">
             <iconset resource="../resources.qrc">
              <normaloff>:/plugins/stdm/images/icons/open_file.png</normaloff>:/plugins/stdm/images/icons/open_file.png</iconset>
            </property>
           </widget>
          </item>
          <item row="2" column="0">
           <widget class="QLabel" name="label_31">
            <property name="text">
             <string>Document output path</string>
            </property>
           </widget>
          </item>
          <item row="2" column="1">
           <widget class="QLineEdit" name="txtCertFolder">
            <property name="minimumSize">
             <size>
              <width>0</width>
              <height>30</height>
             </size>
            </property>
            <property name="readOnly">
             <bool>true</bool>
            </property>
           </widget>
          </item>
          <item row="3" column="0">
           <widget class="QLabel" name="label_4">
            <property name="text">
             <string>Templates path</string>
            </property>
           </widget>
          </item>
          <item row="3" column="1">
           <widget class="QLineEdit" name="txtTemplates">
            <property name="minimumSize">
             <size>
              <width>0</width>
              <height>30</height>
             </size>
            </property>
           </widget>
          </item>
          <item row="3" column="2">
           <widget class="QPushButton" name="btnTemplates">
            <property name="minimumSize">
             <size>
              <width>0</width>
              <height>30</height>
             </size>
            </property>
            <property name="text">
             <string>Change</string>
            </property>
            <property name="icon">
             <iconset resource="../resources.qrc">
              <normaloff>:/plugins/stdm/images/icons/open_file.png</normaloff>:/plugins/stdm/images/icons/open_file.png</iconset>
            </property>
           </widget>
          </item>
         </layout>
        </widget>
       </item>
      </layout>
     </widget>
    </item>
   </layout>
  </widget>
  <widget class="QWizardPage" name="wizardPage_6">
   <property name="title">
    <string>Profile Options</string>
   </property>
   <property name="subTitle">
    <string>Set/ Modify Data Collection Levels (Profiles)</string>
   </property>
   <layout class="QGridLayout" name="gridLayout_26">
    <item row="0" column="0" colspan="2">
     <widget class="QGroupBox" name="groupBox_17">
      <property name="title">
       <string>Profiles</string>
      </property>
      <layout class="QGridLayout" name="gridLayout_28">
       <item row="0" column="2">
        <widget class="QComboBox" name="cboProfile">
         <property name="minimumSize">
          <size>
           <width>180</width>
           <height>30</height>
          </size>
         </property>
         <property name="font">
          <font>
           <pointsize>9</pointsize>
          </font>
         </property>
        </widget>
       </item>
       <item row="0" column="0" rowspan="3">
        <widget class="QLabel" name="label_3">
         <property name="styleSheet">
          <string notr="true">font: 75 10pt &quot;Myriad Web Pro&quot;;</string>
         </property>
         <property name="frameShape">
          <enum>QFrame::Box</enum>
         </property>
         <property name="text">
          <string>A profile in STDM tool refers to a description of a survey or forms of survey based on a particular data collection methodology and therefore the methodology workflow need to be customized in these configuration steps. </string>
         </property>
         <property name="scaledContents">
          <bool>true</bool>
         </property>
         <property name="alignment">
          <set>Qt::AlignLeading|Qt::AlignLeft|Qt::AlignTop</set>
         </property>
         <property name="wordWrap">
          <bool>true</bool>
         </property>
        </widget>
       </item>
       <item row="0" column="1">
        <widget class="QLabel" name="label">
         <property name="minimumSize">
          <size>
           <width>50</width>
           <height>0</height>
          </size>
         </property>
         <property name="maximumSize">
          <size>
           <width>30</width>
           <height>16777215</height>
          </size>
         </property>
         <property name="font">
          <font>
           <pointsize>9</pointsize>
           <weight>50</weight>
           <bold>false</bold>
          </font>
         </property>
         <property name="text">
          <string>Select</string>
         </property>
        </widget>
       </item>
       <item row="2" column="1" colspan="2">
        <widget class="QWidget" name="widget" native="true">
         <layout class="QGridLayout" name="gridLayout_24">
          <item row="1" column="5">
           <widget class="QPushButton" name="btnNewP">
            <property name="minimumSize">
             <size>
              <width>0</width>
              <height>30</height>
             </size>
            </property>
            <property name="maximumSize">
             <size>
              <width>150</width>
              <height>16777215</height>
             </size>
            </property>
            <property name="text">
             <string>New Profile</string>
            </property>
            <property name="icon">
             <iconset resource="../resources.qrc">
              <normaloff>:/plugins/stdm/images/icons/property_manager.png</normaloff>:/plugins/stdm/images/icons/property_manager.png</iconset>
            </property>
           </widget>
          </item>
          <item row="1" column="1">
           <widget class="QPushButton" name="btnPDelete">
            <property name="minimumSize">
             <size>
              <width>25</width>
              <height>30</height>
             </size>
            </property>
            <property name="maximumSize">
             <size>
              <width>150</width>
              <height>16777215</height>
             </size>
            </property>
            <property name="text">
             <string>Delete Selected </string>
            </property>
            <property name="icon">
             <iconset resource="../resources.qrc">
              <normaloff>:/plugins/stdm/images/icons/remove.png</normaloff>:/plugins/stdm/images/icons/remove.png</iconset>
            </property>
           </widget>
          </item>
          <item row="0" column="1" colspan="5">
           <widget class="QLabel" name="lblDescprition">
            <property name="styleSheet">
             <string notr="true">color: rgb(0, 85, 0);</string>
            </property>
            <property name="text">
             <string>Profile description</string>
            </property>
           </widget>
          </item>
         </layout>
        </widget>
       </item>
      </layout>
     </widget>
    </item>
    <item row="2" column="0" colspan="2">
     <widget class="QGroupBox" name="groupBox_18">
      <property name="minimumSize">
       <size>
        <width>0</width>
        <height>0</height>
       </size>
      </property>
      <property name="styleSheet">
       <string notr="true">font: 75 9pt &quot;Myriad Web Pro&quot;;</string>
      </property>
      <property name="title">
       <string>Profile modules/ tables </string>
      </property>
      <layout class="QGridLayout" name="gridLayout_25">
       <item row="0" column="1">
        <widget class="QGroupBox" name="groupBox_19">
         <property name="maximumSize">
          <size>
           <width>400</width>
           <height>16777215</height>
          </size>
         </property>
         <property name="title">
          <string>Actions</string>
         </property>
         <property name="flat">
          <bool>true</bool>
         </property>
         <layout class="QGridLayout" name="gridLayout_29">
          <item row="2" column="2">
           <widget class="QPushButton" name="btnNew_2">
            <property name="minimumSize">
             <size>
              <width>70</width>
              <height>30</height>
             </size>
            </property>
            <property name="maximumSize">
             <size>
              <width>55</width>
              <height>16777215</height>
             </size>
            </property>
            <property name="text">
             <string/>
            </property>
            <property name="icon">
             <iconset resource="../resources.qrc">
              <normaloff>:/plugins/stdm/images/icons/edit.png</normaloff>:/plugins/stdm/images/icons/edit.png</iconset>
            </property>
           </widget>
          </item>
          <item row="0" column="2">
           <widget class="QPushButton" name="btnNew">
            <property name="minimumSize">
             <size>
              <width>70</width>
              <height>30</height>
             </size>
            </property>
            <property name="maximumSize">
             <size>
              <width>55</width>
              <height>16777215</height>
             </size>
            </property>
            <property name="text">
             <string/>
            </property>
            <property name="icon">
             <iconset resource="../resources.qrc">
              <normaloff>:/plugins/stdm/images/icons/add.png</normaloff>:/plugins/stdm/images/icons/add.png</iconset>
            </property>
           </widget>
          </item>
          <item row="3" column="2">
           <widget class="QPushButton" name="btnDelete">
            <property name="minimumSize">
             <size>
              <width>70</width>
              <height>30</height>
             </size>
            </property>
            <property name="maximumSize">
             <size>
              <width>55</width>
              <height>16777215</height>
             </size>
            </property>
            <property name="text">
             <string/>
            </property>
            <property name="icon">
             <iconset resource="../resources.qrc">
              <normaloff>:/plugins/stdm/images/icons/delete.png</normaloff>:/plugins/stdm/images/icons/delete.png</iconset>
            </property>
           </widget>
          </item>
         </layout>
        </widget>
       </item>
       <item row="0" column="0">
        <widget class="QTableView" name="pftableView">
         <property name="selectionMode">
          <enum>QAbstractItemView::SingleSelection</enum>
         </property>
         <property name="selectionBehavior">
          <enum>QAbstractItemView::SelectRows</enum>
         </property>
         <attribute name="horizontalHeaderStretchLastSection">
          <bool>true</bool>
         </attribute>
        </widget>
       </item>
      </layout>
     </widget>
    </item>
   </layout>
  </widget>
  <widget class="QWizardPage" name="wizardPage_3">
   <property name="title">
    <string>Data Forms customization</string>
   </property>
   <property name="subTitle">
    <string>Add or Edit Fields/ Columns For Each Module</string>
   </property>
   <layout class="QGridLayout" name="gridLayout_13">
    <item row="0" column="0">
     <widget class="QTabWidget" name="tabWidget">
      <property name="currentIndex">
       <number>0</number>
      </property>
      <widget class="QWidget" name="tab">
       <attribute name="title">
        <string>Tables</string>
       </attribute>
       <layout class="QGridLayout" name="gridLayout_8">
        <item row="0" column="0">
         <widget class="QFrame" name="frame">
          <property name="maximumSize">
           <size>
            <width>200</width>
            <height>16777215</height>
           </size>
          </property>
          <layout class="QGridLayout" name="gridLayout_6">
           <item row="0" column="0" colspan="2">
            <widget class="QListView" name="lstEntity">
             <property name="minimumSize">
              <size>
               <width>150</width>
               <height>0</height>
              </size>
             </property>
             <property name="maximumSize">
              <size>
               <width>200</width>
               <height>16777215</height>
              </size>
             </property>
            </widget>
           </item>
          </layout>
         </widget>
        </item>
        <item row="0" column="1">
         <widget class="QTabWidget" name="tabWidget_2">
          <property name="minimumSize">
           <size>
            <width>500</width>
            <height>0</height>
           </size>
          </property>
          <property name="currentIndex">
           <number>0</number>
          </property>
          <widget class="QWidget" name="tab_3">
           <attribute name="title">
            <string>Basic data types columns</string>
           </attribute>
           <layout class="QGridLayout" name="gridLayout_16">
            <item row="0" column="0">
             <widget class="QTableView" name="tblEdit">
              <property name="minimumSize">
               <size>
                <width>400</width>
                <height>0</height>
               </size>
              </property>
              <property name="selectionMode">
               <enum>QAbstractItemView::SingleSelection</enum>
              </property>
              <property name="selectionBehavior">
               <enum>QAbstractItemView::SelectRows</enum>
              </property>
              <attribute name="horizontalHeaderStretchLastSection">
               <bool>true</bool>
              </attribute>
             </widget>
            </item>
            <item row="0" column="1">
             <widget class="QGroupBox" name="groupBox_8">
              <property name="title">
               <string>Actions</string>
              </property>
              <property name="flat">
               <bool>true</bool>
              </property>
              <layout class="QGridLayout" name="gridLayout_12">
               <item row="2" column="2">
                <widget class="QPushButton" name="btnDel">
                 <property name="maximumSize">
                  <size>
                   <width>50</width>
                   <height>40</height>
                  </size>
                 </property>
                 <property name="text">
                  <string/>
                 </property>
                 <property name="icon">
                  <iconset resource="../resources.qrc">
                   <normaloff>:/plugins/stdm/images/icons/delete.png</normaloff>:/plugins/stdm/images/icons/delete.png</iconset>
                 </property>
                </widget>
               </item>
               <item row="0" column="2">
                <widget class="QPushButton" name="btnAdd">
                 <property name="maximumSize">
                  <size>
                   <width>50</width>
                   <height>40</height>
                  </size>
                 </property>
                 <property name="text">
                  <string/>
                 </property>
                 <property name="icon">
                  <iconset resource="../resources.qrc">
                   <normaloff>:/plugins/stdm/images/icons/add.png</normaloff>:/plugins/stdm/images/icons/add.png</iconset>
                 </property>
                 <property name="iconSize">
                  <size>
                   <width>20</width>
                   <height>20</height>
                  </size>
                 </property>
                </widget>
               </item>
               <item row="1" column="2">
                <widget class="QPushButton" name="btnEdit">
                 <property name="maximumSize">
                  <size>
                   <width>50</width>
                   <height>40</height>
                  </size>
                 </property>
                 <property name="text">
                  <string/>
                 </property>
                 <property name="icon">
                  <iconset resource="../resources.qrc">
                   <normaloff>:/plugins/stdm/images/icons/edit.png</normaloff>:/plugins/stdm/images/icons/edit.png</iconset>
                 </property>
                 <property name="iconSize">
                  <size>
                   <width>20</width>
                   <height>20</height>
                  </size>
                 </property>
                </widget>
               </item>
              </layout>
             </widget>
            </item>
           </layout>
          </widget>
          <widget class="QWidget" name="tab_4">
           <attribute name="title">
            <string>Geometry columns</string>
           </attribute>
           <layout class="QGridLayout" name="gridLayout_9">
            <item row="0" column="0">
             <widget class="QTableView" name="tblLookup_2">
              <property name="selectionMode">
               <enum>QAbstractItemView::SingleSelection</enum>
              </property>
              <property name="selectionBehavior">
               <enum>QAbstractItemView::SelectRows</enum>
              </property>
             </widget>
            </item>
            <item row="0" column="1">
             <widget class="QGroupBox" name="groupBox_12">
              <property name="title">
               <string>Actions</string>
              </property>
              <property name="flat">
               <bool>true</bool>
              </property>
              <layout class="QGridLayout" name="gridLayout_17">
               <item row="1" column="2">
                <widget class="QPushButton" name="btnGeomDel">
                 <property name="maximumSize">
                  <size>
                   <width>45</width>
                   <height>30</height>
                  </size>
                 </property>
                 <property name="text">
                  <string/>
                 </property>
                 <property name="icon">
                  <iconset resource="../resources.qrc">
                   <normaloff>:/plugins/stdm/images/icons/delete.png</normaloff>:/plugins/stdm/images/icons/delete.png</iconset>
                 </property>
                </widget>
               </item>
               <item row="0" column="2">
                <widget class="QPushButton" name="btnGeomEdit">
                 <property name="maximumSize">
                  <size>
                   <width>45</width>
                   <height>30</height>
                  </size>
                 </property>
                 <property name="text">
                  <string/>
                 </property>
                 <property name="icon">
                  <iconset resource="../resources.qrc">
                   <normaloff>:/plugins/stdm/images/icons/edit.png</normaloff>:/plugins/stdm/images/icons/edit.png</iconset>
                 </property>
                 <property name="iconSize">
                  <size>
                   <width>20</width>
                   <height>20</height>
                  </size>
                 </property>
                </widget>
               </item>
              </layout>
             </widget>
            </item>
           </layout>
          </widget>
         </widget>
        </item>
        <item row="1" column="0">
         <widget class="QFrame" name="frame_5">
          <property name="maximumSize">
           <size>
            <width>200</width>
            <height>16777215</height>
           </size>
          </property>
          <layout class="QGridLayout" name="gridLayout_7">
           <item row="0" column="0">
            <widget class="QTreeView" name="tblLookupList">
             <property name="maximumSize">
              <size>
               <width>200</width>
               <height>16777215</height>
              </size>
             </property>
             <property name="itemsExpandable">
              <bool>false</bool>
             </property>
            </widget>
           </item>
          </layout>
         </widget>
        </item>
        <item row="1" column="1">
         <widget class="QGroupBox" name="groupBox_7">
          <property name="title">
           <string>Lookup choices</string>
          </property>
          <layout class="QGridLayout" name="gridLayout_11">
           <item row="0" column="1">
            <widget class="QGroupBox" name="groupBox_2">
             <property name="title">
              <string>Actions</string>
             </property>
             <property name="flat">
              <bool>true</bool>
             </property>
             <layout class="QGridLayout" name="gridLayout_4">
              <item row="0" column="1">
               <widget class="QPushButton" name="btnAddLk">
                <property name="minimumSize">
                 <size>
                  <width>0</width>
                  <height>30</height>
                 </size>
                </property>
                <property name="maximumSize">
                 <size>
                  <width>45</width>
                  <height>30</height>
                 </size>
                </property>
                <property name="text">
                 <string/>
                </property>
                <property name="icon">
                 <iconset resource="../resources.qrc">
                  <normaloff>:/plugins/stdm/images/icons/add.png</normaloff>:/plugins/stdm/images/icons/add.png</iconset>
                </property>
               </widget>
              </item>
              <item row="1" column="1">
               <widget class="QPushButton" name="btnLkDel">
                <property name="minimumSize">
                 <size>
                  <width>0</width>
                  <height>30</height>
                 </size>
                </property>
                <property name="maximumSize">
                 <size>
                  <width>45</width>
                  <height>16777215</height>
                 </size>
                </property>
                <property name="text">
                 <string/>
                </property>
                <property name="icon">
                 <iconset resource="../resources.qrc">
                  <normaloff>:/plugins/stdm/images/icons/delete.png</normaloff>:/plugins/stdm/images/icons/delete.png</iconset>
                </property>
               </widget>
              </item>
             </layout>
            </widget>
           </item>
           <item row="0" column="0">
            <widget class="QListView" name="tblLookup"/>
           </item>
          </layout>
         </widget>
        </item>
       </layout>
      </widget>
      <widget class="QWidget" name="tab_2">
       <attribute name="title">
        <string>Table relation and constraint</string>
       </attribute>
       <layout class="QGridLayout" name="gridLayout">
        <item row="0" column="0">
         <widget class="QGroupBox" name="groupBox_9">
          <property name="maximumSize">
           <size>
            <width>16777215</width>
            <height>1000</height>
           </size>
          </property>
          <property name="title">
           <string>Table/ Entity </string>
          </property>
          <layout class="QGridLayout" name="gridLayout_15">
           <item row="0" column="0">
            <widget class="QListView" name="lstEntity_2">
             <property name="minimumSize">
              <size>
               <width>150</width>
               <height>0</height>
              </size>
             </property>
             <property name="maximumSize">
              <size>
               <width>200</width>
               <height>16777215</height>
              </size>
             </property>
            </widget>
           </item>
          </layout>
         </widget>
        </item>
        <item row="0" column="1">
         <widget class="QGroupBox" name="groupBox_10">
          <property name="minimumSize">
           <size>
            <width>550</width>
            <height>0</height>
           </size>
          </property>
          <property name="title">
           <string>Relations</string>
          </property>
          <layout class="QGridLayout" name="gridLayout_14">
           <item row="1" column="0">
            <widget class="QGroupBox" name="groupBox_13">
             <property name="title">
              <string>Actions</string>
             </property>
             <property name="flat">
              <bool>true</bool>
             </property>
             <layout class="QGridLayout" name="gridLayout_19">
              <item row="0" column="4">
               <widget class="QPushButton" name="btnPropDel">
                <property name="maximumSize">
                 <size>
                  <width>50</width>
                  <height>40</height>
                 </size>
                </property>
                <property name="text">
                 <string/>
                </property>
                <property name="icon">
                 <iconset resource="../resources.qrc">
                  <normaloff>:/plugins/stdm/images/icons/delete.png</normaloff>:/plugins/stdm/images/icons/delete.png</iconset>
                </property>
               </widget>
              </item>
              <item row="0" column="2">
               <widget class="QPushButton" name="btnProperty">
                <property name="maximumSize">
                 <size>
                  <width>50</width>
                  <height>40</height>
                 </size>
                </property>
                <property name="text">
                 <string/>
                </property>
                <property name="icon">
                 <iconset resource="../resources.qrc">
                  <normaloff>:/plugins/stdm/images/icons/add.png</normaloff>:/plugins/stdm/images/icons/add.png</iconset>
                </property>
                <property name="iconSize">
                 <size>
                  <width>20</width>
                  <height>20</height>
                 </size>
                </property>
               </widget>
              </item>
              <item row="0" column="3">
               <widget class="QPushButton" name="pushButton">
                <property name="maximumSize">
                 <size>
                  <width>45</width>
                  <height>30</height>
                 </size>
                </property>
                <property name="text">
                 <string/>
                </property>
                <property name="icon">
                 <iconset resource="../resources.qrc">
                  <normaloff>:/plugins/stdm/images/icons/edit.png</normaloff>:/plugins/stdm/images/icons/edit.png</iconset>
                </property>
               </widget>
              </item>
             </layout>
            </widget>
           </item>
           <item row="0" column="0">
            <widget class="QTableView" name="tblEdit_2">
             <property name="minimumSize">
              <size>
               <width>0</width>
               <height>0</height>
              </size>
             </property>
             <property name="selectionMode">
              <enum>QAbstractItemView::SingleSelection</enum>
             </property>
             <property name="selectionBehavior">
              <enum>QAbstractItemView::SelectRows</enum>
             </property>
            </widget>
           </item>
          </layout>
         </widget>
        </item>
       </layout>
      </widget>
     </widget>
    </item>
   </layout>
  </widget>
  <widget class="QWizardPage" name="wizardPage_4">
   <property name="title">
    <string>Update Database</string>
   </property>
   <property name="subTitle">
    <string>Commit SQL changes to the database</string>
   </property>
   <layout class="QGridLayout" name="gridLayout_10">
    <item row="0" column="0">
     <widget class="QScrollArea" name="scrollArea">
      <property name="widgetResizable">
       <bool>true</bool>
      </property>
      <widget class="QWidget" name="scrollAreaWidgetContents">
       <property name="geometry">
        <rect>
         <x>0</x>
         <y>0</y>
         <width>802</width>
         <height>475</height>
        </rect>
       </property>
       <layout class="QGridLayout" name="gridLayout_21">
        <item row="1" column="0">
         <widget class="QTextEdit" name="txtHtml"/>
        </item>
        <item row="0" column="0">
         <widget class="QFrame" name="frame">
          <property name="maximumSize">
           <size>
            <width>16777215</width>
            <height>50</height>
           </size>
          </property>
          <property name="frameShape">
           <enum>QFrame::NoFrame</enum>
          </property>
          <property name="frameShadow">
           <enum>QFrame::Raised</enum>
          </property>
          <layout class="QGridLayout" name="gridLayout_5">
           <item row="1" column="1">
            <widget class="QRadioButton" name="rbSchema">
             <property name="text">
              <string>Update existing STDM database</string>
             </property>
            </widget>
           </item>
           <item row="1" column="0">
            <widget class="QRadioButton" name="rbSchemaNew">
             <property name="text">
              <string>Create new STDM database</string>
             </property>
            </widget>
           </item>
           <item row="1" column="3">
            <widget class="QPushButton" name="btnSQL">
             <property name="maximumSize">
              <size>
               <width>200</width>
               <height>16777215</height>
              </size>
             </property>
             <property name="text">
              <string>Show generated SQL file</string>
             </property>
             <property name="checkable">
              <bool>false</bool>
             </property>
             <property name="autoRepeat">
              <bool>false</bool>
             </property>
             <property name="autoExclusive">
              <bool>false</bool>
             </property>
             <property name="autoDefault">
              <bool>true</bool>
             </property>
             <property name="default">
              <bool>false</bool>
             </property>
             <property name="flat">
              <bool>false</bool>
             </property>
            </widget>
           </item>
           <item row="1" column="2">
            <widget class="QRadioButton" name="rbSkip">
             <property name="text">
              <string>Skip changes to database</string>
             </property>
            </widget>
           </item>
          </layout>
         </widget>
        </item>
       </layout>
      </widget>
     </widget>
    </item>
   </layout>
  </widget>
 </widget>
 <resources>
  <include location="../resources.qrc"/>
  <include location="../resources.qrc"/>
 </resources>
 <connections/>
</ui>
=======
<?xml version="1.0" encoding="UTF-8"?>
<ui version="4.0">
 <class>STDMWizard</class>
 <widget class="QWizard" name="STDMWizard">
  <property name="geometry">
   <rect>
    <x>0</x>
    <y>0</y>
    <width>827</width>
    <height>591</height>
   </rect>
  </property>
  <property name="windowTitle">
   <string>Wizard</string>
  </property>
  <property name="wizardStyle">
   <enum>QWizard::ModernStyle</enum>
  </property>
  <widget class="QWizardPage" name="wizardPage1">
   <property name="styleSheet">
    <string notr="true">background-image: url(:/plugins/stdm/res/image1.png);</string>
   </property>
   <property name="title">
    <string>Introduction</string>
   </property>
   <property name="subTitle">
    <string>Welcome to STDM configuration wizard</string>
   </property>
   <widget class="QLabel" name="label_2">
    <property name="geometry">
     <rect>
      <x>0</x>
      <y>10</y>
      <width>771</width>
      <height>441</height>
     </rect>
    </property>
    <property name="minimumSize">
     <size>
      <width>400</width>
      <height>0</height>
     </size>
    </property>
    <property name="text">
     <string/>
    </property>
    <property name="pixmap">
     <pixmap resource="../resources.qrc">:/plugins/stdm/images/QGIS Splash.png</pixmap>
    </property>
    <property name="scaledContents">
     <bool>true</bool>
    </property>
   </widget>
  </widget>
  <widget class="QWizardPage" name="wizardPage2">
   <property name="font">
    <font>
     <weight>75</weight>
     <bold>true</bold>
    </font>
   </property>
   <property name="title">
    <string>End User License Agreement</string>
   </property>
   <property name="subTitle">
    <string>Read carefully before you proceed</string>
   </property>
   <layout class="QGridLayout" name="gridLayout_2">
    <item row="0" column="0">
     <widget class="QGroupBox" name="groupBox_16">
      <property name="title">
       <string>Terms and Conditions</string>
      </property>
      <layout class="QGridLayout" name="gridLayout_20">
       <item row="2" column="0">
        <widget class="QRadioButton" name="rbAccpt">
         <property name="font">
          <font>
           <pointsize>11</pointsize>
           <weight>75</weight>
           <bold>true</bold>
          </font>
         </property>
         <property name="text">
          <string>I Agree</string>
         </property>
         <property name="checked">
          <bool>false</bool>
         </property>
        </widget>
       </item>
       <item row="2" column="1">
        <widget class="QRadioButton" name="rbReject">
         <property name="font">
          <font>
           <pointsize>11</pointsize>
           <weight>75</weight>
           <bold>true</bold>
          </font>
         </property>
         <property name="text">
          <string>Decline</string>
         </property>
         <property name="checkable">
          <bool>true</bool>
         </property>
         <property name="checked">
          <bool>false</bool>
         </property>
        </widget>
       </item>
       <item row="1" column="0" colspan="2">
        <widget class="QTextEdit" name="txtLicense">
         <property name="font">
          <font>
           <pointsize>14</pointsize>
           <weight>75</weight>
           <bold>true</bold>
          </font>
         </property>
         <property name="frameShape">
          <enum>QFrame::NoFrame</enum>
         </property>
         <property name="frameShadow">
          <enum>QFrame::Raised</enum>
         </property>
        </widget>
       </item>
      </layout>
     </widget>
    </item>
   </layout>
  </widget>
  <widget class="QWizardPage" name="wizardPage">
   <property name="title">
    <string>Path Settings</string>
   </property>
   <property name="subTitle">
    <string>Set configuration and data directory path</string>
   </property>
   <layout class="QGridLayout" name="gridLayout_27">
    <item row="0" column="0">
     <widget class="QGroupBox" name="groupBox_15">
      <property name="minimumSize">
       <size>
        <width>0</width>
        <height>400</height>
       </size>
      </property>
      <property name="font">
       <font>
        <weight>50</weight>
        <bold>false</bold>
       </font>
      </property>
      <property name="title">
       <string>Directory paths</string>
      </property>
      <layout class="QGridLayout" name="gridLayout_3">
       <item row="0" column="0">
        <widget class="QWidget" name="widget_4" native="true">
         <layout class="QGridLayout" name="gridLayout_22">
          <item row="1" column="1">
           <widget class="QLineEdit" name="txtDefaultFolder">
            <property name="minimumSize">
             <size>
              <width>0</width>
              <height>30</height>
             </size>
            </property>
            <property name="readOnly">
             <bool>true</bool>
            </property>
           </widget>
          </item>
          <item row="1" column="2">
           <widget class="QPushButton" name="btnBrowse">
            <property name="minimumSize">
             <size>
              <width>0</width>
              <height>30</height>
             </size>
            </property>
            <property name="text">
             <string>Change</string>
            </property>
            <property name="icon">
             <iconset resource="../resources.qrc">
              <normaloff>:/plugins/stdm/images/icons/open_file.png</normaloff>:/plugins/stdm/images/icons/open_file.png</iconset>
            </property>
           </widget>
          </item>
          <item row="1" column="0">
           <widget class="QLabel" name="label_37">
            <property name="minimumSize">
             <size>
              <width>200</width>
              <height>30</height>
             </size>
            </property>
            <property name="text">
             <string>Source document path</string>
            </property>
           </widget>
          </item>
          <item row="0" column="2">
           <widget class="QPushButton" name="btnBrowse2_2">
            <property name="minimumSize">
             <size>
              <width>0</width>
              <height>30</height>
             </size>
            </property>
            <property name="text">
             <string>Change</string>
            </property>
            <property name="icon">
             <iconset resource="../resources.qrc">
              <normaloff>:/plugins/stdm/images/icons/open_file.png</normaloff>:/plugins/stdm/images/icons/open_file.png</iconset>
            </property>
           </widget>
          </item>
          <item row="0" column="1">
           <widget class="QLineEdit" name="txtSetting">
            <property name="minimumSize">
             <size>
              <width>0</width>
              <height>30</height>
             </size>
            </property>
            <property name="readOnly">
             <bool>true</bool>
            </property>
           </widget>
          </item>
          <item row="0" column="0">
           <widget class="QLabel" name="label_39">
            <property name="text">
             <string>Settings path</string>
            </property>
           </widget>
          </item>
          <item row="2" column="2">
           <widget class="QPushButton" name="btnBrowse2">
            <property name="minimumSize">
             <size>
              <width>0</width>
              <height>30</height>
             </size>
            </property>
            <property name="text">
             <string>Change</string>
            </property>
            <property name="icon">
             <iconset resource="../resources.qrc">
              <normaloff>:/plugins/stdm/images/icons/open_file.png</normaloff>:/plugins/stdm/images/icons/open_file.png</iconset>
            </property>
           </widget>
          </item>
          <item row="2" column="0">
           <widget class="QLabel" name="label_31">
            <property name="text">
             <string>Document output path</string>
            </property>
           </widget>
          </item>
          <item row="2" column="1">
           <widget class="QLineEdit" name="txtCertFolder">
            <property name="minimumSize">
             <size>
              <width>0</width>
              <height>30</height>
             </size>
            </property>
            <property name="readOnly">
             <bool>true</bool>
            </property>
           </widget>
          </item>
          <item row="3" column="0">
           <widget class="QLabel" name="label_4">
            <property name="text">
             <string>Templates path</string>
            </property>
           </widget>
          </item>
          <item row="3" column="1">
           <widget class="QLineEdit" name="txtTemplates">
            <property name="minimumSize">
             <size>
              <width>0</width>
              <height>30</height>
             </size>
            </property>
           </widget>
          </item>
          <item row="3" column="2">
           <widget class="QPushButton" name="btnTemplates">
            <property name="minimumSize">
             <size>
              <width>0</width>
              <height>30</height>
             </size>
            </property>
            <property name="text">
             <string>Change</string>
            </property>
            <property name="icon">
             <iconset resource="../resources.qrc">
              <normaloff>:/plugins/stdm/images/icons/open_file.png</normaloff>:/plugins/stdm/images/icons/open_file.png</iconset>
            </property>
           </widget>
          </item>
         </layout>
        </widget>
       </item>
      </layout>
     </widget>
    </item>
   </layout>
  </widget>
  <widget class="QWizardPage" name="wizardPage_6">
   <property name="title">
    <string>Profile Options</string>
   </property>
   <property name="subTitle">
    <string>Set/ Modify Data Collection Levels (Profiles)</string>
   </property>
   <layout class="QGridLayout" name="gridLayout_26">
    <item row="0" column="0" colspan="2">
     <widget class="QGroupBox" name="groupBox_17">
      <property name="title">
       <string>Profiles</string>
      </property>
      <layout class="QGridLayout" name="gridLayout_28">
       <item row="0" column="2">
        <widget class="QComboBox" name="cboProfile">
         <property name="minimumSize">
          <size>
           <width>180</width>
           <height>30</height>
          </size>
         </property>
         <property name="font">
          <font>
           <pointsize>9</pointsize>
          </font>
         </property>
        </widget>
       </item>
       <item row="0" column="0" rowspan="3">
        <widget class="QLabel" name="label_3">
         <property name="styleSheet">
          <string notr="true">font: 75 10pt &quot;Myriad Web Pro&quot;;</string>
         </property>
         <property name="frameShape">
          <enum>QFrame::Box</enum>
         </property>
         <property name="text">
          <string>A profile in STDM tool refers to a description of a survey or forms of survey based on a particular data collection methodology and therefore the methodology workflow need to be customized in these configuration steps. </string>
         </property>
         <property name="scaledContents">
          <bool>true</bool>
         </property>
         <property name="alignment">
          <set>Qt::AlignLeading|Qt::AlignLeft|Qt::AlignTop</set>
         </property>
         <property name="wordWrap">
          <bool>true</bool>
         </property>
        </widget>
       </item>
       <item row="0" column="1">
        <widget class="QLabel" name="label">
         <property name="minimumSize">
          <size>
           <width>50</width>
           <height>0</height>
          </size>
         </property>
         <property name="maximumSize">
          <size>
           <width>30</width>
           <height>16777215</height>
          </size>
         </property>
         <property name="font">
          <font>
           <pointsize>9</pointsize>
           <weight>50</weight>
           <bold>false</bold>
          </font>
         </property>
         <property name="text">
          <string>Select</string>
         </property>
        </widget>
       </item>
       <item row="2" column="1" colspan="2">
        <widget class="QWidget" name="widget" native="true">
         <layout class="QGridLayout" name="gridLayout_24">
          <item row="1" column="5">
           <widget class="QPushButton" name="btnNewP">
            <property name="minimumSize">
             <size>
              <width>0</width>
              <height>30</height>
             </size>
            </property>
            <property name="maximumSize">
             <size>
              <width>150</width>
              <height>16777215</height>
             </size>
            </property>
            <property name="text">
             <string>New Profile</string>
            </property>
            <property name="icon">
             <iconset resource="../resources.qrc">
              <normaloff>:/plugins/stdm/images/icons/property_manager.png</normaloff>:/plugins/stdm/images/icons/property_manager.png</iconset>
            </property>
           </widget>
          </item>
          <item row="1" column="1">
           <widget class="QPushButton" name="btnPDelete">
            <property name="minimumSize">
             <size>
              <width>25</width>
              <height>30</height>
             </size>
            </property>
            <property name="maximumSize">
             <size>
              <width>150</width>
              <height>16777215</height>
             </size>
            </property>
            <property name="text">
             <string>Delete Selected </string>
            </property>
            <property name="icon">
             <iconset resource="../resources.qrc">
              <normaloff>:/plugins/stdm/images/icons/remove.png</normaloff>:/plugins/stdm/images/icons/remove.png</iconset>
            </property>
           </widget>
          </item>
          <item row="0" column="1" colspan="5">
           <widget class="QLabel" name="lblDescprition">
            <property name="styleSheet">
             <string notr="true">color: rgb(0, 85, 0);</string>
            </property>
            <property name="text">
             <string>Profile description</string>
            </property>
           </widget>
          </item>
         </layout>
        </widget>
       </item>
      </layout>
     </widget>
    </item>
    <item row="2" column="0" colspan="2">
     <widget class="QGroupBox" name="groupBox_18">
      <property name="minimumSize">
       <size>
        <width>0</width>
        <height>0</height>
       </size>
      </property>
      <property name="styleSheet">
       <string notr="true">font: 75 9pt &quot;Myriad Web Pro&quot;;</string>
      </property>
      <property name="title">
       <string>Profile modules/ tables </string>
      </property>
      <layout class="QGridLayout" name="gridLayout_25">
       <item row="0" column="1">
        <widget class="QGroupBox" name="groupBox_19">
         <property name="maximumSize">
          <size>
           <width>400</width>
           <height>16777215</height>
          </size>
         </property>
         <property name="title">
          <string>Actions</string>
         </property>
         <property name="flat">
          <bool>true</bool>
         </property>
         <layout class="QGridLayout" name="gridLayout_29">
          <item row="2" column="2">
           <widget class="QPushButton" name="btnNew_2">
            <property name="minimumSize">
             <size>
              <width>70</width>
              <height>30</height>
             </size>
            </property>
            <property name="maximumSize">
             <size>
              <width>55</width>
              <height>16777215</height>
             </size>
            </property>
            <property name="text">
             <string/>
            </property>
            <property name="icon">
             <iconset resource="../resources.qrc">
              <normaloff>:/plugins/stdm/images/icons/edit.png</normaloff>:/plugins/stdm/images/icons/edit.png</iconset>
            </property>
           </widget>
          </item>
          <item row="0" column="2">
           <widget class="QPushButton" name="btnNew">
            <property name="minimumSize">
             <size>
              <width>70</width>
              <height>30</height>
             </size>
            </property>
            <property name="maximumSize">
             <size>
              <width>55</width>
              <height>16777215</height>
             </size>
            </property>
            <property name="text">
             <string/>
            </property>
            <property name="icon">
             <iconset resource="../resources.qrc">
              <normaloff>:/plugins/stdm/images/icons/add.png</normaloff>:/plugins/stdm/images/icons/add.png</iconset>
            </property>
           </widget>
          </item>
          <item row="3" column="2">
           <widget class="QPushButton" name="btnDelete">
            <property name="minimumSize">
             <size>
              <width>70</width>
              <height>30</height>
             </size>
            </property>
            <property name="maximumSize">
             <size>
              <width>55</width>
              <height>16777215</height>
             </size>
            </property>
            <property name="text">
             <string/>
            </property>
            <property name="icon">
             <iconset resource="../resources.qrc">
              <normaloff>:/plugins/stdm/images/icons/delete.png</normaloff>:/plugins/stdm/images/icons/delete.png</iconset>
            </property>
           </widget>
          </item>
         </layout>
        </widget>
       </item>
       <item row="0" column="0">
        <widget class="QTableView" name="pftableView">
         <property name="selectionMode">
          <enum>QAbstractItemView::SingleSelection</enum>
         </property>
         <property name="selectionBehavior">
          <enum>QAbstractItemView::SelectRows</enum>
         </property>
         <attribute name="horizontalHeaderStretchLastSection">
          <bool>true</bool>
         </attribute>
        </widget>
       </item>
      </layout>
     </widget>
    </item>
   </layout>
  </widget>
  <widget class="QWizardPage" name="wizardPage_3">
   <property name="title">
    <string>Data Forms customization</string>
   </property>
   <property name="subTitle">
    <string>Add or Edit Fields/ Columns For Each Module</string>
   </property>
   <layout class="QGridLayout" name="gridLayout_30">
    <item row="0" column="0">
     <widget class="QTabWidget" name="tbSTR">
      <property name="currentIndex">
       <number>2</number>
      </property>
      <widget class="QWidget" name="tab">
       <attribute name="title">
        <string>Tables</string>
       </attribute>
       <layout class="QGridLayout" name="gridLayout_8">
        <item row="0" column="0">
         <widget class="QFrame" name="frame">
          <property name="maximumSize">
           <size>
            <width>200</width>
            <height>16777215</height>
           </size>
          </property>
          <layout class="QGridLayout" name="gridLayout_6">
           <item row="0" column="0" colspan="2">
            <widget class="QListView" name="lstEntity">
             <property name="minimumSize">
              <size>
               <width>150</width>
               <height>0</height>
              </size>
             </property>
             <property name="maximumSize">
              <size>
               <width>200</width>
               <height>16777215</height>
              </size>
             </property>
            </widget>
           </item>
          </layout>
         </widget>
        </item>
        <item row="0" column="1">
         <widget class="QTabWidget" name="tabWidget_2">
          <property name="minimumSize">
           <size>
            <width>500</width>
            <height>0</height>
           </size>
          </property>
          <property name="currentIndex">
           <number>1</number>
          </property>
          <widget class="QWidget" name="tab_3">
           <attribute name="title">
            <string>Basic data types columns</string>
           </attribute>
           <layout class="QGridLayout" name="gridLayout_16">
            <item row="0" column="0">
             <widget class="QTableView" name="tblEdit">
              <property name="minimumSize">
               <size>
                <width>400</width>
                <height>0</height>
               </size>
              </property>
              <property name="selectionMode">
               <enum>QAbstractItemView::SingleSelection</enum>
              </property>
              <property name="selectionBehavior">
               <enum>QAbstractItemView::SelectRows</enum>
              </property>
              <attribute name="horizontalHeaderStretchLastSection">
               <bool>true</bool>
              </attribute>
             </widget>
            </item>
            <item row="0" column="1">
             <widget class="QGroupBox" name="groupBox_8">
              <property name="title">
               <string>Actions</string>
              </property>
              <property name="flat">
               <bool>true</bool>
              </property>
              <layout class="QGridLayout" name="gridLayout_12">
               <item row="2" column="2">
                <widget class="QPushButton" name="btnDel">
                 <property name="maximumSize">
                  <size>
                   <width>50</width>
                   <height>40</height>
                  </size>
                 </property>
                 <property name="text">
                  <string/>
                 </property>
                 <property name="icon">
                  <iconset resource="../resources.qrc">
                   <normaloff>:/plugins/stdm/images/icons/delete.png</normaloff>:/plugins/stdm/images/icons/delete.png</iconset>
                 </property>
                </widget>
               </item>
               <item row="0" column="2">
                <widget class="QPushButton" name="btnAdd">
                 <property name="maximumSize">
                  <size>
                   <width>50</width>
                   <height>40</height>
                  </size>
                 </property>
                 <property name="text">
                  <string/>
                 </property>
                 <property name="icon">
                  <iconset resource="../resources.qrc">
                   <normaloff>:/plugins/stdm/images/icons/add.png</normaloff>:/plugins/stdm/images/icons/add.png</iconset>
                 </property>
                 <property name="iconSize">
                  <size>
                   <width>20</width>
                   <height>20</height>
                  </size>
                 </property>
                </widget>
               </item>
               <item row="1" column="2">
                <widget class="QPushButton" name="btnEdit">
                 <property name="maximumSize">
                  <size>
                   <width>50</width>
                   <height>40</height>
                  </size>
                 </property>
                 <property name="text">
                  <string/>
                 </property>
                 <property name="icon">
                  <iconset resource="../resources.qrc">
                   <normaloff>:/plugins/stdm/images/icons/edit.png</normaloff>:/plugins/stdm/images/icons/edit.png</iconset>
                 </property>
                 <property name="iconSize">
                  <size>
                   <width>20</width>
                   <height>20</height>
                  </size>
                 </property>
                </widget>
               </item>
              </layout>
             </widget>
            </item>
           </layout>
          </widget>
          <widget class="QWidget" name="tab_4">
           <attribute name="title">
            <string>Geometry columns</string>
           </attribute>
           <layout class="QGridLayout" name="gridLayout_9">
            <item row="0" column="0">
             <widget class="QTableView" name="tblLookup_2">
              <property name="selectionMode">
               <enum>QAbstractItemView::SingleSelection</enum>
              </property>
              <property name="selectionBehavior">
               <enum>QAbstractItemView::SelectRows</enum>
              </property>
             </widget>
            </item>
            <item row="0" column="1">
             <widget class="QGroupBox" name="groupBox_12">
              <property name="title">
               <string>Actions</string>
              </property>
              <property name="flat">
               <bool>true</bool>
              </property>
              <layout class="QGridLayout" name="gridLayout_17">
               <item row="1" column="2">
                <widget class="QPushButton" name="btnGeomDel">
                 <property name="maximumSize">
                  <size>
                   <width>45</width>
                   <height>30</height>
                  </size>
                 </property>
                 <property name="text">
                  <string/>
                 </property>
                 <property name="icon">
                  <iconset resource="../resources.qrc">
                   <normaloff>:/plugins/stdm/images/icons/delete.png</normaloff>:/plugins/stdm/images/icons/delete.png</iconset>
                 </property>
                </widget>
               </item>
               <item row="0" column="2">
                <widget class="QPushButton" name="btnGeomEdit">
                 <property name="maximumSize">
                  <size>
                   <width>45</width>
                   <height>30</height>
                  </size>
                 </property>
                 <property name="text">
                  <string/>
                 </property>
                 <property name="icon">
                  <iconset resource="../resources.qrc">
                   <normaloff>:/plugins/stdm/images/icons/edit.png</normaloff>:/plugins/stdm/images/icons/edit.png</iconset>
                 </property>
                 <property name="iconSize">
                  <size>
                   <width>20</width>
                   <height>20</height>
                  </size>
                 </property>
                </widget>
               </item>
              </layout>
             </widget>
            </item>
           </layout>
          </widget>
         </widget>
        </item>
        <item row="1" column="0">
         <widget class="QFrame" name="frame_5">
          <property name="maximumSize">
           <size>
            <width>200</width>
            <height>16777215</height>
           </size>
          </property>
          <layout class="QGridLayout" name="gridLayout_7">
           <item row="0" column="0">
            <widget class="QTreeView" name="tblLookupList">
             <property name="maximumSize">
              <size>
               <width>200</width>
               <height>16777215</height>
              </size>
             </property>
             <property name="itemsExpandable">
              <bool>false</bool>
             </property>
            </widget>
           </item>
          </layout>
         </widget>
        </item>
        <item row="1" column="1">
         <widget class="QGroupBox" name="groupBox_7">
          <property name="title">
           <string>Lookup choices</string>
          </property>
          <layout class="QGridLayout" name="gridLayout_11">
           <item row="0" column="1">
            <widget class="QGroupBox" name="groupBox_2">
             <property name="title">
              <string>Actions</string>
             </property>
             <property name="flat">
              <bool>true</bool>
             </property>
             <layout class="QGridLayout" name="gridLayout_4">
              <item row="0" column="1">
               <widget class="QPushButton" name="btnAddLk">
                <property name="minimumSize">
                 <size>
                  <width>0</width>
                  <height>30</height>
                 </size>
                </property>
                <property name="maximumSize">
                 <size>
                  <width>45</width>
                  <height>30</height>
                 </size>
                </property>
                <property name="text">
                 <string/>
                </property>
                <property name="icon">
                 <iconset resource="../resources.qrc">
                  <normaloff>:/plugins/stdm/images/icons/add.png</normaloff>:/plugins/stdm/images/icons/add.png</iconset>
                </property>
               </widget>
              </item>
              <item row="1" column="1">
               <widget class="QPushButton" name="btnLkDel">
                <property name="minimumSize">
                 <size>
                  <width>0</width>
                  <height>30</height>
                 </size>
                </property>
                <property name="maximumSize">
                 <size>
                  <width>45</width>
                  <height>16777215</height>
                 </size>
                </property>
                <property name="text">
                 <string/>
                </property>
                <property name="icon">
                 <iconset resource="../resources.qrc">
                  <normaloff>:/plugins/stdm/images/icons/delete.png</normaloff>:/plugins/stdm/images/icons/delete.png</iconset>
                </property>
               </widget>
              </item>
             </layout>
            </widget>
           </item>
           <item row="0" column="0">
            <widget class="QListView" name="tblLookup"/>
           </item>
          </layout>
         </widget>
        </item>
       </layout>
      </widget>
      <widget class="QWidget" name="tab_2">
       <attribute name="title">
        <string>Table relation and constraint</string>
       </attribute>
       <layout class="QGridLayout" name="gridLayout">
        <item row="0" column="0">
         <widget class="QGroupBox" name="groupBox_9">
          <property name="maximumSize">
           <size>
            <width>16777215</width>
            <height>1000</height>
           </size>
          </property>
          <property name="title">
           <string>Table/ Entity </string>
          </property>
          <layout class="QGridLayout" name="gridLayout_15">
           <item row="0" column="0">
            <widget class="QListView" name="lstEntity_2">
             <property name="minimumSize">
              <size>
               <width>150</width>
               <height>0</height>
              </size>
             </property>
             <property name="maximumSize">
              <size>
               <width>200</width>
               <height>16777215</height>
              </size>
             </property>
            </widget>
           </item>
          </layout>
         </widget>
        </item>
        <item row="0" column="1">
         <widget class="QGroupBox" name="groupBox_10">
          <property name="minimumSize">
           <size>
            <width>550</width>
            <height>0</height>
           </size>
          </property>
          <property name="title">
           <string>Relations</string>
          </property>
          <layout class="QGridLayout" name="gridLayout_14">
           <item row="1" column="0">
            <widget class="QGroupBox" name="groupBox_13">
             <property name="title">
              <string>Actions</string>
             </property>
             <property name="flat">
              <bool>true</bool>
             </property>
             <layout class="QGridLayout" name="gridLayout_19">
              <item row="0" column="4">
               <widget class="QPushButton" name="btnPropDel">
                <property name="maximumSize">
                 <size>
                  <width>50</width>
                  <height>40</height>
                 </size>
                </property>
                <property name="text">
                 <string/>
                </property>
                <property name="icon">
                 <iconset resource="../resources.qrc">
                  <normaloff>:/plugins/stdm/images/icons/delete.png</normaloff>:/plugins/stdm/images/icons/delete.png</iconset>
                </property>
               </widget>
              </item>
              <item row="0" column="2">
               <widget class="QPushButton" name="btnProperty">
                <property name="maximumSize">
                 <size>
                  <width>50</width>
                  <height>40</height>
                 </size>
                </property>
                <property name="text">
                 <string/>
                </property>
                <property name="icon">
                 <iconset resource="../resources.qrc">
                  <normaloff>:/plugins/stdm/images/icons/add.png</normaloff>:/plugins/stdm/images/icons/add.png</iconset>
                </property>
                <property name="iconSize">
                 <size>
                  <width>20</width>
                  <height>20</height>
                 </size>
                </property>
               </widget>
              </item>
              <item row="0" column="3">
               <widget class="QPushButton" name="pushButton">
                <property name="maximumSize">
                 <size>
                  <width>45</width>
                  <height>30</height>
                 </size>
                </property>
                <property name="text">
                 <string/>
                </property>
                <property name="icon">
                 <iconset resource="../resources.qrc">
                  <normaloff>:/plugins/stdm/images/icons/edit.png</normaloff>:/plugins/stdm/images/icons/edit.png</iconset>
                </property>
               </widget>
              </item>
             </layout>
            </widget>
           </item>
           <item row="0" column="0">
            <widget class="QTableView" name="tblEdit_2">
             <property name="minimumSize">
              <size>
               <width>0</width>
               <height>0</height>
              </size>
             </property>
             <property name="selectionMode">
              <enum>QAbstractItemView::SingleSelection</enum>
             </property>
             <property name="selectionBehavior">
              <enum>QAbstractItemView::SelectRows</enum>
             </property>
            </widget>
           </item>
          </layout>
         </widget>
        </item>
       </layout>
      </widget>
      <widget class="QWidget" name="tab_5">
       <attribute name="title">
        <string>Social Tenure Relation tables</string>
       </attribute>
       <layout class="QGridLayout" name="gridLayout_23">
        <item row="0" column="0">
         <widget class="QGroupBox" name="groupBox">
          <property name="maximumSize">
           <size>
            <width>200</width>
            <height>16777215</height>
           </size>
          </property>
          <property name="title">
           <string>Select Party Tables</string>
          </property>
          <property name="flat">
           <bool>true</bool>
          </property>
          <layout class="QGridLayout" name="gridLayout_13">
           <item row="0" column="0">
            <widget class="QListView" name="lstParty">
             <property name="minimumSize">
              <size>
               <width>0</width>
               <height>0</height>
              </size>
             </property>
             <property name="maximumSize">
              <size>
               <width>200</width>
               <height>16777215</height>
              </size>
             </property>
            </widget>
           </item>
          </layout>
         </widget>
        </item>
        <item row="0" column="1">
         <widget class="QGroupBox" name="groupBox_11">
          <property name="title">
           <string>List of column(s) from party(ies) participating in STR</string>
          </property>
          <property name="flat">
           <bool>true</bool>
          </property>
          <layout class="QGridLayout" name="gridLayout_31">
           <item row="0" column="0">
            <widget class="QListView" name="lstTableCol">
             <property name="minimumSize">
              <size>
               <width>300</width>
               <height>0</height>
              </size>
             </property>
            </widget>
           </item>
          </layout>
         </widget>
        </item>
        <item row="1" column="0">
         <widget class="QGroupBox" name="groupBox_3">
          <property name="maximumSize">
           <size>
            <width>200</width>
            <height>16777215</height>
           </size>
          </property>
          <property name="title">
           <string>Select Spatial Unit tables</string>
          </property>
          <property name="flat">
           <bool>true</bool>
          </property>
          <layout class="QGridLayout" name="gridLayout_18">
           <item row="0" column="0">
            <widget class="QListView" name="lstSpatial_unit">
             <property name="maximumSize">
              <size>
               <width>200</width>
               <height>16777215</height>
              </size>
             </property>
            </widget>
           </item>
          </layout>
         </widget>
        </item>
        <item row="1" column="1">
         <widget class="QGroupBox" name="groupBox_20">
          <property name="title">
           <string>List of  column from spatial unit table(s) participating in STR </string>
          </property>
          <property name="flat">
           <bool>true</bool>
          </property>
          <layout class="QGridLayout" name="gridLayout_32">
           <item row="0" column="0">
            <widget class="QListView" name="lstSpUnit"/>
           </item>
          </layout>
         </widget>
        </item>
       </layout>
      </widget>
     </widget>
    </item>
   </layout>
  </widget>
  <widget class="QWizardPage" name="wizardPage_4">
   <property name="title">
    <string>Update Database</string>
   </property>
   <property name="subTitle">
    <string>Commit SQL changes to the database</string>
   </property>
   <layout class="QGridLayout" name="gridLayout_10">
    <item row="0" column="0">
     <widget class="QScrollArea" name="scrollArea">
      <property name="widgetResizable">
       <bool>true</bool>
      </property>
      <widget class="QWidget" name="scrollAreaWidgetContents">
       <property name="geometry">
        <rect>
         <x>0</x>
         <y>0</y>
         <width>802</width>
         <height>475</height>
        </rect>
       </property>
       <layout class="QGridLayout" name="gridLayout_21">
        <item row="1" column="0">
         <widget class="QTextEdit" name="txtHtml"/>
        </item>
        <item row="0" column="0">
         <widget class="QFrame" name="frame">
          <property name="maximumSize">
           <size>
            <width>16777215</width>
            <height>50</height>
           </size>
          </property>
          <property name="frameShape">
           <enum>QFrame::NoFrame</enum>
          </property>
          <property name="frameShadow">
           <enum>QFrame::Raised</enum>
          </property>
          <layout class="QGridLayout" name="gridLayout_5">
           <item row="1" column="1">
            <widget class="QRadioButton" name="rbSchema">
             <property name="text">
              <string>Update existing STDM database</string>
             </property>
            </widget>
           </item>
           <item row="1" column="0">
            <widget class="QRadioButton" name="rbSchemaNew">
             <property name="text">
              <string>Create new STDM database</string>
             </property>
            </widget>
           </item>
           <item row="1" column="3">
            <widget class="QPushButton" name="btnSQL">
             <property name="maximumSize">
              <size>
               <width>200</width>
               <height>16777215</height>
              </size>
             </property>
             <property name="text">
              <string>Show generated SQL file</string>
             </property>
             <property name="checkable">
              <bool>false</bool>
             </property>
             <property name="autoRepeat">
              <bool>false</bool>
             </property>
             <property name="autoExclusive">
              <bool>false</bool>
             </property>
             <property name="autoDefault">
              <bool>true</bool>
             </property>
             <property name="default">
              <bool>false</bool>
             </property>
             <property name="flat">
              <bool>false</bool>
             </property>
            </widget>
           </item>
           <item row="1" column="2">
            <widget class="QRadioButton" name="rbSkip">
             <property name="text">
              <string>Skip changes to database</string>
             </property>
            </widget>
           </item>
          </layout>
         </widget>
        </item>
       </layout>
      </widget>
     </widget>
    </item>
   </layout>
  </widget>
 </widget>
 <resources>
  <include location="../resources.qrc"/>
  <include location="../resources.qrc"/>
 </resources>
 <connections/>
</ui>
>>>>>>> 4c463e3d
<|MERGE_RESOLUTION|>--- conflicted
+++ resolved
@@ -1,4 +1,3 @@
-<<<<<<< HEAD
 <?xml version="1.0" encoding="UTF-8"?>
 <ui version="4.0">
  <class>STDMWizard</class>
@@ -7,7 +6,7 @@
    <rect>
     <x>0</x>
     <y>0</y>
-    <width>840</width>
+    <width>827</width>
     <height>591</height>
    </rect>
   </property>
@@ -589,11 +588,11 @@
    <property name="subTitle">
     <string>Add or Edit Fields/ Columns For Each Module</string>
    </property>
-   <layout class="QGridLayout" name="gridLayout_13">
+   <layout class="QGridLayout" name="gridLayout_30">
     <item row="0" column="0">
-     <widget class="QTabWidget" name="tabWidget">
+     <widget class="QTabWidget" name="tbSTR">
       <property name="currentIndex">
-       <number>0</number>
+       <number>2</number>
       </property>
       <widget class="QWidget" name="tab">
        <attribute name="title">
@@ -637,7 +636,7 @@
            </size>
           </property>
           <property name="currentIndex">
-           <number>0</number>
+           <number>1</number>
           </property>
           <widget class="QWidget" name="tab_3">
            <attribute name="title">
@@ -1046,6 +1045,112 @@
         </item>
        </layout>
       </widget>
+      <widget class="QWidget" name="tab_5">
+       <attribute name="title">
+        <string>Social Tenure Relation tables</string>
+       </attribute>
+       <layout class="QGridLayout" name="gridLayout_23">
+        <item row="0" column="0">
+         <widget class="QGroupBox" name="groupBox">
+          <property name="maximumSize">
+           <size>
+            <width>200</width>
+            <height>16777215</height>
+           </size>
+          </property>
+          <property name="title">
+           <string>Select Party Tables</string>
+          </property>
+          <property name="flat">
+           <bool>true</bool>
+          </property>
+          <layout class="QGridLayout" name="gridLayout_13">
+           <item row="0" column="0">
+            <widget class="QListView" name="lstParty">
+             <property name="minimumSize">
+              <size>
+               <width>0</width>
+               <height>0</height>
+              </size>
+             </property>
+             <property name="maximumSize">
+              <size>
+               <width>200</width>
+               <height>16777215</height>
+              </size>
+             </property>
+            </widget>
+           </item>
+          </layout>
+         </widget>
+        </item>
+        <item row="0" column="1">
+         <widget class="QGroupBox" name="groupBox_11">
+          <property name="title">
+           <string>List of column(s) from party(ies) participating in STR</string>
+          </property>
+          <property name="flat">
+           <bool>true</bool>
+          </property>
+          <layout class="QGridLayout" name="gridLayout_31">
+           <item row="0" column="0">
+            <widget class="QListView" name="lstTableCol">
+             <property name="minimumSize">
+              <size>
+               <width>300</width>
+               <height>0</height>
+              </size>
+             </property>
+            </widget>
+           </item>
+          </layout>
+         </widget>
+        </item>
+        <item row="1" column="0">
+         <widget class="QGroupBox" name="groupBox_3">
+          <property name="maximumSize">
+           <size>
+            <width>200</width>
+            <height>16777215</height>
+           </size>
+          </property>
+          <property name="title">
+           <string>Select Spatial Unit tables</string>
+          </property>
+          <property name="flat">
+           <bool>true</bool>
+          </property>
+          <layout class="QGridLayout" name="gridLayout_18">
+           <item row="0" column="0">
+            <widget class="QListView" name="lstSpatial_unit">
+             <property name="maximumSize">
+              <size>
+               <width>200</width>
+               <height>16777215</height>
+              </size>
+             </property>
+            </widget>
+           </item>
+          </layout>
+         </widget>
+        </item>
+        <item row="1" column="1">
+         <widget class="QGroupBox" name="groupBox_20">
+          <property name="title">
+           <string>List of  column from spatial unit table(s) participating in STR </string>
+          </property>
+          <property name="flat">
+           <bool>true</bool>
+          </property>
+          <layout class="QGridLayout" name="gridLayout_32">
+           <item row="0" column="0">
+            <widget class="QListView" name="lstSpUnit"/>
+           </item>
+          </layout>
+         </widget>
+        </item>
+       </layout>
+      </widget>
      </widget>
     </item>
    </layout>
@@ -1158,1272 +1263,4 @@
   <include location="../resources.qrc"/>
  </resources>
  <connections/>
-</ui>
-=======
-<?xml version="1.0" encoding="UTF-8"?>
-<ui version="4.0">
- <class>STDMWizard</class>
- <widget class="QWizard" name="STDMWizard">
-  <property name="geometry">
-   <rect>
-    <x>0</x>
-    <y>0</y>
-    <width>827</width>
-    <height>591</height>
-   </rect>
-  </property>
-  <property name="windowTitle">
-   <string>Wizard</string>
-  </property>
-  <property name="wizardStyle">
-   <enum>QWizard::ModernStyle</enum>
-  </property>
-  <widget class="QWizardPage" name="wizardPage1">
-   <property name="styleSheet">
-    <string notr="true">background-image: url(:/plugins/stdm/res/image1.png);</string>
-   </property>
-   <property name="title">
-    <string>Introduction</string>
-   </property>
-   <property name="subTitle">
-    <string>Welcome to STDM configuration wizard</string>
-   </property>
-   <widget class="QLabel" name="label_2">
-    <property name="geometry">
-     <rect>
-      <x>0</x>
-      <y>10</y>
-      <width>771</width>
-      <height>441</height>
-     </rect>
-    </property>
-    <property name="minimumSize">
-     <size>
-      <width>400</width>
-      <height>0</height>
-     </size>
-    </property>
-    <property name="text">
-     <string/>
-    </property>
-    <property name="pixmap">
-     <pixmap resource="../resources.qrc">:/plugins/stdm/images/QGIS Splash.png</pixmap>
-    </property>
-    <property name="scaledContents">
-     <bool>true</bool>
-    </property>
-   </widget>
-  </widget>
-  <widget class="QWizardPage" name="wizardPage2">
-   <property name="font">
-    <font>
-     <weight>75</weight>
-     <bold>true</bold>
-    </font>
-   </property>
-   <property name="title">
-    <string>End User License Agreement</string>
-   </property>
-   <property name="subTitle">
-    <string>Read carefully before you proceed</string>
-   </property>
-   <layout class="QGridLayout" name="gridLayout_2">
-    <item row="0" column="0">
-     <widget class="QGroupBox" name="groupBox_16">
-      <property name="title">
-       <string>Terms and Conditions</string>
-      </property>
-      <layout class="QGridLayout" name="gridLayout_20">
-       <item row="2" column="0">
-        <widget class="QRadioButton" name="rbAccpt">
-         <property name="font">
-          <font>
-           <pointsize>11</pointsize>
-           <weight>75</weight>
-           <bold>true</bold>
-          </font>
-         </property>
-         <property name="text">
-          <string>I Agree</string>
-         </property>
-         <property name="checked">
-          <bool>false</bool>
-         </property>
-        </widget>
-       </item>
-       <item row="2" column="1">
-        <widget class="QRadioButton" name="rbReject">
-         <property name="font">
-          <font>
-           <pointsize>11</pointsize>
-           <weight>75</weight>
-           <bold>true</bold>
-          </font>
-         </property>
-         <property name="text">
-          <string>Decline</string>
-         </property>
-         <property name="checkable">
-          <bool>true</bool>
-         </property>
-         <property name="checked">
-          <bool>false</bool>
-         </property>
-        </widget>
-       </item>
-       <item row="1" column="0" colspan="2">
-        <widget class="QTextEdit" name="txtLicense">
-         <property name="font">
-          <font>
-           <pointsize>14</pointsize>
-           <weight>75</weight>
-           <bold>true</bold>
-          </font>
-         </property>
-         <property name="frameShape">
-          <enum>QFrame::NoFrame</enum>
-         </property>
-         <property name="frameShadow">
-          <enum>QFrame::Raised</enum>
-         </property>
-        </widget>
-       </item>
-      </layout>
-     </widget>
-    </item>
-   </layout>
-  </widget>
-  <widget class="QWizardPage" name="wizardPage">
-   <property name="title">
-    <string>Path Settings</string>
-   </property>
-   <property name="subTitle">
-    <string>Set configuration and data directory path</string>
-   </property>
-   <layout class="QGridLayout" name="gridLayout_27">
-    <item row="0" column="0">
-     <widget class="QGroupBox" name="groupBox_15">
-      <property name="minimumSize">
-       <size>
-        <width>0</width>
-        <height>400</height>
-       </size>
-      </property>
-      <property name="font">
-       <font>
-        <weight>50</weight>
-        <bold>false</bold>
-       </font>
-      </property>
-      <property name="title">
-       <string>Directory paths</string>
-      </property>
-      <layout class="QGridLayout" name="gridLayout_3">
-       <item row="0" column="0">
-        <widget class="QWidget" name="widget_4" native="true">
-         <layout class="QGridLayout" name="gridLayout_22">
-          <item row="1" column="1">
-           <widget class="QLineEdit" name="txtDefaultFolder">
-            <property name="minimumSize">
-             <size>
-              <width>0</width>
-              <height>30</height>
-             </size>
-            </property>
-            <property name="readOnly">
-             <bool>true</bool>
-            </property>
-           </widget>
-          </item>
-          <item row="1" column="2">
-           <widget class="QPushButton" name="btnBrowse">
-            <property name="minimumSize">
-             <size>
-              <width>0</width>
-              <height>30</height>
-             </size>
-            </property>
-            <property name="text">
-             <string>Change</string>
-            </property>
-            <property name="icon">
-             <iconset resource="../resources.qrc">
-              <normaloff>:/plugins/stdm/images/icons/open_file.png</normaloff>:/plugins/stdm/images/icons/open_file.png</iconset>
-            </property>
-           </widget>
-          </item>
-          <item row="1" column="0">
-           <widget class="QLabel" name="label_37">
-            <property name="minimumSize">
-             <size>
-              <width>200</width>
-              <height>30</height>
-             </size>
-            </property>
-            <property name="text">
-             <string>Source document path</string>
-            </property>
-           </widget>
-          </item>
-          <item row="0" column="2">
-           <widget class="QPushButton" name="btnBrowse2_2">
-            <property name="minimumSize">
-             <size>
-              <width>0</width>
-              <height>30</height>
-             </size>
-            </property>
-            <property name="text">
-             <string>Change</string>
-            </property>
-            <property name="icon">
-             <iconset resource="../resources.qrc">
-              <normaloff>:/plugins/stdm/images/icons/open_file.png</normaloff>:/plugins/stdm/images/icons/open_file.png</iconset>
-            </property>
-           </widget>
-          </item>
-          <item row="0" column="1">
-           <widget class="QLineEdit" name="txtSetting">
-            <property name="minimumSize">
-             <size>
-              <width>0</width>
-              <height>30</height>
-             </size>
-            </property>
-            <property name="readOnly">
-             <bool>true</bool>
-            </property>
-           </widget>
-          </item>
-          <item row="0" column="0">
-           <widget class="QLabel" name="label_39">
-            <property name="text">
-             <string>Settings path</string>
-            </property>
-           </widget>
-          </item>
-          <item row="2" column="2">
-           <widget class="QPushButton" name="btnBrowse2">
-            <property name="minimumSize">
-             <size>
-              <width>0</width>
-              <height>30</height>
-             </size>
-            </property>
-            <property name="text">
-             <string>Change</string>
-            </property>
-            <property name="icon">
-             <iconset resource="../resources.qrc">
-              <normaloff>:/plugins/stdm/images/icons/open_file.png</normaloff>:/plugins/stdm/images/icons/open_file.png</iconset>
-            </property>
-           </widget>
-          </item>
-          <item row="2" column="0">
-           <widget class="QLabel" name="label_31">
-            <property name="text">
-             <string>Document output path</string>
-            </property>
-           </widget>
-          </item>
-          <item row="2" column="1">
-           <widget class="QLineEdit" name="txtCertFolder">
-            <property name="minimumSize">
-             <size>
-              <width>0</width>
-              <height>30</height>
-             </size>
-            </property>
-            <property name="readOnly">
-             <bool>true</bool>
-            </property>
-           </widget>
-          </item>
-          <item row="3" column="0">
-           <widget class="QLabel" name="label_4">
-            <property name="text">
-             <string>Templates path</string>
-            </property>
-           </widget>
-          </item>
-          <item row="3" column="1">
-           <widget class="QLineEdit" name="txtTemplates">
-            <property name="minimumSize">
-             <size>
-              <width>0</width>
-              <height>30</height>
-             </size>
-            </property>
-           </widget>
-          </item>
-          <item row="3" column="2">
-           <widget class="QPushButton" name="btnTemplates">
-            <property name="minimumSize">
-             <size>
-              <width>0</width>
-              <height>30</height>
-             </size>
-            </property>
-            <property name="text">
-             <string>Change</string>
-            </property>
-            <property name="icon">
-             <iconset resource="../resources.qrc">
-              <normaloff>:/plugins/stdm/images/icons/open_file.png</normaloff>:/plugins/stdm/images/icons/open_file.png</iconset>
-            </property>
-           </widget>
-          </item>
-         </layout>
-        </widget>
-       </item>
-      </layout>
-     </widget>
-    </item>
-   </layout>
-  </widget>
-  <widget class="QWizardPage" name="wizardPage_6">
-   <property name="title">
-    <string>Profile Options</string>
-   </property>
-   <property name="subTitle">
-    <string>Set/ Modify Data Collection Levels (Profiles)</string>
-   </property>
-   <layout class="QGridLayout" name="gridLayout_26">
-    <item row="0" column="0" colspan="2">
-     <widget class="QGroupBox" name="groupBox_17">
-      <property name="title">
-       <string>Profiles</string>
-      </property>
-      <layout class="QGridLayout" name="gridLayout_28">
-       <item row="0" column="2">
-        <widget class="QComboBox" name="cboProfile">
-         <property name="minimumSize">
-          <size>
-           <width>180</width>
-           <height>30</height>
-          </size>
-         </property>
-         <property name="font">
-          <font>
-           <pointsize>9</pointsize>
-          </font>
-         </property>
-        </widget>
-       </item>
-       <item row="0" column="0" rowspan="3">
-        <widget class="QLabel" name="label_3">
-         <property name="styleSheet">
-          <string notr="true">font: 75 10pt &quot;Myriad Web Pro&quot;;</string>
-         </property>
-         <property name="frameShape">
-          <enum>QFrame::Box</enum>
-         </property>
-         <property name="text">
-          <string>A profile in STDM tool refers to a description of a survey or forms of survey based on a particular data collection methodology and therefore the methodology workflow need to be customized in these configuration steps. </string>
-         </property>
-         <property name="scaledContents">
-          <bool>true</bool>
-         </property>
-         <property name="alignment">
-          <set>Qt::AlignLeading|Qt::AlignLeft|Qt::AlignTop</set>
-         </property>
-         <property name="wordWrap">
-          <bool>true</bool>
-         </property>
-        </widget>
-       </item>
-       <item row="0" column="1">
-        <widget class="QLabel" name="label">
-         <property name="minimumSize">
-          <size>
-           <width>50</width>
-           <height>0</height>
-          </size>
-         </property>
-         <property name="maximumSize">
-          <size>
-           <width>30</width>
-           <height>16777215</height>
-          </size>
-         </property>
-         <property name="font">
-          <font>
-           <pointsize>9</pointsize>
-           <weight>50</weight>
-           <bold>false</bold>
-          </font>
-         </property>
-         <property name="text">
-          <string>Select</string>
-         </property>
-        </widget>
-       </item>
-       <item row="2" column="1" colspan="2">
-        <widget class="QWidget" name="widget" native="true">
-         <layout class="QGridLayout" name="gridLayout_24">
-          <item row="1" column="5">
-           <widget class="QPushButton" name="btnNewP">
-            <property name="minimumSize">
-             <size>
-              <width>0</width>
-              <height>30</height>
-             </size>
-            </property>
-            <property name="maximumSize">
-             <size>
-              <width>150</width>
-              <height>16777215</height>
-             </size>
-            </property>
-            <property name="text">
-             <string>New Profile</string>
-            </property>
-            <property name="icon">
-             <iconset resource="../resources.qrc">
-              <normaloff>:/plugins/stdm/images/icons/property_manager.png</normaloff>:/plugins/stdm/images/icons/property_manager.png</iconset>
-            </property>
-           </widget>
-          </item>
-          <item row="1" column="1">
-           <widget class="QPushButton" name="btnPDelete">
-            <property name="minimumSize">
-             <size>
-              <width>25</width>
-              <height>30</height>
-             </size>
-            </property>
-            <property name="maximumSize">
-             <size>
-              <width>150</width>
-              <height>16777215</height>
-             </size>
-            </property>
-            <property name="text">
-             <string>Delete Selected </string>
-            </property>
-            <property name="icon">
-             <iconset resource="../resources.qrc">
-              <normaloff>:/plugins/stdm/images/icons/remove.png</normaloff>:/plugins/stdm/images/icons/remove.png</iconset>
-            </property>
-           </widget>
-          </item>
-          <item row="0" column="1" colspan="5">
-           <widget class="QLabel" name="lblDescprition">
-            <property name="styleSheet">
-             <string notr="true">color: rgb(0, 85, 0);</string>
-            </property>
-            <property name="text">
-             <string>Profile description</string>
-            </property>
-           </widget>
-          </item>
-         </layout>
-        </widget>
-       </item>
-      </layout>
-     </widget>
-    </item>
-    <item row="2" column="0" colspan="2">
-     <widget class="QGroupBox" name="groupBox_18">
-      <property name="minimumSize">
-       <size>
-        <width>0</width>
-        <height>0</height>
-       </size>
-      </property>
-      <property name="styleSheet">
-       <string notr="true">font: 75 9pt &quot;Myriad Web Pro&quot;;</string>
-      </property>
-      <property name="title">
-       <string>Profile modules/ tables </string>
-      </property>
-      <layout class="QGridLayout" name="gridLayout_25">
-       <item row="0" column="1">
-        <widget class="QGroupBox" name="groupBox_19">
-         <property name="maximumSize">
-          <size>
-           <width>400</width>
-           <height>16777215</height>
-          </size>
-         </property>
-         <property name="title">
-          <string>Actions</string>
-         </property>
-         <property name="flat">
-          <bool>true</bool>
-         </property>
-         <layout class="QGridLayout" name="gridLayout_29">
-          <item row="2" column="2">
-           <widget class="QPushButton" name="btnNew_2">
-            <property name="minimumSize">
-             <size>
-              <width>70</width>
-              <height>30</height>
-             </size>
-            </property>
-            <property name="maximumSize">
-             <size>
-              <width>55</width>
-              <height>16777215</height>
-             </size>
-            </property>
-            <property name="text">
-             <string/>
-            </property>
-            <property name="icon">
-             <iconset resource="../resources.qrc">
-              <normaloff>:/plugins/stdm/images/icons/edit.png</normaloff>:/plugins/stdm/images/icons/edit.png</iconset>
-            </property>
-           </widget>
-          </item>
-          <item row="0" column="2">
-           <widget class="QPushButton" name="btnNew">
-            <property name="minimumSize">
-             <size>
-              <width>70</width>
-              <height>30</height>
-             </size>
-            </property>
-            <property name="maximumSize">
-             <size>
-              <width>55</width>
-              <height>16777215</height>
-             </size>
-            </property>
-            <property name="text">
-             <string/>
-            </property>
-            <property name="icon">
-             <iconset resource="../resources.qrc">
-              <normaloff>:/plugins/stdm/images/icons/add.png</normaloff>:/plugins/stdm/images/icons/add.png</iconset>
-            </property>
-           </widget>
-          </item>
-          <item row="3" column="2">
-           <widget class="QPushButton" name="btnDelete">
-            <property name="minimumSize">
-             <size>
-              <width>70</width>
-              <height>30</height>
-             </size>
-            </property>
-            <property name="maximumSize">
-             <size>
-              <width>55</width>
-              <height>16777215</height>
-             </size>
-            </property>
-            <property name="text">
-             <string/>
-            </property>
-            <property name="icon">
-             <iconset resource="../resources.qrc">
-              <normaloff>:/plugins/stdm/images/icons/delete.png</normaloff>:/plugins/stdm/images/icons/delete.png</iconset>
-            </property>
-           </widget>
-          </item>
-         </layout>
-        </widget>
-       </item>
-       <item row="0" column="0">
-        <widget class="QTableView" name="pftableView">
-         <property name="selectionMode">
-          <enum>QAbstractItemView::SingleSelection</enum>
-         </property>
-         <property name="selectionBehavior">
-          <enum>QAbstractItemView::SelectRows</enum>
-         </property>
-         <attribute name="horizontalHeaderStretchLastSection">
-          <bool>true</bool>
-         </attribute>
-        </widget>
-       </item>
-      </layout>
-     </widget>
-    </item>
-   </layout>
-  </widget>
-  <widget class="QWizardPage" name="wizardPage_3">
-   <property name="title">
-    <string>Data Forms customization</string>
-   </property>
-   <property name="subTitle">
-    <string>Add or Edit Fields/ Columns For Each Module</string>
-   </property>
-   <layout class="QGridLayout" name="gridLayout_30">
-    <item row="0" column="0">
-     <widget class="QTabWidget" name="tbSTR">
-      <property name="currentIndex">
-       <number>2</number>
-      </property>
-      <widget class="QWidget" name="tab">
-       <attribute name="title">
-        <string>Tables</string>
-       </attribute>
-       <layout class="QGridLayout" name="gridLayout_8">
-        <item row="0" column="0">
-         <widget class="QFrame" name="frame">
-          <property name="maximumSize">
-           <size>
-            <width>200</width>
-            <height>16777215</height>
-           </size>
-          </property>
-          <layout class="QGridLayout" name="gridLayout_6">
-           <item row="0" column="0" colspan="2">
-            <widget class="QListView" name="lstEntity">
-             <property name="minimumSize">
-              <size>
-               <width>150</width>
-               <height>0</height>
-              </size>
-             </property>
-             <property name="maximumSize">
-              <size>
-               <width>200</width>
-               <height>16777215</height>
-              </size>
-             </property>
-            </widget>
-           </item>
-          </layout>
-         </widget>
-        </item>
-        <item row="0" column="1">
-         <widget class="QTabWidget" name="tabWidget_2">
-          <property name="minimumSize">
-           <size>
-            <width>500</width>
-            <height>0</height>
-           </size>
-          </property>
-          <property name="currentIndex">
-           <number>1</number>
-          </property>
-          <widget class="QWidget" name="tab_3">
-           <attribute name="title">
-            <string>Basic data types columns</string>
-           </attribute>
-           <layout class="QGridLayout" name="gridLayout_16">
-            <item row="0" column="0">
-             <widget class="QTableView" name="tblEdit">
-              <property name="minimumSize">
-               <size>
-                <width>400</width>
-                <height>0</height>
-               </size>
-              </property>
-              <property name="selectionMode">
-               <enum>QAbstractItemView::SingleSelection</enum>
-              </property>
-              <property name="selectionBehavior">
-               <enum>QAbstractItemView::SelectRows</enum>
-              </property>
-              <attribute name="horizontalHeaderStretchLastSection">
-               <bool>true</bool>
-              </attribute>
-             </widget>
-            </item>
-            <item row="0" column="1">
-             <widget class="QGroupBox" name="groupBox_8">
-              <property name="title">
-               <string>Actions</string>
-              </property>
-              <property name="flat">
-               <bool>true</bool>
-              </property>
-              <layout class="QGridLayout" name="gridLayout_12">
-               <item row="2" column="2">
-                <widget class="QPushButton" name="btnDel">
-                 <property name="maximumSize">
-                  <size>
-                   <width>50</width>
-                   <height>40</height>
-                  </size>
-                 </property>
-                 <property name="text">
-                  <string/>
-                 </property>
-                 <property name="icon">
-                  <iconset resource="../resources.qrc">
-                   <normaloff>:/plugins/stdm/images/icons/delete.png</normaloff>:/plugins/stdm/images/icons/delete.png</iconset>
-                 </property>
-                </widget>
-               </item>
-               <item row="0" column="2">
-                <widget class="QPushButton" name="btnAdd">
-                 <property name="maximumSize">
-                  <size>
-                   <width>50</width>
-                   <height>40</height>
-                  </size>
-                 </property>
-                 <property name="text">
-                  <string/>
-                 </property>
-                 <property name="icon">
-                  <iconset resource="../resources.qrc">
-                   <normaloff>:/plugins/stdm/images/icons/add.png</normaloff>:/plugins/stdm/images/icons/add.png</iconset>
-                 </property>
-                 <property name="iconSize">
-                  <size>
-                   <width>20</width>
-                   <height>20</height>
-                  </size>
-                 </property>
-                </widget>
-               </item>
-               <item row="1" column="2">
-                <widget class="QPushButton" name="btnEdit">
-                 <property name="maximumSize">
-                  <size>
-                   <width>50</width>
-                   <height>40</height>
-                  </size>
-                 </property>
-                 <property name="text">
-                  <string/>
-                 </property>
-                 <property name="icon">
-                  <iconset resource="../resources.qrc">
-                   <normaloff>:/plugins/stdm/images/icons/edit.png</normaloff>:/plugins/stdm/images/icons/edit.png</iconset>
-                 </property>
-                 <property name="iconSize">
-                  <size>
-                   <width>20</width>
-                   <height>20</height>
-                  </size>
-                 </property>
-                </widget>
-               </item>
-              </layout>
-             </widget>
-            </item>
-           </layout>
-          </widget>
-          <widget class="QWidget" name="tab_4">
-           <attribute name="title">
-            <string>Geometry columns</string>
-           </attribute>
-           <layout class="QGridLayout" name="gridLayout_9">
-            <item row="0" column="0">
-             <widget class="QTableView" name="tblLookup_2">
-              <property name="selectionMode">
-               <enum>QAbstractItemView::SingleSelection</enum>
-              </property>
-              <property name="selectionBehavior">
-               <enum>QAbstractItemView::SelectRows</enum>
-              </property>
-             </widget>
-            </item>
-            <item row="0" column="1">
-             <widget class="QGroupBox" name="groupBox_12">
-              <property name="title">
-               <string>Actions</string>
-              </property>
-              <property name="flat">
-               <bool>true</bool>
-              </property>
-              <layout class="QGridLayout" name="gridLayout_17">
-               <item row="1" column="2">
-                <widget class="QPushButton" name="btnGeomDel">
-                 <property name="maximumSize">
-                  <size>
-                   <width>45</width>
-                   <height>30</height>
-                  </size>
-                 </property>
-                 <property name="text">
-                  <string/>
-                 </property>
-                 <property name="icon">
-                  <iconset resource="../resources.qrc">
-                   <normaloff>:/plugins/stdm/images/icons/delete.png</normaloff>:/plugins/stdm/images/icons/delete.png</iconset>
-                 </property>
-                </widget>
-               </item>
-               <item row="0" column="2">
-                <widget class="QPushButton" name="btnGeomEdit">
-                 <property name="maximumSize">
-                  <size>
-                   <width>45</width>
-                   <height>30</height>
-                  </size>
-                 </property>
-                 <property name="text">
-                  <string/>
-                 </property>
-                 <property name="icon">
-                  <iconset resource="../resources.qrc">
-                   <normaloff>:/plugins/stdm/images/icons/edit.png</normaloff>:/plugins/stdm/images/icons/edit.png</iconset>
-                 </property>
-                 <property name="iconSize">
-                  <size>
-                   <width>20</width>
-                   <height>20</height>
-                  </size>
-                 </property>
-                </widget>
-               </item>
-              </layout>
-             </widget>
-            </item>
-           </layout>
-          </widget>
-         </widget>
-        </item>
-        <item row="1" column="0">
-         <widget class="QFrame" name="frame_5">
-          <property name="maximumSize">
-           <size>
-            <width>200</width>
-            <height>16777215</height>
-           </size>
-          </property>
-          <layout class="QGridLayout" name="gridLayout_7">
-           <item row="0" column="0">
-            <widget class="QTreeView" name="tblLookupList">
-             <property name="maximumSize">
-              <size>
-               <width>200</width>
-               <height>16777215</height>
-              </size>
-             </property>
-             <property name="itemsExpandable">
-              <bool>false</bool>
-             </property>
-            </widget>
-           </item>
-          </layout>
-         </widget>
-        </item>
-        <item row="1" column="1">
-         <widget class="QGroupBox" name="groupBox_7">
-          <property name="title">
-           <string>Lookup choices</string>
-          </property>
-          <layout class="QGridLayout" name="gridLayout_11">
-           <item row="0" column="1">
-            <widget class="QGroupBox" name="groupBox_2">
-             <property name="title">
-              <string>Actions</string>
-             </property>
-             <property name="flat">
-              <bool>true</bool>
-             </property>
-             <layout class="QGridLayout" name="gridLayout_4">
-              <item row="0" column="1">
-               <widget class="QPushButton" name="btnAddLk">
-                <property name="minimumSize">
-                 <size>
-                  <width>0</width>
-                  <height>30</height>
-                 </size>
-                </property>
-                <property name="maximumSize">
-                 <size>
-                  <width>45</width>
-                  <height>30</height>
-                 </size>
-                </property>
-                <property name="text">
-                 <string/>
-                </property>
-                <property name="icon">
-                 <iconset resource="../resources.qrc">
-                  <normaloff>:/plugins/stdm/images/icons/add.png</normaloff>:/plugins/stdm/images/icons/add.png</iconset>
-                </property>
-               </widget>
-              </item>
-              <item row="1" column="1">
-               <widget class="QPushButton" name="btnLkDel">
-                <property name="minimumSize">
-                 <size>
-                  <width>0</width>
-                  <height>30</height>
-                 </size>
-                </property>
-                <property name="maximumSize">
-                 <size>
-                  <width>45</width>
-                  <height>16777215</height>
-                 </size>
-                </property>
-                <property name="text">
-                 <string/>
-                </property>
-                <property name="icon">
-                 <iconset resource="../resources.qrc">
-                  <normaloff>:/plugins/stdm/images/icons/delete.png</normaloff>:/plugins/stdm/images/icons/delete.png</iconset>
-                </property>
-               </widget>
-              </item>
-             </layout>
-            </widget>
-           </item>
-           <item row="0" column="0">
-            <widget class="QListView" name="tblLookup"/>
-           </item>
-          </layout>
-         </widget>
-        </item>
-       </layout>
-      </widget>
-      <widget class="QWidget" name="tab_2">
-       <attribute name="title">
-        <string>Table relation and constraint</string>
-       </attribute>
-       <layout class="QGridLayout" name="gridLayout">
-        <item row="0" column="0">
-         <widget class="QGroupBox" name="groupBox_9">
-          <property name="maximumSize">
-           <size>
-            <width>16777215</width>
-            <height>1000</height>
-           </size>
-          </property>
-          <property name="title">
-           <string>Table/ Entity </string>
-          </property>
-          <layout class="QGridLayout" name="gridLayout_15">
-           <item row="0" column="0">
-            <widget class="QListView" name="lstEntity_2">
-             <property name="minimumSize">
-              <size>
-               <width>150</width>
-               <height>0</height>
-              </size>
-             </property>
-             <property name="maximumSize">
-              <size>
-               <width>200</width>
-               <height>16777215</height>
-              </size>
-             </property>
-            </widget>
-           </item>
-          </layout>
-         </widget>
-        </item>
-        <item row="0" column="1">
-         <widget class="QGroupBox" name="groupBox_10">
-          <property name="minimumSize">
-           <size>
-            <width>550</width>
-            <height>0</height>
-           </size>
-          </property>
-          <property name="title">
-           <string>Relations</string>
-          </property>
-          <layout class="QGridLayout" name="gridLayout_14">
-           <item row="1" column="0">
-            <widget class="QGroupBox" name="groupBox_13">
-             <property name="title">
-              <string>Actions</string>
-             </property>
-             <property name="flat">
-              <bool>true</bool>
-             </property>
-             <layout class="QGridLayout" name="gridLayout_19">
-              <item row="0" column="4">
-               <widget class="QPushButton" name="btnPropDel">
-                <property name="maximumSize">
-                 <size>
-                  <width>50</width>
-                  <height>40</height>
-                 </size>
-                </property>
-                <property name="text">
-                 <string/>
-                </property>
-                <property name="icon">
-                 <iconset resource="../resources.qrc">
-                  <normaloff>:/plugins/stdm/images/icons/delete.png</normaloff>:/plugins/stdm/images/icons/delete.png</iconset>
-                </property>
-               </widget>
-              </item>
-              <item row="0" column="2">
-               <widget class="QPushButton" name="btnProperty">
-                <property name="maximumSize">
-                 <size>
-                  <width>50</width>
-                  <height>40</height>
-                 </size>
-                </property>
-                <property name="text">
-                 <string/>
-                </property>
-                <property name="icon">
-                 <iconset resource="../resources.qrc">
-                  <normaloff>:/plugins/stdm/images/icons/add.png</normaloff>:/plugins/stdm/images/icons/add.png</iconset>
-                </property>
-                <property name="iconSize">
-                 <size>
-                  <width>20</width>
-                  <height>20</height>
-                 </size>
-                </property>
-               </widget>
-              </item>
-              <item row="0" column="3">
-               <widget class="QPushButton" name="pushButton">
-                <property name="maximumSize">
-                 <size>
-                  <width>45</width>
-                  <height>30</height>
-                 </size>
-                </property>
-                <property name="text">
-                 <string/>
-                </property>
-                <property name="icon">
-                 <iconset resource="../resources.qrc">
-                  <normaloff>:/plugins/stdm/images/icons/edit.png</normaloff>:/plugins/stdm/images/icons/edit.png</iconset>
-                </property>
-               </widget>
-              </item>
-             </layout>
-            </widget>
-           </item>
-           <item row="0" column="0">
-            <widget class="QTableView" name="tblEdit_2">
-             <property name="minimumSize">
-              <size>
-               <width>0</width>
-               <height>0</height>
-              </size>
-             </property>
-             <property name="selectionMode">
-              <enum>QAbstractItemView::SingleSelection</enum>
-             </property>
-             <property name="selectionBehavior">
-              <enum>QAbstractItemView::SelectRows</enum>
-             </property>
-            </widget>
-           </item>
-          </layout>
-         </widget>
-        </item>
-       </layout>
-      </widget>
-      <widget class="QWidget" name="tab_5">
-       <attribute name="title">
-        <string>Social Tenure Relation tables</string>
-       </attribute>
-       <layout class="QGridLayout" name="gridLayout_23">
-        <item row="0" column="0">
-         <widget class="QGroupBox" name="groupBox">
-          <property name="maximumSize">
-           <size>
-            <width>200</width>
-            <height>16777215</height>
-           </size>
-          </property>
-          <property name="title">
-           <string>Select Party Tables</string>
-          </property>
-          <property name="flat">
-           <bool>true</bool>
-          </property>
-          <layout class="QGridLayout" name="gridLayout_13">
-           <item row="0" column="0">
-            <widget class="QListView" name="lstParty">
-             <property name="minimumSize">
-              <size>
-               <width>0</width>
-               <height>0</height>
-              </size>
-             </property>
-             <property name="maximumSize">
-              <size>
-               <width>200</width>
-               <height>16777215</height>
-              </size>
-             </property>
-            </widget>
-           </item>
-          </layout>
-         </widget>
-        </item>
-        <item row="0" column="1">
-         <widget class="QGroupBox" name="groupBox_11">
-          <property name="title">
-           <string>List of column(s) from party(ies) participating in STR</string>
-          </property>
-          <property name="flat">
-           <bool>true</bool>
-          </property>
-          <layout class="QGridLayout" name="gridLayout_31">
-           <item row="0" column="0">
-            <widget class="QListView" name="lstTableCol">
-             <property name="minimumSize">
-              <size>
-               <width>300</width>
-               <height>0</height>
-              </size>
-             </property>
-            </widget>
-           </item>
-          </layout>
-         </widget>
-        </item>
-        <item row="1" column="0">
-         <widget class="QGroupBox" name="groupBox_3">
-          <property name="maximumSize">
-           <size>
-            <width>200</width>
-            <height>16777215</height>
-           </size>
-          </property>
-          <property name="title">
-           <string>Select Spatial Unit tables</string>
-          </property>
-          <property name="flat">
-           <bool>true</bool>
-          </property>
-          <layout class="QGridLayout" name="gridLayout_18">
-           <item row="0" column="0">
-            <widget class="QListView" name="lstSpatial_unit">
-             <property name="maximumSize">
-              <size>
-               <width>200</width>
-               <height>16777215</height>
-              </size>
-             </property>
-            </widget>
-           </item>
-          </layout>
-         </widget>
-        </item>
-        <item row="1" column="1">
-         <widget class="QGroupBox" name="groupBox_20">
-          <property name="title">
-           <string>List of  column from spatial unit table(s) participating in STR </string>
-          </property>
-          <property name="flat">
-           <bool>true</bool>
-          </property>
-          <layout class="QGridLayout" name="gridLayout_32">
-           <item row="0" column="0">
-            <widget class="QListView" name="lstSpUnit"/>
-           </item>
-          </layout>
-         </widget>
-        </item>
-       </layout>
-      </widget>
-     </widget>
-    </item>
-   </layout>
-  </widget>
-  <widget class="QWizardPage" name="wizardPage_4">
-   <property name="title">
-    <string>Update Database</string>
-   </property>
-   <property name="subTitle">
-    <string>Commit SQL changes to the database</string>
-   </property>
-   <layout class="QGridLayout" name="gridLayout_10">
-    <item row="0" column="0">
-     <widget class="QScrollArea" name="scrollArea">
-      <property name="widgetResizable">
-       <bool>true</bool>
-      </property>
-      <widget class="QWidget" name="scrollAreaWidgetContents">
-       <property name="geometry">
-        <rect>
-         <x>0</x>
-         <y>0</y>
-         <width>802</width>
-         <height>475</height>
-        </rect>
-       </property>
-       <layout class="QGridLayout" name="gridLayout_21">
-        <item row="1" column="0">
-         <widget class="QTextEdit" name="txtHtml"/>
-        </item>
-        <item row="0" column="0">
-         <widget class="QFrame" name="frame">
-          <property name="maximumSize">
-           <size>
-            <width>16777215</width>
-            <height>50</height>
-           </size>
-          </property>
-          <property name="frameShape">
-           <enum>QFrame::NoFrame</enum>
-          </property>
-          <property name="frameShadow">
-           <enum>QFrame::Raised</enum>
-          </property>
-          <layout class="QGridLayout" name="gridLayout_5">
-           <item row="1" column="1">
-            <widget class="QRadioButton" name="rbSchema">
-             <property name="text">
-              <string>Update existing STDM database</string>
-             </property>
-            </widget>
-           </item>
-           <item row="1" column="0">
-            <widget class="QRadioButton" name="rbSchemaNew">
-             <property name="text">
-              <string>Create new STDM database</string>
-             </property>
-            </widget>
-           </item>
-           <item row="1" column="3">
-            <widget class="QPushButton" name="btnSQL">
-             <property name="maximumSize">
-              <size>
-               <width>200</width>
-               <height>16777215</height>
-              </size>
-             </property>
-             <property name="text">
-              <string>Show generated SQL file</string>
-             </property>
-             <property name="checkable">
-              <bool>false</bool>
-             </property>
-             <property name="autoRepeat">
-              <bool>false</bool>
-             </property>
-             <property name="autoExclusive">
-              <bool>false</bool>
-             </property>
-             <property name="autoDefault">
-              <bool>true</bool>
-             </property>
-             <property name="default">
-              <bool>false</bool>
-             </property>
-             <property name="flat">
-              <bool>false</bool>
-             </property>
-            </widget>
-           </item>
-           <item row="1" column="2">
-            <widget class="QRadioButton" name="rbSkip">
-             <property name="text">
-              <string>Skip changes to database</string>
-             </property>
-            </widget>
-           </item>
-          </layout>
-         </widget>
-        </item>
-       </layout>
-      </widget>
-     </widget>
-    </item>
-   </layout>
-  </widget>
- </widget>
- <resources>
-  <include location="../resources.qrc"/>
-  <include location="../resources.qrc"/>
- </resources>
- <connections/>
-</ui>
->>>>>>> 4c463e3d
+</ui>