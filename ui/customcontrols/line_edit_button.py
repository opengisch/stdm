"""
/***************************************************************************
Name                 : lineEditButton
Description          : subclasses Qline edit to support a button for browsing
                        foreign key relations.
Date                 : 8/January/2015
copyright            : (C) 2015 by UN-Habitat and implementing partners.
                       See the accompanying file CONTRIBUTORS.txt in the root
email                : stdm@unhabitat.org
 ***************************************************************************/

/***************************************************************************
 *                                                                         *
 *   This program is free software; you can redistribute it and/or modify  *
 *   it under the terms of the GNU General Public License as published by  *
 *   the Free Software Foundation; either version 2 of the License, or     *
 *   (at your option) any later version.                                   *
 *                                                                         *
 ***************************************************************************/
"""
from PyQt4.QtGui import *
from PyQt4.QtCore import *
from stdm.settings import pbIcon
__all__ = ["SearchableLineEdit"]

class SearchableLineEdit(QLineEdit):
    """Subclass the QLineEdit to support a toolbutton"""
    #signal_sender = pyqtSignal("PyQt_PyObject")
    signal_sender = pyqtSignal(name = 'Button clicked')
    def __init__(self, parent=None):
        QLineEdit.__init__(self, parent)
        self.button = QToolButton(self)
        self.button.setCursor(Qt.ArrowCursor)
<<<<<<< HEAD
        self.setText("1")
=======
        self.key = None
>>>>>>> 0f237434
        self.button.setIcon(pbIcon)
        self.button.clicked.connect(self.button_click_event)


    def resizeEvent(self,event):
        rect = self.rect()
        frameWidth = self.style().pixelMetric(QStyle.PM_DefaultFrameWidth)
        buttonWidth = self.style().pixelMetric(QStyle.PM_ScrollBarExtent)
        self.button.resize(buttonWidth,rect.height()-2*frameWidth)
        self.button.move(rect.right() - buttonWidth, frameWidth)

    def button_click_event(self):
        self.signal_sender.emit()

<<<<<<< HEAD
    def set_value(self, fk_value):
        if
        return

    def _model(self):
        return self._dbmodel

    def set_model(self, model):
        self._dbmodel = model

=======
    def set_value(self, id):
        key = self.list.get(data)
        return  key
>>>>>>> 0f237434

    def fk_id(self, key):
        self.key = key

    def value(self):
        return self.key



<|MERGE_RESOLUTION|>--- conflicted
+++ resolved
@@ -31,11 +31,7 @@
         QLineEdit.__init__(self, parent)
         self.button = QToolButton(self)
         self.button.setCursor(Qt.ArrowCursor)
-<<<<<<< HEAD
-        self.setText("1")
-=======
         self.key = None
->>>>>>> 0f237434
         self.button.setIcon(pbIcon)
         self.button.clicked.connect(self.button_click_event)
 
@@ -50,22 +46,9 @@
     def button_click_event(self):
         self.signal_sender.emit()
 
-<<<<<<< HEAD
-    def set_value(self, fk_value):
-        if
-        return
-
-    def _model(self):
-        return self._dbmodel
-
-    def set_model(self, model):
-        self._dbmodel = model
-
-=======
     def set_value(self, id):
         key = self.list.get(data)
         return  key
->>>>>>> 0f237434
 
     def fk_id(self, key):
         self.key = key
