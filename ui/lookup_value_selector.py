--- conflicted
+++ resolved
@@ -41,14 +41,16 @@
 
     def __init__(self, parent, lookup_entity_name, profile=None):
         """
-
+        Initializes LookupValueSelector.
+        :param parent: The parent of the dialog.
+        :type parent: QWidget
+        :param lookup_entity_name: The lookup entity name
+        :type lookup_entity_name: String
+        :param profile: The current profile object
+        :type profile: Object
         """
-<<<<<<< HEAD
-        QDialog.__init__(self, parent, Qt.WindowTitleHint|Qt.WindowCloseButtonHint)
-=======
         QDialog.__init__(self, parent, Qt.WindowTitleHint |
                          Qt.WindowCloseButtonHint)
->>>>>>> 05decc2d
         self.setupUi(self)
         self.value_and_code = None
         if profile is None:
@@ -73,12 +75,12 @@
         self.value_list_box.clicked.connect(self.validate_selected_code)
 
     def populate_value_list_view(self):
+        """
+        Populates the lookup values and codes.
+        """
         self.value_and_code = self.lookup_entity.values
 
         for value, code in self.value_and_code.iteritems():
-<<<<<<< HEAD
-            value_code = QStandardItem('{} ({})'.format(value, code.code))
-=======
             u_value = unicode(value)
             code_value = self.lookup_entity.values[u_value]
 
@@ -86,11 +88,13 @@
                     code_value.value, code.code
                 )
             )
->>>>>>> 05decc2d
             value_code.setData(code.code)
             self._view_model.appendRow(value_code)
 
     def validate_selected_code(self):
+        """
+        Validate the selected code for the presence of Code or not.
+        """
         self.notice.clear()
         self.selected_code_value()
         if self.selected_code == '':
@@ -98,16 +102,25 @@
             self.notice.insertWarningNotification(notice)
 
     def selected_code_value(self):
+        """
+        Get the selected lookup value.
+        """
         index = self.value_list_box.currentIndex()
         item = self._view_model.itemFromIndex(index)
         self.selected_code = item.data()
         self.selected_value_code = item.text()
 
     def accept(self):
+        """
+        Overridden QDialog accept method.
+        """
         self.selected_code_value()
         self.done(1)
 
     def reject(self):
+        """
+        Overridden QDialog accept method.
+        """
         self.selected_code = None
         self.selected_value_code = None
         self.done(0)