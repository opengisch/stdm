# -*- coding: utf-8 -*-
"""
/***************************************************************************
 PostgisEditorDialog
                                 A QGIS plugin
 Plugin enables loading editing and saving layers back to PostGIS
                             -------------------
        begin                : 2015-04-08
        git sha              : $Format:%H$
        copyright            : (C) 2015 by Erick Opiyo
        email                : e.omwandho@gmail.com
 ***************************************************************************/

/***************************************************************************
 *                                                                         *
 *   This program is free software; you can redistribute it and/or modify  *
 *   it under the terms of the GNU General Public License as published by  *
 *   the Free Software Foundation; either version 2 of the License, or     *
 *   (at your option) any later version.                                   *
 *                                                                         *
 ***************************************************************************/
"""

import os

from PyQt4 import uic
from PyQt4.QtGui import *
from PyQt4.QtCore import *
from qgis.core import *
from ui_spatial_unit_manager import Ui_SpatialUnitManagerWidget
from gps_tool import GPSToolDialog
from ..data import (
    spatial_tables,
    table_column_names,
    vector_layer,
    geometryType,
    write_display_name,
    check_if_display_name_exits,
    get_xml_display_name,
    write_changed_display_name
)

<<<<<<< HEAD
# FORM_CLASS, _ = uic.loadUiType(os.path.join(
#     os.path.dirname(__file__), 'ui_edit_stdm_layer.ui'))
=======
FORM_CLASS, _ = uic.loadUiType(os.path.join(
    os.path.dirname(__file__), 'ui_spatial_unit_manager.ui'))
>>>>>>> 0dcd4a7b

class SpatialUnitManagerDockWidget(QDockWidget, Ui_SpatialUnitManagerWidget):
    def __init__(self, iface):
        """Constructor."""
        QDockWidget.__init__(self, iface.mainWindow())
        # Set up the user interface from Designer.
        # After setupUI you can access any designer object by doing
        # self.<objectname>, and you can use autoconnect slots - see
        # http://qt-project.org/doc/qt-4.8/designer-using-a-ui-file.html
        # #widgets-and-dialogs-with-auto-connect
        self.setupUi(self)
        self._populate_layers()
        self.iface = iface
        self.gps_tool_dialog = None
        self.curr_lyr_table = None
        self.curr_lyr_sp_col = None
        self.curr_layer = None

    def _populate_layers(self):
        self.stdm_layers_combo.clear()
        self._stdm_tables = {}
        self.spatial_layers = []
        self.layers_info = []
        for spt in spatial_tables():
            sp_columns = table_column_names(spt,True)
            self._stdm_tables[spt]=sp_columns

            # QMessageBox.information(None,"Title",str(sp_columns))

            # Add spatial columns to combo box
            for sp_col in sp_columns:

                # Get column type and apply the appropriate icon
                geometry_typ = str(geometryType(spt, sp_col)[0])

                if geometry_typ == "POLYGON":
                    self.icon = QIcon(":/plugins/stdm/images/icons/layer_polygon.png")
                elif geometry_typ == "LINESTRING":
                    self.icon = QIcon(":/plugins/stdm/images/icons/layer_line.png")
                elif geometry_typ == "POINT":
                    self.icon = QIcon(":/plugins/stdm/images/icons/layer_point.png")
                else:
                    self.icon = QIcon(":/plugins/stdm/images/icons/table.png")

                # QMessageBox.information(None,"Title",str(geometry_typ))
                self.stdm_layers_combo.addItem(self.icon, self._format_layer_display_name(sp_col, spt),
                                             {"table_name":spt,"col_name": sp_col})

    def _format_layer_display_name(self, col, table):
        return u"{0}.{1}".format(table,col)

    @pyqtSignature("")
    def on_add_to_canvas_button_clicked(self):
        '''
        Method used to add layers to canvas
        '''
        if self.stdm_layers_combo.count() == 0:
            # Return message that there are no layers
            QMessageBox.warning(None,"No Layers")

        sp_col_info = self.stdm_layers_combo.itemData(self.stdm_layers_combo.currentIndex())
        if sp_col_info is None:
            # Message: Spatial column information could not be found
            QMessageBox.warning(None,"Spatial Column Layer Could not be found")

        table_name, spatial_column = sp_col_info["table_name"], sp_col_info["col_name"]

        # Used in gpx_table.py
        self.curr_lyr_table = table_name
        self.curr_lyr_sp_col = spatial_column

        self.curr_layer = vector_layer(table_name, geom_column=spatial_column)

        if self.curr_layer.isValid():
            QgsMapLayerRegistry.instance().addMapLayer(self.curr_layer)

            # Append column name to spatial table
            _current_display_name = str(table_name) + "." + str(spatial_column)

            # Get configuration file display name if it exists
            if check_if_display_name_exits(_current_display_name):
                xml_display_name = get_xml_display_name(_current_display_name)
                self.curr_layer.setLayerName(xml_display_name)

            # Write initial display name as original name of the layer
            elif not check_if_display_name_exits(_current_display_name):
                write_display_name(_current_display_name, _current_display_name)
                self.curr_layer.setLayerName(_current_display_name)

    @pyqtSignature("")
    def on_set_display_name_button_clicked(self):
        '''
        Method to change display name
        '''
        layer_map = QgsMapLayerRegistry.instance().mapLayers()
        for name, layer in layer_map.iteritems():
            if layer == self.iface.activeLayer():
                _name = layer.name()
                display_name, ok = QInputDialog.getText(None,"Change Display Name",
                                                        "Current Name is {0}".format(layer.originalName()))
                if ok and display_name != "":
                    layer.setLayerName(display_name)
                    write_changed_display_name(_name, display_name)
                elif not ok and display_name == "":
                    layer.originalName()
            else:
                continue

    @pyqtSignature("")
    def on_import_gpx_file_button_clicked(self):
        """
        Method to load GPS dialog
        """
        layer_map = QgsMapLayerRegistry.instance().mapLayers()
        if not bool(layer_map):
            QMessageBox.warning(None,"STDM","You must add a layer first, from Spatial Unit Manager to import GPX to")
        elif bool(layer_map):
            self.gps_tool_dialog = GPSToolDialog(self.iface, self.curr_layer, self.curr_lyr_table, self.curr_lyr_sp_col)
            self.gps_tool_dialog.show()<|MERGE_RESOLUTION|>--- conflicted
+++ resolved
@@ -27,7 +27,7 @@
 from PyQt4.QtGui import *
 from PyQt4.QtCore import *
 from qgis.core import *
-from ui_spatial_unit_manager import Ui_SpatialUnitManagerWidget
+from ui_edit_stdm_layer import Ui_SpatialUnitManagerWidget
 from gps_tool import GPSToolDialog
 from ..data import (
     spatial_tables,
@@ -40,13 +40,8 @@
     write_changed_display_name
 )
 
-<<<<<<< HEAD
 # FORM_CLASS, _ = uic.loadUiType(os.path.join(
 #     os.path.dirname(__file__), 'ui_edit_stdm_layer.ui'))
-=======
-FORM_CLASS, _ = uic.loadUiType(os.path.join(
-    os.path.dirname(__file__), 'ui_spatial_unit_manager.ui'))
->>>>>>> 0dcd4a7b
 
 class SpatialUnitManagerDockWidget(QDockWidget, Ui_SpatialUnitManagerWidget):
     def __init__(self, iface):
