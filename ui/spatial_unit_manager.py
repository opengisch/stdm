--- conflicted
+++ resolved
@@ -67,8 +67,7 @@
 from stdm.ui.forms.spatial_unit_form import (
     STDMFieldWidget
 )
-from stdm.utils.util import profile_and_user_views, \
-    lookup_id_to_value, entity_id_to_display_col
+from stdm.utils.util import profile_and_user_views, lookup_id_to_value, entity_id_to_display_col
 from stdm.mapping.utils import pg_layerNamesIDMapping
 
 from ui_spatial_unit_manager import Ui_SpatialUnitManagerWidget
@@ -102,11 +101,7 @@
         self.setMaximumHeight(300)
         self._curr_profile = current_profile()
         self._profile_spatial_layers = []
-<<<<<<< HEAD
-        self.stdm_fields = STDMFieldWidget(self._plugin)
-=======
         self.stdm_fields = STDMFieldWidget(plugin)
->>>>>>> 889b8924
         self._populate_layers()
         self._adjust_layer_drop_down_width()
         self.spatial_unit = None
