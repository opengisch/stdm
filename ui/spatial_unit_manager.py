--- conflicted
+++ resolved
@@ -280,8 +280,7 @@
         if self._curr_profile is None:
             return
 
-        self.spatial_unit = self._curr_profile.\
-            social_tenure.spatial_units
+        self.spatial_units = self._curr_profile.social_tenure.spatial_units
 
         # Get entities containing geometry
         # columns based on the config info
@@ -419,15 +418,6 @@
         icon = self._geom_icon(table_name, column_name)
 
         self.stdm_layers_combo.addItem(icon, display, {
-<<<<<<< HEAD
-                'table_name': table_name,
-                'column_name': column_name,
-                'item': item
-            }
-        )
-        for spatial_unit_obj in self.spatial_unit:
-            table = spatial_unit_obj.name
-=======
             'table_name': table_name,
             'column_name': column_name,
             'item': item
@@ -435,10 +425,9 @@
                                        )
         for spatial_unit in self.spatial_units:
             table = spatial_unit.name
->>>>>>> 05decc2d
             spatial_column = [
                 c.name
-                for c in spatial_unit_obj.columns.values()
+                for c in spatial_unit.columns.values()
                 if c.TYPE_INFO == 'GEOMETRY'
             ]
 
@@ -502,8 +491,7 @@
         Add a layer when a name is supplied.
         :param layer_name: The stdm layer name
         :type layer_name: String
-        :return: None
-        :rtype: NoneType
+
         """
         index = self.stdm_layers_combo.findText(
             layer_name, Qt.MatchFixedString
