<<<<<<< HEAD
# -*- coding: utf-8 -*-
"""
/***************************************************************************
 PostgisEditorDialog
                                 A QGIS plugin
 Plugin enables loading editing and saving layers back to PostGIS
                             -------------------
        begin                : 2015-04-08
        git sha              : $Format:%H$
        copyright            : (C) 2015 by Erick Opiyo
        email                : e.omwandho@gmail.com
 ***************************************************************************/

/***************************************************************************
 *                                                                         *
 *   This program is free software; you can redistribute it and/or modify  *
 *   it under the terms of the GNU General Public License as published by  *
 *   the Free Software Foundation; either version 2 of the License, or     *
 *   (at your option) any later version.                                   *
 *                                                                         *
 ***************************************************************************/
"""

import os

from PyQt4 import uic
from PyQt4.QtGui import *
from PyQt4.QtCore import *
from qgis.core import *
from ui_spatial_unit_manager import Ui_SpatialUnitManagerWidget
from gps_tool import GPSToolDialog
from ..data import (
    spatial_tables,
    table_column_names,
    vector_layer,
    geometryType,
    write_display_name,
    check_if_display_name_exits,
    get_xml_display_name,
    write_changed_display_name
)

FORM_CLASS, _ = uic.loadUiType(os.path.join(
    os.path.dirname(__file__), 'ui_spatial_unit_manager.ui'))

class SpatialUnitManagerDockWidget(QDockWidget, Ui_SpatialUnitManagerWidget):
    def __init__(self, iface):
        """Constructor."""
        QDockWidget.__init__(self, iface.mainWindow())
        # Set up the user interface from Designer.
        # After setupUI you can access any designer object by doing
        # self.<objectname>, and you can use autoconnect slots - see
        # http://qt-project.org/doc/qt-4.8/designer-using-a-ui-file.html
        # #widgets-and-dialogs-with-auto-connect
        self.setupUi(self)
        self._populate_layers()
        self.iface = iface
        self.gps_tool_dialog = None
        self.curr_lyr_table = None
        self.curr_lyr_sp_col = None
        self.curr_layer = None

    def _populate_layers(self):
        self.stdm_layers_combo.clear()
        self._stdm_tables = {}
        self.spatial_layers = []
        self.layers_info = []
        for spt in spatial_tables():
            sp_columns = table_column_names(spt, True)
            self._stdm_tables[spt] = sp_columns

            # QMessageBox.information(None,"Title",str(sp_columns))

            # Add spatial columns to combo box
            for sp_col in sp_columns:

                # Get column type and apply the appropriate icon
                geometry_typ = str(geometryType(spt, sp_col)[0])

                if geometry_typ == "POLYGON":
                    self.icon = QIcon(":/plugins/stdm/images/icons/layer_polygon.png")
                elif geometry_typ == "LINESTRING":
                    self.icon = QIcon(":/plugins/stdm/images/icons/layer_line.png")
                elif geometry_typ == "POINT":
                    self.icon = QIcon(":/plugins/stdm/images/icons/layer_point.png")
                else:
                    self.icon = QIcon(":/plugins/stdm/images/icons/table.png")

                # QMessageBox.information(None,"Title",str(geometry_typ))
                self.stdm_layers_combo.addItem(self.icon, self._format_layer_display_name(sp_col, spt),
                                             {"table_name":spt,"col_name": sp_col})

    def _format_layer_display_name(self, col, table):
        return u"{0}.{1}".format(table,col)

    @pyqtSignature("")
    def on_add_to_canvas_button_clicked(self):
        '''
        Method used to add layers to canvas
        '''
        if self.stdm_layers_combo.count() == 0:
            # Return message that there are no layers
            QMessageBox.warning(None,"No Layers")

        sp_col_info = self.stdm_layers_combo.itemData(self.stdm_layers_combo.currentIndex())
        if sp_col_info is None:
            # Message: Spatial column information could not be found
            QMessageBox.warning(None,"Spatial Column Layer Could not be found")

        table_name, spatial_column = sp_col_info["table_name"], sp_col_info["col_name"]

        # Used in gpx_table.py
        self.curr_lyr_table = table_name
        self.curr_lyr_sp_col = spatial_column

        self.curr_layer = vector_layer(table_name, geom_column=spatial_column)

        if self.curr_layer.isValid():
            QgsMapLayerRegistry.instance().addMapLayer(self.curr_layer)

            # Append column name to spatial table
            _current_display_name = str(table_name) + "." + str(spatial_column)

            # Get configuration file display name if it exists
            if check_if_display_name_exits(_current_display_name):
                xml_display_name = get_xml_display_name(_current_display_name)
                self.curr_layer.setLayerName(xml_display_name)

            # Write initial display name as original name of the layer
            elif not check_if_display_name_exits(_current_display_name):
                write_display_name(_current_display_name, _current_display_name)
                self.curr_layer.setLayerName(_current_display_name)

    @pyqtSignature("")
    def on_set_display_name_button_clicked(self):
        '''
        Method to change display name
        '''
        layer_map = QgsMapLayerRegistry.instance().mapLayers()
        for name, layer in layer_map.iteritems():
            if layer == self.iface.activeLayer():
                _name = layer.name()
                display_name, ok = QInputDialog.getText(None,"Change Display Name",
                                                        "Current Name is {0}".format(layer.originalName()))
                if ok and display_name != "":
                    layer.setLayerName(display_name)
                    write_changed_display_name(_name, display_name)
                elif not ok and display_name == "":
                    layer.originalName()
            else:
                continue

    @pyqtSignature("")
    def on_import_gpx_file_button_clicked(self):
        """
        Method to load GPS dialog
        """
        layer_map = QgsMapLayerRegistry.instance().mapLayers()

        if not bool(layer_map):
            QMessageBox.warning(None,"STDM","You must add a layer first, from Spatial Unit Manager to import GPX to")

        elif bool(layer_map):
            self.gps_tool_dialog = GPSToolDialog(self.iface, self.curr_layer, self.curr_lyr_table, self.curr_lyr_sp_col)
=======
# -*- coding: utf-8 -*-
"""
/***************************************************************************
 PostgisEditorDialog
                                 A QGIS plugin
 Plugin enables loading editing and saving layers back to PostGIS
                             -------------------
        begin                : 2015-04-08
        git sha              : $Format:%H$
        copyright            : (C) 2015 by Erick Opiyo
        email                : e.omwandho@gmail.com
 ***************************************************************************/

/***************************************************************************
 *                                                                         *
 *   This program is free software; you can redistribute it and/or modify  *
 *   it under the terms of the GNU General Public License as published by  *
 *   the Free Software Foundation; either version 2 of the License, or     *
 *   (at your option) any later version.                                   *
 *                                                                         *
 ***************************************************************************/
"""

import os

from PyQt4 import uic
from PyQt4.QtGui import *
from PyQt4.QtCore import *
from qgis.core import *
from ui_spatial_unit_manager import Ui_SpatialUnitManagerWidget
from gps_tool import GPSToolDialog

from ..data import (
    spatial_tables,
    table_column_names,
    vector_layer,
    geometryType,
    write_display_name,
    check_if_display_name_exits,
    get_xml_display_name,
    write_changed_display_name
)

FORM_CLASS, _ = uic.loadUiType(os.path.join(
    os.path.dirname(__file__), 'ui_spatial_unit_manager.ui'))

class SpatialUnitManagerDockWidget(QDockWidget, Ui_SpatialUnitManagerWidget):
    def __init__(self, iface):
        """Constructor."""
        QDockWidget.__init__(self, iface.mainWindow())
        # Set up the user interface from Designer.
        # After setupUI you can access any designer object by doing
        # self.<objectname>, and you can use autoconnect slots - see
        # http://qt-project.org/doc/qt-4.8/designer-using-a-ui-file.html
        # #widgets-and-dialogs-with-auto-connect
        self.setupUi(self)
        self._populate_layers()
        self.iface = iface
        self.gps_tool_dialog = None
        self.curr_lyr_table = None
        self.curr_lyr_sp_col = None
        self.curr_layer = None

    def _populate_layers(self):
        self.stdm_layers_combo.clear()
        self._stdm_tables = {}
        self.spatial_layers = []
        self.layers_info = []
        for spt in spatial_tables():
            sp_columns = table_column_names(spt,True)
            self._stdm_tables[spt]=sp_columns

            # QMessageBox.information(None,"Title",str(sp_columns))

            # Add spatial columns to combo box
            for sp_col in sp_columns:

                # Get column type and apply the appropriate icon
                geometry_typ = str(geometryType(spt, sp_col)[0])

                if geometry_typ == "POLYGON":
                    self.icon = QIcon(":/plugins/stdm/images/icons/layer_polygon.png")
                elif geometry_typ == "LINESTRING":
                    self.icon = QIcon(":/plugins/stdm/images/icons/layer_line.png")
                elif geometry_typ == "POINT":
                    self.icon = QIcon(":/plugins/stdm/images/icons/layer_point.png")
                else:
                    self.icon = QIcon(":/plugins/stdm/images/icons/table.png")

                # QMessageBox.information(None,"Title",str(geometry_typ))
                self.stdm_layers_combo.addItem(self.icon, self._format_layer_display_name(sp_col, spt),
                                             {"table_name":spt,"col_name": sp_col})

    def _format_layer_display_name(self, col, table):
        return u"{0}.{1}".format(table,col)

    @pyqtSignature("")
    def on_add_to_canvas_button_clicked(self):
        '''
        Method used to add layers to canvas
        '''
        if self.stdm_layers_combo.count() == 0:
            # Return message that there are no layers
            QMessageBox.warning(None,"No Layers")

        sp_col_info = self.stdm_layers_combo.itemData(self.stdm_layers_combo.currentIndex())
        if sp_col_info is None:
            # Message: Spatial column information could not be found
            QMessageBox.warning(None,"Spatial Column Layer Could not be found")

        table_name, spatial_column = sp_col_info["table_name"], sp_col_info["col_name"]

        # Used in gpx_table.py
        self.curr_lyr_table = table_name
        self.curr_lyr_sp_col = spatial_column

        self.curr_layer = vector_layer(table_name, geom_column=spatial_column)

        if self.curr_layer.isValid():
            QgsMapLayerRegistry.instance().addMapLayer(self.curr_layer)

            # Append column name to spatial table
            _current_display_name = str(table_name) + "." + str(spatial_column)

            # Get configuration file display name if it exists
            if check_if_display_name_exits(_current_display_name):
                xml_display_name = get_xml_display_name(_current_display_name)
                self.curr_layer.setLayerName(xml_display_name)

            # Write initial display name as original name of the layer
            elif not check_if_display_name_exits(_current_display_name):
                write_display_name(_current_display_name, _current_display_name)
                self.curr_layer.setLayerName(_current_display_name)

    @pyqtSignature("")
    def on_set_display_name_button_clicked(self):
        '''
        Method to change display name
        '''
        layer_map = QgsMapLayerRegistry.instance().mapLayers()
        for name, layer in layer_map.iteritems():
            if layer == self.iface.activeLayer():
                _name = layer.name()
                display_name, ok = QInputDialog.getText(None,"Change Display Name",
                                                        "Current Name is {0}".format(layer.originalName()))
                if ok and display_name != "":
                    layer.setLayerName(display_name)
                    write_changed_display_name(_name, display_name)
                elif not ok and display_name == "":
                    layer.originalName()
            else:
                continue

    @pyqtSignature("")
    def on_import_gpx_file_button_clicked(self):
        """
        Method to load GPS dialog
        """
        layer_map = QgsMapLayerRegistry.instance().mapLayers()
        if not bool(layer_map):
            QMessageBox.warning(None,"STDM","You must add a layer first, from Spatial Unit Manager to import GPX to")
        elif bool(layer_map):
            self.gps_tool_dialog = GPSToolDialog(self.iface, self.curr_layer, self.curr_lyr_table, self.curr_lyr_sp_col)
>>>>>>> aad05c0e
            self.gps_tool_dialog.show()<|MERGE_RESOLUTION|>--- conflicted
+++ resolved
@@ -1,169 +1,3 @@
-<<<<<<< HEAD
-# -*- coding: utf-8 -*-
-"""
-/***************************************************************************
- PostgisEditorDialog
-                                 A QGIS plugin
- Plugin enables loading editing and saving layers back to PostGIS
-                             -------------------
-        begin                : 2015-04-08
-        git sha              : $Format:%H$
-        copyright            : (C) 2015 by Erick Opiyo
-        email                : e.omwandho@gmail.com
- ***************************************************************************/
-
-/***************************************************************************
- *                                                                         *
- *   This program is free software; you can redistribute it and/or modify  *
- *   it under the terms of the GNU General Public License as published by  *
- *   the Free Software Foundation; either version 2 of the License, or     *
- *   (at your option) any later version.                                   *
- *                                                                         *
- ***************************************************************************/
-"""
-
-import os
-
-from PyQt4 import uic
-from PyQt4.QtGui import *
-from PyQt4.QtCore import *
-from qgis.core import *
-from ui_spatial_unit_manager import Ui_SpatialUnitManagerWidget
-from gps_tool import GPSToolDialog
-from ..data import (
-    spatial_tables,
-    table_column_names,
-    vector_layer,
-    geometryType,
-    write_display_name,
-    check_if_display_name_exits,
-    get_xml_display_name,
-    write_changed_display_name
-)
-
-FORM_CLASS, _ = uic.loadUiType(os.path.join(
-    os.path.dirname(__file__), 'ui_spatial_unit_manager.ui'))
-
-class SpatialUnitManagerDockWidget(QDockWidget, Ui_SpatialUnitManagerWidget):
-    def __init__(self, iface):
-        """Constructor."""
-        QDockWidget.__init__(self, iface.mainWindow())
-        # Set up the user interface from Designer.
-        # After setupUI you can access any designer object by doing
-        # self.<objectname>, and you can use autoconnect slots - see
-        # http://qt-project.org/doc/qt-4.8/designer-using-a-ui-file.html
-        # #widgets-and-dialogs-with-auto-connect
-        self.setupUi(self)
-        self._populate_layers()
-        self.iface = iface
-        self.gps_tool_dialog = None
-        self.curr_lyr_table = None
-        self.curr_lyr_sp_col = None
-        self.curr_layer = None
-
-    def _populate_layers(self):
-        self.stdm_layers_combo.clear()
-        self._stdm_tables = {}
-        self.spatial_layers = []
-        self.layers_info = []
-        for spt in spatial_tables():
-            sp_columns = table_column_names(spt, True)
-            self._stdm_tables[spt] = sp_columns
-
-            # QMessageBox.information(None,"Title",str(sp_columns))
-
-            # Add spatial columns to combo box
-            for sp_col in sp_columns:
-
-                # Get column type and apply the appropriate icon
-                geometry_typ = str(geometryType(spt, sp_col)[0])
-
-                if geometry_typ == "POLYGON":
-                    self.icon = QIcon(":/plugins/stdm/images/icons/layer_polygon.png")
-                elif geometry_typ == "LINESTRING":
-                    self.icon = QIcon(":/plugins/stdm/images/icons/layer_line.png")
-                elif geometry_typ == "POINT":
-                    self.icon = QIcon(":/plugins/stdm/images/icons/layer_point.png")
-                else:
-                    self.icon = QIcon(":/plugins/stdm/images/icons/table.png")
-
-                # QMessageBox.information(None,"Title",str(geometry_typ))
-                self.stdm_layers_combo.addItem(self.icon, self._format_layer_display_name(sp_col, spt),
-                                             {"table_name":spt,"col_name": sp_col})
-
-    def _format_layer_display_name(self, col, table):
-        return u"{0}.{1}".format(table,col)
-
-    @pyqtSignature("")
-    def on_add_to_canvas_button_clicked(self):
-        '''
-        Method used to add layers to canvas
-        '''
-        if self.stdm_layers_combo.count() == 0:
-            # Return message that there are no layers
-            QMessageBox.warning(None,"No Layers")
-
-        sp_col_info = self.stdm_layers_combo.itemData(self.stdm_layers_combo.currentIndex())
-        if sp_col_info is None:
-            # Message: Spatial column information could not be found
-            QMessageBox.warning(None,"Spatial Column Layer Could not be found")
-
-        table_name, spatial_column = sp_col_info["table_name"], sp_col_info["col_name"]
-
-        # Used in gpx_table.py
-        self.curr_lyr_table = table_name
-        self.curr_lyr_sp_col = spatial_column
-
-        self.curr_layer = vector_layer(table_name, geom_column=spatial_column)
-
-        if self.curr_layer.isValid():
-            QgsMapLayerRegistry.instance().addMapLayer(self.curr_layer)
-
-            # Append column name to spatial table
-            _current_display_name = str(table_name) + "." + str(spatial_column)
-
-            # Get configuration file display name if it exists
-            if check_if_display_name_exits(_current_display_name):
-                xml_display_name = get_xml_display_name(_current_display_name)
-                self.curr_layer.setLayerName(xml_display_name)
-
-            # Write initial display name as original name of the layer
-            elif not check_if_display_name_exits(_current_display_name):
-                write_display_name(_current_display_name, _current_display_name)
-                self.curr_layer.setLayerName(_current_display_name)
-
-    @pyqtSignature("")
-    def on_set_display_name_button_clicked(self):
-        '''
-        Method to change display name
-        '''
-        layer_map = QgsMapLayerRegistry.instance().mapLayers()
-        for name, layer in layer_map.iteritems():
-            if layer == self.iface.activeLayer():
-                _name = layer.name()
-                display_name, ok = QInputDialog.getText(None,"Change Display Name",
-                                                        "Current Name is {0}".format(layer.originalName()))
-                if ok and display_name != "":
-                    layer.setLayerName(display_name)
-                    write_changed_display_name(_name, display_name)
-                elif not ok and display_name == "":
-                    layer.originalName()
-            else:
-                continue
-
-    @pyqtSignature("")
-    def on_import_gpx_file_button_clicked(self):
-        """
-        Method to load GPS dialog
-        """
-        layer_map = QgsMapLayerRegistry.instance().mapLayers()
-
-        if not bool(layer_map):
-            QMessageBox.warning(None,"STDM","You must add a layer first, from Spatial Unit Manager to import GPX to")
-
-        elif bool(layer_map):
-            self.gps_tool_dialog = GPSToolDialog(self.iface, self.curr_layer, self.curr_lyr_table, self.curr_lyr_sp_col)
-=======
 # -*- coding: utf-8 -*-
 """
 /***************************************************************************
@@ -327,5 +161,4 @@
             QMessageBox.warning(None,"STDM","You must add a layer first, from Spatial Unit Manager to import GPX to")
         elif bool(layer_map):
             self.gps_tool_dialog = GPSToolDialog(self.iface, self.curr_layer, self.curr_lyr_table, self.curr_lyr_sp_col)
->>>>>>> aad05c0e
             self.gps_tool_dialog.show()