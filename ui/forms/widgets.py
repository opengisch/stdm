<<<<<<< HEAD
"""
/***************************************************************************
Name                 : Generic application for forms
Description          : forms generator functions
Date                 : 30/June/2013 
copyright            : (C) 2013 by Solomon Njogu
email                : njoroge.solomon@yahoo.com
 ***************************************************************************/

/***************************************************************************
 *                                                                         *
 *   This program is free software; you can redistribute it and/or modify  *
 *   it under the terms of the GNU General Public License as published by  *
 *   the Free Software Foundation; either version 2 of the License, or     *
 *   (at your option) any later version.                                   *
 *                                                                         *
 ***************************************************************************/
"""
from datetime import date

from PyQt4.QtGui import *

from stdm.ui.customcontrols import BrowsableForeignKey
from stdm.ui.attribute_browser import AttributeBrowser
from stdm.ui.fkbase_form import FKMapperDialog

class InputWidget(QWidget):
    #def __init__(self, parent =None):
    data_type = None

    def Factory(self):
        pass
       
    def adopt(self):
        pass
    
    def save(self):
        pass
    
    def update(self):
        pass

    def type(self):
        pass

    def setOptions(self, opt=None):
        pass

class LineEditWidget(InputWidget):
    data_type = 'string'
    def Factory(self):
        self.control = QLineEdit()
        return self.control
    
    def adopt(self):
        """Set mimimum character length"""
        self.control.setMinimumWidth(50)
        self.control.setText("")
          
class IntegerWidget(LineEditWidget):
    data_type = 'integer'
    def Factory(self):
        self.control = QSpinBox()
        self.control.setMaximum(1000000000)
        self.control.adjustSize()
        return self.control
    
    def adopt(self):
        self.control.setValue(0)

class DoubleWidget(IntegerWidget):
    data_type = 'floating'
    def Factory(self):
        self.control = QDoubleSpinBox()

    def adopt(self):
        self.control.setValue(0)

class ChoiceListWidget(InputWidget):
    data_type = 'list'

    def Factory(self):
        #self.control = MultipleChoiceCombo()
        self.control = QComboBox()
        return self.control
    
    def setOptions(self, options):
        self.options = options
        return self.options

    def adopt(self):
        try:
            if self.options:
                #self.control.set_value(options)
                self.control.addItem("")
                for item in self.options:
                    self.control.addItem(item.value,item.id)
                self.control.setMinimumContentsLength(60)
                self.control.setDuplicatesEnabled(False)
                #self.control.
                self.control.setCurrentIndex(0)
            else:
                return
        except Exception as ex:
            QMessageBox.information(None,QApplication.translate("InputWidget",
                        "Initializing Form Controls"),
            QApplication.translate("InputWidget",
                        "Error loading data for the widget:"))
            

class TextAreaWidget(LineEditWidget):
    data_type = 'long text'
    def Factory(self):
        self.control = QTextEdit()
        return self.control

    def adopt(self):
        self.control.acceptRichText()
        self.control.canPaste()

class BooleanWidget(LineEditWidget):
    data_type = 'boolean'
    def Factory(self):
        self.control = QComboBox()
        return self.control

    def adopt(self):
        self.options = {
            'Yes': 'Yes',
            'No': 'No'
        }
        for k, v in self.options.iteritems():
            self.control.addItem(v, k)
        self.control.setMaxVisibleItems(len(self.options))

class DateEditWidget(InputWidget):
    data_type = 'datetime'
    def Factory(self):
        self.control = QDateEdit()
        self.control.setCalendarPopup(True)
        return self.control
    
    def adopt(self):
        tDate = date.today()
        self.control.setDate(tDate)
        self.control.setMinimumWidth(50)

#class Administrative

class ForeignKeyEdit(InputWidget):
    #control_type = SearchableLineEdit
    def __init__(self, parent=None):
        #InputWidget.__init__(self)
        super(ForeignKeyEdit,self).__init__()
        self.control = AttributeBrowser()

    def Factory(self):
        self.base_id = 0
        return self.control

    def adopt(self):
        self.control.txt_attribute.setText("0")

    def foreign_key_formatter(self, attr, foreign_key_ids):
        if foreign_key_ids:
            fk_info = foreign_key_ids.add_table_formatters().get(attr)
            self.control.set_parent_table(fk_info)
            self.control.set_display_column(foreign_key_ids.display_name())

class WidgetCollection(object):
    """
    Class initialization
    """
    @staticmethod
    def widget_control_type(data_type):
        mapping = {
            'character varying': LineEditWidget,
            'integer': IntegerWidget,
            'bigint': IntegerWidget,
            'serial': IntegerWidget,
            'double precision': DoubleWidget,
            'choice': ChoiceListWidget,
            'date': DateEditWidget,
            'text': TextAreaWidget,
            'foreign key': ForeignKeyEdit,
            'boolean': BooleanWidget
        }
        return mapping[data_type]

=======
"""
/***************************************************************************
Name                 : Generic application for forms
Description          : forms generator functions
Date                 : 30/June/2013 
copyright            : (C) 2013 by Solomon Njogu
email                : njoroge.solomon@yahoo.com
 ***************************************************************************/

/***************************************************************************
 *                                                                         *
 *   This program is free software; you can redistribute it and/or modify  *
 *   it under the terms of the GNU General Public License as published by  *
 *   the Free Software Foundation; either version 2 of the License, or     *
 *   (at your option) any later version.                                   *
 *                                                                         *
 ***************************************************************************/
"""
from datetime import date

from PyQt4.QtGui import *
from stdm.ui.attribute_browser import AttributeBrowser

class InputWidget(QWidget):
    #def __init__(self, parent =None):
    data_type = None

    def Factory(self):
        pass
       
    def adopt(self):
        pass
    
    def save(self):
        pass
    
    def update(self):
        pass

    def type(self):
        pass

    def setOptions(self, opt=None):
        pass

class LineEditWidget(InputWidget):
    data_type = 'string'
    def Factory(self):
        self.control = QLineEdit()
        return self.control
    
    def adopt(self):
        """Set mimimum character length"""
        self.control.setMinimumWidth(50)
        self.control.setText("")
          
class IntegerWidget(LineEditWidget):
    data_type = 'integer'
    def Factory(self):
        self.control = QSpinBox()
        self.control.setMaximum(1000000000)
        self.control.adjustSize()
        return self.control
    
    def adopt(self):
        self.control.setValue(0)

class DoubleWidget(IntegerWidget):
    data_type = 'floating'
    def Factory(self):
        self.control = QDoubleSpinBox()

    def adopt(self):
        self.control.setValue(0)

class ChoiceListWidget(InputWidget):
    data_type = 'list'

    def Factory(self):
        #self.control = MultipleChoiceCombo()
        self.control = QComboBox()
        return self.control
    
    def setOptions(self, options):
        self.options = options
        return self.options

    def adopt(self):
        try:
            if self.options:
                #self.control.set_value(options)
                self.control.addItem("")
                for item in self.options:
                    self.control.addItem(item.value,item.id)
                self.control.setMinimumContentsLength(60)
                self.control.setDuplicatesEnabled(False)
                #self.control.
                self.control.setCurrentIndex(0)
            else:
                return
        except Exception as ex:
            QMessageBox.information(None,QApplication.translate("InputWidget",
                        "Initializing Form Controls"),
            QApplication.translate("InputWidget",
                        "Error loading data for the widget:"))
            

class TextAreaWidget(LineEditWidget):
    data_type = 'long text'
    def Factory(self):
        self.control = QTextEdit()
        return self.control

    def adopt(self):
        self.control.acceptRichText()
        self.control.canPaste()

class BooleanWidget(LineEditWidget):
    data_type = 'boolean'
    def Factory(self):
        self.control = QComboBox()
        return self.control

    def adopt(self):
        self.options = {
            'Yes': 'Yes',
            'No': 'No'
        }
        for k, v in self.options.iteritems():
            self.control.addItem(v, k)
        self.control.setMaxVisibleItems(len(self.options))

class DateEditWidget(InputWidget):
    data_type = 'datetime'
    def Factory(self):
        self.control = QDateEdit()
        self.control.setCalendarPopup(True)
        return self.control
    
    def adopt(self):
        tDate = date.today()
        self.control.setDate(tDate)
        self.control.setMinimumWidth(50)

#class Administrative

class ForeignKeyEdit(InputWidget):
    #control_type = SearchableLineEdit
    def __init__(self, parent=None):
        #InputWidget.__init__(self)
        super(ForeignKeyEdit,self).__init__()
        self.control = AttributeBrowser()

    def Factory(self):
        self.base_id = 0
        return self.control

    def adopt(self):
        self.control.txt_attribute.setText("0")

    def foreign_key_formatter(self, attr, foreign_key_ids):
        if foreign_key_ids:
            fk_info = foreign_key_ids.add_table_formatters().get(attr)
            self.control.set_parent_table(fk_info)
            self.control.set_display_column(foreign_key_ids.display_name())

class WidgetCollection(object):
    """
    Class initialization
    """
    @staticmethod
    def widget_control_type(data_type):
        mapping = {
            'character varying': LineEditWidget,
            'integer': IntegerWidget,
            'bigint': IntegerWidget,
            'serial': IntegerWidget,
            'double precision': DoubleWidget,
            'choice': ChoiceListWidget,
            'date': DateEditWidget,
            'text': TextAreaWidget,
            'foreign key': ForeignKeyEdit,
            'boolean': BooleanWidget
        }
        return mapping[data_type]
>>>>>>> 4c463e3d
<|MERGE_RESOLUTION|>--- conflicted
+++ resolved
@@ -1,194 +1,3 @@
-<<<<<<< HEAD
-"""
-/***************************************************************************
-Name                 : Generic application for forms
-Description          : forms generator functions
-Date                 : 30/June/2013 
-copyright            : (C) 2013 by Solomon Njogu
-email                : njoroge.solomon@yahoo.com
- ***************************************************************************/
-
-/***************************************************************************
- *                                                                         *
- *   This program is free software; you can redistribute it and/or modify  *
- *   it under the terms of the GNU General Public License as published by  *
- *   the Free Software Foundation; either version 2 of the License, or     *
- *   (at your option) any later version.                                   *
- *                                                                         *
- ***************************************************************************/
-"""
-from datetime import date
-
-from PyQt4.QtGui import *
-
-from stdm.ui.customcontrols import BrowsableForeignKey
-from stdm.ui.attribute_browser import AttributeBrowser
-from stdm.ui.fkbase_form import FKMapperDialog
-
-class InputWidget(QWidget):
-    #def __init__(self, parent =None):
-    data_type = None
-
-    def Factory(self):
-        pass
-       
-    def adopt(self):
-        pass
-    
-    def save(self):
-        pass
-    
-    def update(self):
-        pass
-
-    def type(self):
-        pass
-
-    def setOptions(self, opt=None):
-        pass
-
-class LineEditWidget(InputWidget):
-    data_type = 'string'
-    def Factory(self):
-        self.control = QLineEdit()
-        return self.control
-    
-    def adopt(self):
-        """Set mimimum character length"""
-        self.control.setMinimumWidth(50)
-        self.control.setText("")
-          
-class IntegerWidget(LineEditWidget):
-    data_type = 'integer'
-    def Factory(self):
-        self.control = QSpinBox()
-        self.control.setMaximum(1000000000)
-        self.control.adjustSize()
-        return self.control
-    
-    def adopt(self):
-        self.control.setValue(0)
-
-class DoubleWidget(IntegerWidget):
-    data_type = 'floating'
-    def Factory(self):
-        self.control = QDoubleSpinBox()
-
-    def adopt(self):
-        self.control.setValue(0)
-
-class ChoiceListWidget(InputWidget):
-    data_type = 'list'
-
-    def Factory(self):
-        #self.control = MultipleChoiceCombo()
-        self.control = QComboBox()
-        return self.control
-    
-    def setOptions(self, options):
-        self.options = options
-        return self.options
-
-    def adopt(self):
-        try:
-            if self.options:
-                #self.control.set_value(options)
-                self.control.addItem("")
-                for item in self.options:
-                    self.control.addItem(item.value,item.id)
-                self.control.setMinimumContentsLength(60)
-                self.control.setDuplicatesEnabled(False)
-                #self.control.
-                self.control.setCurrentIndex(0)
-            else:
-                return
-        except Exception as ex:
-            QMessageBox.information(None,QApplication.translate("InputWidget",
-                        "Initializing Form Controls"),
-            QApplication.translate("InputWidget",
-                        "Error loading data for the widget:"))
-            
-
-class TextAreaWidget(LineEditWidget):
-    data_type = 'long text'
-    def Factory(self):
-        self.control = QTextEdit()
-        return self.control
-
-    def adopt(self):
-        self.control.acceptRichText()
-        self.control.canPaste()
-
-class BooleanWidget(LineEditWidget):
-    data_type = 'boolean'
-    def Factory(self):
-        self.control = QComboBox()
-        return self.control
-
-    def adopt(self):
-        self.options = {
-            'Yes': 'Yes',
-            'No': 'No'
-        }
-        for k, v in self.options.iteritems():
-            self.control.addItem(v, k)
-        self.control.setMaxVisibleItems(len(self.options))
-
-class DateEditWidget(InputWidget):
-    data_type = 'datetime'
-    def Factory(self):
-        self.control = QDateEdit()
-        self.control.setCalendarPopup(True)
-        return self.control
-    
-    def adopt(self):
-        tDate = date.today()
-        self.control.setDate(tDate)
-        self.control.setMinimumWidth(50)
-
-#class Administrative
-
-class ForeignKeyEdit(InputWidget):
-    #control_type = SearchableLineEdit
-    def __init__(self, parent=None):
-        #InputWidget.__init__(self)
-        super(ForeignKeyEdit,self).__init__()
-        self.control = AttributeBrowser()
-
-    def Factory(self):
-        self.base_id = 0
-        return self.control
-
-    def adopt(self):
-        self.control.txt_attribute.setText("0")
-
-    def foreign_key_formatter(self, attr, foreign_key_ids):
-        if foreign_key_ids:
-            fk_info = foreign_key_ids.add_table_formatters().get(attr)
-            self.control.set_parent_table(fk_info)
-            self.control.set_display_column(foreign_key_ids.display_name())
-
-class WidgetCollection(object):
-    """
-    Class initialization
-    """
-    @staticmethod
-    def widget_control_type(data_type):
-        mapping = {
-            'character varying': LineEditWidget,
-            'integer': IntegerWidget,
-            'bigint': IntegerWidget,
-            'serial': IntegerWidget,
-            'double precision': DoubleWidget,
-            'choice': ChoiceListWidget,
-            'date': DateEditWidget,
-            'text': TextAreaWidget,
-            'foreign key': ForeignKeyEdit,
-            'boolean': BooleanWidget
-        }
-        return mapping[data_type]
-
-=======
 """
 /***************************************************************************
 Name                 : Generic application for forms
@@ -374,4 +183,3 @@
             'boolean': BooleanWidget
         }
         return mapping[data_type]
->>>>>>> 4c463e3d
