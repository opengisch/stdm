--- conflicted
+++ resolved
@@ -45,33 +45,28 @@
     
         
 class CustomFormDialog(MapperDialog, MapperMixin):
-    def __init__(self, parent, model=None):
+    def __init__(self,parent,model=None):
         MapperDialog.__init__(self, parent)
         MapperMixin.__init__(self, model)
         
         self.buttonBox.accepted.connect(self.closeAct)
+        #self.buttonBox.accepted.connect(self.closeAct)
         self.buttonBox.rejected.connect(self.cancel)
-<<<<<<< HEAD
-
-=======
-        
->>>>>>> 42823414
+        #QMessageBox.information(self,"mapper",str(dir(model)))
         if callable(model):
             self._table = model.__name__
         else:
             self._table = model.__class__.__name__
-        # start form loading procedure
         tableProperties = self.tableProperty()
         propertyMapper = TypePropertyMapper(tableProperties)
         widgets = propertyMapper.setProperty()
-
-        self.setFormAlignment()
+        self.frmLayout.setLabelAlignment(Qt.AlignLeft)
         for attrib, widget in widgets.iteritems():
             if hasattr(model, attrib):
                 self.controlWidget(widget[0])
                 self.setControl(widget[1])
-                self.addMapping(attrib, self.control, False, attrib)
-                self.frmLayout.addRow(self.userLabel(attrib), self.control)
+                self.addMapping(attrib, self.control, False,attrib)
+                self.frmLayout.addRow(self.userLabel(attrib),self.control)
         self.frmLayout.setLabelAlignment(Qt.AlignJustify)
        
     def userLabel(self, attr):
@@ -92,14 +87,11 @@
         self.widgetCls = widget()
         self.control = self.widgetCls.Factory()
         
-    def setControl(self, widget):
+    def setControl(self,widget):
         if widget:
             self.lookupOptions(self.widgetCls, widget)
         self.widgetCls.adopt()
 
-    def setFormAlignment(self):
-        self.frmLayout.setLabelAlignment(Qt.AlignLeft)
-
     def closeAct(self):
         self.submit()
         self.accept()