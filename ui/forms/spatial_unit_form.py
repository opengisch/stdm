# -*- coding: utf-8 -*-
"""
/***************************************************************************
Name                 : Spatial Unit Form
Description          : Classes that customize QGIS form and use STDM forms
                      in QGIS 2.14.
Date                 : 15/July/2016
copyright            : (C) 2016 by UN-Habitat and implementing partners.
                       See the accompanying file CONTRIBUTORS.txt in the root
email                : stdm@unhabitat.org
 ***************************************************************************/

/***************************************************************************
 *                                                                         *
 *   This program is free software; you can redistribute it and/or modify  *
 *   it under the terms of th e GNU General Public License as published by  *
 *   the Free Software Foundation; either version 2 of the License, or     *
 *   (at your option) any later version.                                   *
 *                                                                         *
 ***************************************************************************/
"""
import os
import json
import re
import logging
from decimal import Decimal
from collections import OrderedDict

from PyQt4.QtCore import QCoreApplication
from qgis.core import (
    NULL,
    QgsFeatureRequest,
    QgsMessageLog,
    QgsVectorLayerCache,
    QgsGeometry,
    QgsFeatureRequest,
    QgsMapLayerRegistry,
    QgsFeature,
    QgsPoint,
    QgsVectorLayer
)
from PyQt4.QtGui import (
    QApplication,
    QLabel,
    QHBoxLayout,
    QColor,
    QMessageBox
)

from qgis.gui import (
    QgsEditorWidgetWrapper,
    QgsEditorConfigWidget,
    QgsEditorWidgetFactory,
    QgsEditorWidgetRegistry
)

from qgis.utils import (
    iface,
    QGis
)
from sqlalchemy import func

from sqlalchemy.sql import (
    select
)
from stdm.data.database import (
    STDMDb
)
from stdm.data.configuration import entity_model

from stdm.ui.forms.widgets import ColumnWidgetRegistry

from stdm.settings import (
    current_profile
)

from stdm.ui.forms.editor_dialog import EntityEditorDialog

from stdm.utils.util import (
    setComboCurrentIndexWithItemData,
    format_name
)

from stdm.ui.helpers import valueHandler

LOGGER = logging.getLogger('stdm')

class WidgetWrapper(QgsEditorWidgetWrapper):

    def __init__(self, layer, fieldIdx, editor, parent):
        super(WidgetWrapper, self).__init__(
            layer, fieldIdx, editor, parent
        )
        self.layer = layer
        self.field_idx = fieldIdx
        self.parent = parent
        self.column = self.field().name()

        self.value = None
        self.setValue = None
        self.column_widget = None
        self.handler_obj = None

    def entity(self):
        """
        Returns the current entity.
        :return: Entity Object
        :rtype: Object
        """
        curr_profile = current_profile()

        entity = curr_profile.entity_by_name(
            self.get_layer_source()
        )
        return entity

    def get_layer_source(self):
        """
        Get the layer table name if the source
        is from the database.
        :param layer: The layer for which the
        source is checked
        :type QGIS Vector Layer
        :return: The table name of the layer
        :rtype: String or None
        """
        if self.layer is not None:
            source = self.layer.source()
            vals = dict(
                re.findall('(\S+)="?(.*?)"? ', source)
            )
            try:
                table = vals['table'].split('.')
                table_name = table[1].strip('"')
                return table_name
            except KeyError:
                return None

    def value(self):
        """ Return the current value of the widget"""
        if not self.handler_obj is None:
            self.value()

    def setValue(self, value):
        """ Set a value on the widget """
        if not self.handler_obj is None:
            if value != NULL:
                self.set_value(value)

    def createWidget(self, parent):
        """ Create a new empty widget """
        column_obj = self.entity().columns[self.column]
        self.column_widget = ColumnWidgetRegistry.create(
            column_obj,
            parent
        )

        return self.column_widget

    def valid(self):
        """
        Make certain widget types valid and hide the rest.
        But set to return True as all are valid
        :return: The validity of certain widget type.
        :rtype: Boolean
        """
        return True

    def initWidget(self, widget):
        """
        Initialize the widget
        """
        if not widget is None:
            self.value_handler = valueHandler(widget)

            if not self.value_handler is None:
                self.handler_obj = self.value_handler()

                if widget is not None:
                    self.handler_obj.setControl(widget)

                self.value = getattr(
                    self.handler_obj, 'value'
                )

                self.set_value = getattr(
                    self.handler_obj, 'setValue'
                )

class QGISFieldWidgetConfig(QgsEditorConfigWidget):
    def __init__(self, layer, idx, parent):
        QgsEditorConfigWidget.__init__(
            self, layer, idx, parent
        )

        self.setLayout(QHBoxLayout())
        self.label = QLabel()
        self.layout().addWidget(self.label)

    def setConfig(self, config):
        info_text = 'You can modify the data type by changing ' \
                    'the columns in STDM configuration wizard.'
        self.label.setText(
            QApplication.translate(
                'QGISFieldWidgetConfig', info_text
            )
        )

    def config(self):

        pass

class QGISFieldWidgetFactory(QgsEditorWidgetFactory):
    def __init__(self, name):
        QgsEditorWidgetFactory.__init__(self, name)

    def create(self, layer, fieldIdx, editor, parent):
        try:
            widget_wrapper = WidgetWrapper(
                layer, fieldIdx, editor, parent
            )

            if not widget_wrapper is None:
                return widget_wrapper

        except Exception:
            pass

    def configWidget(self, layer, idx, parent):
        return QGISFieldWidgetConfig(layer, idx, parent)


class STDMFieldWidget():
    # Instantiate the singleton QgsEditorWidgetRegistry
    widgetRegistry = QgsEditorWidgetRegistry.instance()

    def __init__(self):
        self.entity = None
        self.widget_mapping = {}
        self.layer = None
        self.feature_models = OrderedDict()
        self.removed_feature_models = OrderedDict()
        self.current_feature = None
        self.editor = None

    def init_form(self, table, spatial_column, curr_layer):
        """
        Initialize required methods and slots
        to be used in form initialization.
        :param table: The table name of the layer
        :type table: String
        :param spatial_column: The spatial column name
        of the layer
        :type spatial_column: String
        :param curr_layer: The current layer of form.
        :type curr_layer: QgsVectorLayer
        :return: None
        :rtype: NoneTYpe
        """
        try:
        # init form
            self.set_entity(table)
            self.set_widget_mapping()
            self.register_factory()
            self.set_widget_type(curr_layer)

            curr_layer.editFormConfig().setSuppress(1)
            try:

                curr_layer.featureAdded.connect(
                    lambda feature_id:self.load_stdm_form(
                        feature_id, spatial_column
                    )
                )
            except Exception:
                pass
            curr_layer.featureDeleted.connect(
                self.on_feature_deleted
            )

            curr_layer.beforeCommitChanges.connect(
                self.on_digitizing_saved
            )

        except Exception as ex:
            LOGGER.debug(ex)

    def set_entity(self, source):
        """
        Sets the layer entity of the layer
        based on a table name.
        :param source: Table name that acts as a layer source.
        :type source: String
        :return: None
        :rtype: NoneType
        """
        curr_profile = current_profile()
        self.entity = curr_profile.entity_by_name(
            source
        )

    def _set_widget_type(self, layer, column, widget_type_id):
        """
        Sets the widget type for each field into
        QGIS form configuration.
        :param layer: The layer to which the widget type is set.
        :type layer: QgsVectorLayer
        :param column: STDM column object
        :type column: Object
        :param widget_type_id: The widget type id which could be
         the default QGIS or the custom STDM widget id which is
         based on column.TYPE_INFO.
        :type widget_type_id: String
        :return: None
        :rtype:NoneType
        """
        idx = layer.fieldNameIndex(column.name)
        # Set Alias/ Display names for the column names
        layer.addAttributeAlias(
            idx,
            column.header()
        )

        try:
            layer.editFormConfig().setWidgetType(
                idx, widget_type_id
            )

        except Exception:
            layer.setEditorWidgetV2(
                idx, widget_type_id
            )

    def set_widget_mapping(self):
        """
        Maps each column to QGIS or STDM editor widgets.
        :return: None
        :rtype:NoneType
        """
        self.widget_mapping.clear()
        for c in self.entity.columns.values():

            if c.TYPE_INFO == 'SERIAL':
                self.widget_mapping[c] = ['Hidden', None]
            elif c.TYPE_INFO == 'GEOMETRY':
                self.widget_mapping[c] = ['TextEdit', None]
            else:
                stdm = QApplication.translate(
                    'STDMFieldWidget', u'STDM'
                )
                self.widget_mapping[c] = [
                    u'stdm_{}'.format(
                        c.TYPE_INFO.lower()
                    ),
                    u'{} {}'.format(
                        stdm, c.display_name()
                    )
                ]

    def register_factory(self):
        """
        Registers each widget type
        to a QGIS widget factory registry.
        :return: None
        :rtype: NoneType
        """
        # The destructor has no effects. It is QGIS bug.
        # So restarting QGIS is required to destroy
        # registered stdm widgets.
        for widget_id_name in self.widget_mapping.values():
            # add and register stdm widget type only
            if not widget_id_name[1] is None:
                widget_name = widget_id_name[1]

                if widget_id_name[0] not in \
                        self.widgetRegistry.factories().keys():

                    widget_factory = QGISFieldWidgetFactory(
                        widget_name
                    )

                    self.widgetRegistry.registerWidget(
                        widget_id_name[0], widget_factory
                    )

    def set_widget_type(self, layer):
        """
        Sets widget type for each fields in a layer.
        :param layer: The layer to which the widget type is set.
        :type layer: QgsVectorLayer
        :return: None
        :rtype: NoneType
        """
        self.layer = layer
        for col, widget_id_name in \
                self.widget_mapping.iteritems():

            self._set_widget_type(
                layer, col, widget_id_name[0]
            )

    def load_stdm_form(self, feature_id, spatial_column):
        """
        Loads STDM Form and collects the model added
        into the form so that it is saved later.
        :param feature_id: the ID of a feature that
        is last added
        :type feature_id: Integer
        :param spatial_column: The spatial column name
        of the layer
        :type spatial_column: String
        :return: None
        :rtype:NoneType
        """
        srid = None

        self.current_feature = feature_id

        # If the digitizing save button is clicked,
        # the featureAdded signal is called but the
        # feature ids value is over 0. Return to prevent
        # the dialog from popping up for every feature.
        if feature_id > 0:
            return

        # if the feature is already in the OrderedDict don't
        # show the form as the model of the feature is
        # already populated by the form
        if feature_id in self.feature_models.keys():
            return
        # If the feature is removed by the undo button, don't
        # load the form for it but add it
        # back to feature_models and don't show the form.
        # This happens when redo button(add feature back) is
        # clicked after an undo button(remove feature)
        if feature_id in self.removed_feature_models.keys():
            self.feature_models[feature_id] = \
                self.removed_feature_models[feature_id]
            return
        # If the feature is not valid, geom_wkt will be None
        # So don't launch form for invalid feature and delete feature

        geom_wkt = self.get_wkt(spatial_column, feature_id)

        if geom_wkt is None:
            title = QApplication.translate(
                'STDMFieldWidget',
                u'Spatial Entity Form Error',
                None,
                QCoreApplication.UnicodeUTF8
            )
            msg = QApplication.translate(
                'STDMFieldWidget',
                u'The feature you have added is invalid. \n'
                'To fix this issue, check if the feature '
                'is digitized correctly.  \n'
                'Make sure you have added a base layer to digitize on.',
                None,
                QCoreApplication.UnicodeUTF8
            )
            # Message: Spatial column information
            # could not be found
            QMessageBox.critical(
                iface.mainWindow(),
                title,
                msg
            )
            return
        # init form
        self.editor = EntityEditorDialog(
            self.entity,
            None,
            parent=iface.mainWindow(),
            manage_documents=True,
            collect_model=True
        )

        self.model = self.editor.model()
        self.editor.addedModel.connect(self.on_form_saved)


        # get srid with EPSG text
        full_srid = self.layer.crs().authid().split(':')

        if len(full_srid) > 0:
            # Only extract the number
            srid = full_srid[1]
        if not geom_wkt is None:
            # add geometry into the model

            setattr(
                self.model,
                spatial_column,
                'SRID={};{}'.format(srid, geom_wkt)
            )

        # open editor
        result = self.editor.exec_()
        if result < 1:
            self.removed_feature_models[feature_id] = None
            self.layer.deleteFeature(feature_id)

    def get_wkt(self, spatial_column, feature_id):
        """
        Gets feature geometry in Well-Known Text
        format and returns it.
        :param spatial_column: The spatial column name.
        :type spatial_column: String
        :param feature_id: Feature id
        :type feature_id: Integer
        :return: Well-Known Text format of a geometry
        :rtype: WKT
        """
        geom_wkt = None

        request = QgsFeatureRequest()
        request.setFilterFid(feature_id)
        features = self.layer.getFeatures(request)

<<<<<<< HEAD
        features_list = list(features)
        for feature in features_list:

=======
        geom_col_obj = self.entity.columns[spatial_column]
        geom_type = geom_col_obj.geometry_type()

        # get the wkt of the geometry
        for feature in features:
>>>>>>> 279c81dc
            geometry = feature.geometry()

            if geometry.isGeosValid():
                if geom_type in ['MULTIPOLYGON', 'MULTILINESTRING']:

                    geometry.convertToMultiType()

                geom_wkt = geometry.exportToWkt()

            return geom_wkt

    def on_form_saved(self, model):
        """
        A slot raised when the save button is clicked
        in spatial unit form. It adds the feature model
        in feature_models ordered dictionary to be saved
        later.
        :param model: The model holding feature geometry
        and attributes obtained from the form
        :type model: SQLAlchemy Model
        :return: None
        :rtype: NoneType
        """
        if not model is None:
            self.feature_models[self.current_feature] = model
            if self.editor.is_valid:
                self.editor.accept()

    def on_feature_deleted(self, feature_id):
        """
        A slot raised when a feature is deleted
        in QGIS map canvas via the undo button.
        It deletes the associated model of the feature.
        :param feature_id: The id that is removed.
        :type feature_id: Integer
        :return: None
        :rtype: NoneType
        """
        if feature_id in self.feature_models.keys():
            self.removed_feature_models[feature_id] = \
                self.feature_models[feature_id]
            del self.feature_models[feature_id]

    def on_digitizing_saved(self):
        """
        A slot raised when the save button is clicked
        on Digitizing Toolbar of QGIS. It saves feature
        models created by the digitizer and STDM form to
        the Database.
        :return: None
        :rtype: NoneType
        """
        ent_model = entity_model(self.entity)
        entity_obj = ent_model()
        entity_obj.saveMany(
            self.feature_models.values()
        )

        # Save child models
        if self.editor is not None:
            self.editor.save_children()
        # undo each feature created so that qgis
        # don't try to save the same feature again.
        # It will also clear all the models from
        # self.feature_models as on_feature_deleted
        # is raised when a feature is removed.
        for i in range(len(self.feature_models)):
            self.layer.undoStack().undo()<|MERGE_RESOLUTION|>--- conflicted
+++ resolved
@@ -413,7 +413,6 @@
         :rtype:NoneType
         """
         srid = None
-
         self.current_feature = feature_id
 
         # If the digitizing save button is clicked,
@@ -512,24 +511,17 @@
         :rtype: WKT
         """
         geom_wkt = None
-
+        fid = feature_id
         request = QgsFeatureRequest()
-        request.setFilterFid(feature_id)
+        request.setFilterFid(fid)
         features = self.layer.getFeatures(request)
 
-<<<<<<< HEAD
-        features_list = list(features)
-        for feature in features_list:
-
-=======
         geom_col_obj = self.entity.columns[spatial_column]
         geom_type = geom_col_obj.geometry_type()
 
         # get the wkt of the geometry
         for feature in features:
->>>>>>> 279c81dc
             geometry = feature.geometry()
-
             if geometry.isGeosValid():
                 if geom_type in ['MULTIPOLYGON', 'MULTILINESTRING']:
 
@@ -537,7 +529,7 @@
 
                 geom_wkt = geometry.exportToWkt()
 
-            return geom_wkt
+        return geom_wkt
 
     def on_form_saved(self, model):
         """
