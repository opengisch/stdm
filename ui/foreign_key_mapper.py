"""
/***************************************************************************
Name                 : Foreign Key Mapper Widget
Description          : Widget that can be embedded in other widgets, dialogs,
                       or windows that displays and enables a user to select
                       related entities which are linked to the primary
                       data object through appropriate foreign key mappings.
Date                 : 18/February/2014 
copyright            : (C) 2014 by John Gitau
email                : gkahiu@gmail.com
 ***************************************************************************/

/***************************************************************************
 *                                                                         *
 *   This program is free software; you can redistribute it and/or modify  *
 *   it under the terms of the GNU General Public License as published by  *
 *   the Free Software Foundation; either version 2 of the License, or     *
 *   (at your option) any later version.                                   *
 *                                                                         *
 ***************************************************************************/
"""
from collections import OrderedDict
from decimal import Decimal

from PyQt4.QtCore import *
from PyQt4.QtGui import *

from stdm.data import BaseSTDMTableModel
from stdm.utils import getIndex
from .admin_unit_manager import VIEW,MANAGE,SELECT
from stdm.ui.customcontrols import FKBrowserProperty

__all__=["ForeignKeyMapper"]

class ForeignKeyMapper(QWidget):
    '''
    Foreign key mapper widget.
    ''' 
    
    #Custom signals
    beforeEntityAdded = pyqtSignal("PyQt_PyObject")
    afterEntityAdded = pyqtSignal("PyQt_PyObject")
    entityRemoved = pyqtSignal("PyQt_PyObject")
    
    def __init__(self,parent=None):
        QWidget.__init__(self,parent)
        
        self._tbFKEntity = QTableView(self)
        self._tbFKEntity.setEditTriggers(QAbstractItemView.NoEditTriggers)
        self._tbFKEntity.setAlternatingRowColors(True)
        self._tbFKEntity.setSelectionBehavior(QAbstractItemView.SelectRows)
        
        tbActions = QToolBar()
        tbActions.setIconSize(QSize(16,16))
        
        self._addEntityAction = QAction(QIcon(":/plugins/stdm/images/icons/add.png"),
                                  QApplication.translate("ForeignKeyMapper","Add"),self)
        self.connect(self._addEntityAction,SIGNAL("triggered()"),self.onAddEntity)
        
        self._removeEntityAction = QAction(QIcon(":/plugins/stdm/images/icons/remove.png"),
                                  QApplication.translate("ForeignKeyMapper","Remove"),self)
        self.connect(self._removeEntityAction,SIGNAL("triggered()"),self.onRemoveEntity)
        
        tbActions.addAction(self._addEntityAction)
        tbActions.addAction(self._removeEntityAction)
        
        layout = QVBoxLayout(self)
        layout.setSpacing(2)
        layout.setMargin(5)
        
        layout.addWidget(tbActions)
        layout.addWidget(self._tbFKEntity)
        
        #Instance variables
        self._dbModel = None
        self._omitPropertyNames = []
        self._entitySelector = None
        self._entitySelectorState = None
        self._supportsLists = True
        self._tableModel = None
        self._notifBar = None
        self._cellFormatters = {}
        self._deleteOnRemove = False
        self._uniqueValueColIndices = OrderedDict()
        self.global_id = None
        
    def initialize(self):
        '''
        Configure the mapper based on the user settings.
        '''
        #Load headers
        if self._dbModel != None:
            headers = self._dbModel.displayMapping().values()
            self._tableModel = BaseSTDMTableModel([],headers,self)
            self._tbFKEntity.setModel(self._tableModel)
            
            #First (ID) column will always be hidden
            self._tbFKEntity.hideColumn(0)
            
            self._tbFKEntity.horizontalHeader().setResizeMode(QHeaderView.Stretch)
        
    def databaseModel(self):
        '''
        Returns the database model that represents the foreign key entity.
        '''
        return self._dbModel
    
    def setDatabaseModel(self,model):
        '''
        Set the database model that represents the foreign key entity.
        Model has to be a callable.
        '''
        self._dbModel = model
        
    def setEmitPropertyNames(self,propnames):
        '''
        Set the property names to be omitted from the display in the table list view.
        '''
        self._omitPropertyNames = propnames
        
    def omitPropertyNames(self):
        '''
        Returns the property names to be omitted from the display in the table list view.
        '''
        return self._omitPropertyNames
    
    def setCellFormatters(self,formattermapping):
        '''
        Dictionary of attribute mappings and corresponding functions for 
        formatting the attribute value to the display value.
        '''
        self._cellFormatters = formattermapping
        
    def addCellFormatter(self,attributeName,formatterFunc):
        '''
        Add a new cell formatter configuration to the collection
        '''
        self._cellFormatters[attributeName] = formatterFunc
        
    def cellFormatters(self):
        """
        Returns a dictionary of cell formatters used by the foreign key mapper.
        """
        return self._cellFormatters
    
    def entitySelector(self):
        '''
        Returns the dialog for selecting the entity objects.
        '''
        return self._entitySelector
    
    def setEntitySelector(self,selector,state=SELECT):
        '''
        Set the dialog for selecting entity objects.
        Selector must be a callable.
        '''
        if callable(selector):
            self._entitySelector = selector
        else:
            self._entitySelector = selector.__class__

        self._entitySelectorState = state
        
    def supportList(self):
        '''
        Returns whether the mapper supports only one item or multiple entities i.e.
        one-to-one and one-to-many mapping. 
        Default is 'True'.
        '''
        return self._supportsLists
    
    def setSupportsList(self,supportsList):
        '''
        Sets whether the mapper supports only one item or multiple entities i.e.
        one-to-one (False) and one-to-many mapping (True).
        '''
        self._supportsLists = supportsList
        
    def setNotificationBar(self,notificationBar):
        '''
        Set the notification bar for displaying user messages.
        '''
        self._notifBar = notificationBar
        
    def viewModel(self):
        '''
        Return the view model used by the table view.
        '''
        return self._tableModel
    
    def deleteOnRemove(self):
        '''
        Returns the state whether a record should be deleted from the database when it 
        is removed from the list.
        '''
        return self._deleteOnRemove
    
    def setDeleteonRemove(self,delete):
        '''
        Set whether whether a record should be deleted from the database when it 
        is removed from the list.
        '''
        self._deleteOnRemove = delete
        
    def addUniqueColumnName(self,colName,replace = True):
        '''
        Set the name of the column whose values are to be unique.
        If 'replace' is True then the existing row will be replaced
        with one with the new value; else, the new row will not be added to the list.
        '''
        headers = self._dbModel.displayMapping().values()
        colIndex = getIndex(headers,colName)
        
        if colIndex != -1:
            self.addUniqueColumnIndex(colIndex, replace)
        
    def addUniqueColumnIndex(self,colIndex,replace = True):
        '''
        Set the index of the column whose values are to be unique. The column indices are
        zero-based.
        If 'replace' is True then the existing row will be replaced with the
        new value; else, the new row will not be added to the list.
        For multiple replace rules defined, then the first one added to the collection is the
        one that will be applied.
        '''
        self._uniqueValueColIndices[colIndex] = replace
    
    def _removeRow(self,rowNumber):
        '''
        Remove the row at the given index.
        '''
        self._tableModel.removeRows(rowNumber, 1)
        
    def onRemoveEntity(self):
        '''
        Slot raised on clicking to remove the selected entity.
        '''
        selectedRowIndices = self._tbFKEntity.selectionModel().selectedRows(0)
        
        if len(selectedRowIndices) == 0:
            msg = QApplication.translate("ForeignKeyMapper","Please select the record to be removed.")   
            self._notifBar.clear()
            self._notifBar.insertWarningNotification(msg)
            
        for selectedRowIndex in selectedRowIndices:
            #Delete record from database if flag has been set to True
            recId= selectedRowIndex.data()
            
            dbHandler = self._dbModel()
            delRec = dbHandler.queryObject().filter(self._dbModel.id == recId).first()
            
            if not delRec is None:
                self.entityRemoved.emit(delRec)
                
                if self._deleteOnRemove:
                    delRec.delete()
            
            self._removeRow(selectedRowIndex.row()) 
            
    def _recordIds(self):
        '''
        Returns the primary keys of the records in the table.
        '''
        if self._tableModel:
            rowCount = self._tableModel.rowCount()
            recordIds = []
            
            for r in range(rowCount):
                #Get ID value
                modelIndex = self._tableModel.index(r,0)
                modelId = modelIndex.data()
                recordIds.append(modelId)
                    
            return recordIds
            
    def entities(self):
        '''
        Returns the model instance(s) depending on the configuration specified by the user.
        '''      
        recIds = self._recordIds()
                
        modelInstances = self._modelInstanceFromIds(recIds)
        
        if len(modelInstances) == 0:
            return None
        else:
            if self._supportsLists:
                return modelInstances
            else:
                return modelInstances[0]
            
    def setEntities(self,entities):
        '''
        Insert entities into the table.
        '''
        if isinstance(entities,list):
            for entity in entities:
                self._insertModelToView(entity)
                
        else:
            self._insertModelToView(entities)
            
    def searchModel(self,columnIndex,columnValue):
        '''
        Searches for 'columnValue' in the column whose index is specified by 'columnIndex' in all 
        rows contained in the model.
        '''
        if isinstance (columnValue,QVariant):
            columnValue = str(columnValue.toString())
            
        if not isinstance(columnValue,str):
            columnValue = str(columnValue)
            
        columnValue = columnValue.strip()
        
        proxy = QSortFilterProxyModel(self)
        proxy.setSourceModel(self._tableModel)
        proxy.setFilterKeyColumn(columnIndex)
        proxy.setFilterFixedString(columnValue)
        #Will return model index containing the primary key.
        matchingIndex = proxy.mapToSource(proxy.index(0,0))
        
        return matchingIndex
    
    def _modelInstanceFromIds(self,ids):
        '''
        Returns the model instance based the value of its primary key.
        '''
        dbHandler = self._dbModel()
        
        modelInstances = []
        
        for modelId in ids:
            modelObj = dbHandler.queryObject().filter(self._dbModel.id == modelId).first()
            if modelObj != None:
                modelInstances.append(modelObj)
            
        return modelInstances
        
    def _onRecordSelectedEntityBrowser(self,recid):
        '''
        Slot raised when the user has clicked the select button in the 'EntityBrowser' dialog
        to add the selected record to the table's list.
        Add the record to the foreign key table using the mappings.
        '''
        #Check if the record exists using the primary key so as to ensure only one instance is added to the table
        try:
            recIndex = getIndex(self._recordIds(),id)
            if recIndex != -1:
                return
        except:
            pass
        
        dbHandler = self._dbModel()
        modelObj = dbHandler.queryObject().filter(self._dbModel.id == recid).first()
              
        if modelObj != None:
            #Raise before entity added signal
            self.beforeEntityAdded.emit(modelObj)
            
            #Validate for unique value configurations
            for colIndex,replace in self._uniqueValueColIndices.items():
                attrName = self._dbModel.displayMapping().keys()[colIndex]
                attrValue = getattr(modelObj,attrName)
                #Check to see if there are cell formatters so that the correct value is searched for in the model
                if attrName in self._cellFormatters:
                    attrValue = self._cellFormatters[attrName](attrValue)
                    
                matchingIndex = self.searchModel(colIndex, attrValue)
                
                if matchingIndex.isValid():
                    if replace:
                        existingId = matchingIndex.data()
                        
                        #Delete old record from db
                        entityModels = self._modelInstanceFromIds([existingId])
                        if len(entityModels) > 0:
                            entityModels[0].delete()
                        self._removeRow(matchingIndex.row())
                        break
                    else:
                        #Break. Do not add item to the list.
                        return
            if self._tableModel:
                if not self._supportsLists and self._tableModel.rowCount() > 0:
                    self._removeRow(0)
                self._insertModelToView(modelObj)
            else:
                try:
                    item_id = getattr(modelObj, 'id')
                    col_list = self._dbModel.displayMapping().keys()
                    item_key =getattr(modelObj, str(col_list[1]))
                    self.global_id = self.onfk_lookup(item_id, item_key)
                except Exception as ex:
                    QMessageBox.information(self, "Foreign Key Reference", str(ex.message))
                    return

    def onfk_lookup(self, base_id, displayName):

        return FKBrowserProperty(base_id, displayName)

    def _insertModelToView(self,modelObj):    
        '''
        Insert the given database model instance into the view.
        '''
        insertPosition = self._tableModel.rowCount()
        self._tableModel.insertRows(insertPosition, 1)
        
        for i,attr in enumerate(self._dbModel.displayMapping().keys()):
            propIndex = self._tableModel.index(insertPosition,i)
            attrVal = getattr(modelObj,attr)
              
            #Check if there are display formatters and apply if one exists for the given attribute
            if attr in self._cellFormatters:
                attrVal = self._cellFormatters[attr](attrVal)
            self._tableModel.setData(propIndex, attrVal)
            
        #Raise signal once entity has been inserted
        self.afterEntityAdded.emit(modelObj)
    
    def onAddEntity(self):
        '''
        Slot raised on selecting to add related entities that will be mapped to the primary
        database model instance.
        '''
<<<<<<< HEAD
        if self._entitySelector != None:           
            entitySelector = self._entitySelector(self, self._entitySelectorState)
            #Cascade cell formatters
            entitySelector.setCellFormatters(self._cellFormatters)
            self.connect(entitySelector, SIGNAL("recordSelected(int)"), self._onRecordSelectedEntityBrowser)
            #self.connect(entitySelector, SIGNAL("destroyed(QObject *)"),self.onEntitySelectorDestroyed)
            
=======
        #QMessageBox.information(None, "Current model", str(self._dbModel))
        if self._tableModel:
            #QMessageBox.information(None, "Current model", str(self._dbModel))
            if self._entitySelector != None:
                entitySelector = self._entitySelector(self, self._entitySelectorState)
                #Cascade cell formatters

                entitySelector.setCellFormatters(self._cellFormatters)
                self.connect(entitySelector, SIGNAL("recordSelected(int)"),self._onRecordSelectedEntityBrowser)
                #self.connect(entitySelector, SIGNAL("destroyed(QObject *)"),self.onEntitySelectorDestroyed)

                retStatus = entitySelector.exec_()
                if retStatus == QDialog.Accepted:
                    pass
            else:
                if self._notifBar != None:
                    msg = QApplication.translate("ForeignKeyMapper","Null instance of entity selector.")
                    self._notifBar.clear()
                    self._notifBar.insertErrorNotification(msg)
        else:
            #QMessageBox.information(None, "Table name", str(self._dbModel.__name__))
            entitySelector = self._entitySelector(self, str(self._dbModel.__name__).lower())
            self.connect(entitySelector, SIGNAL("recordSelected(int)"),self._onRecordSelectedEntityBrowser)
                #self.connect(entitySelector, SIGNAL("destroyed(QObject *)"),self.onEntitySelectorDestroyed)

>>>>>>> 441e0a8b
            retStatus = entitySelector.exec_()
            if retStatus == QDialog.Accepted:
                pass
                
        
        
        
        
        
        
        
        
        
        
        
        
        
        
        
        
        
        
        
        
        
        
        
        
        
        
        
        
        
        
        
        
        
        
        
        
        
        
        
        
        
        
        
        
        
        
        
        
        
        
        
        
        
        
        
        
        
        
        
        
        
        
        
        
        <|MERGE_RESOLUTION|>--- conflicted
+++ resolved
@@ -1,529 +1,519 @@
-"""
-/***************************************************************************
-Name                 : Foreign Key Mapper Widget
-Description          : Widget that can be embedded in other widgets, dialogs,
-                       or windows that displays and enables a user to select
-                       related entities which are linked to the primary
-                       data object through appropriate foreign key mappings.
-Date                 : 18/February/2014 
-copyright            : (C) 2014 by John Gitau
-email                : gkahiu@gmail.com
- ***************************************************************************/
-
-/***************************************************************************
- *                                                                         *
- *   This program is free software; you can redistribute it and/or modify  *
- *   it under the terms of the GNU General Public License as published by  *
- *   the Free Software Foundation; either version 2 of the License, or     *
- *   (at your option) any later version.                                   *
- *                                                                         *
- ***************************************************************************/
-"""
-from collections import OrderedDict
-from decimal import Decimal
-
-from PyQt4.QtCore import *
-from PyQt4.QtGui import *
-
-from stdm.data import BaseSTDMTableModel
-from stdm.utils import getIndex
-from .admin_unit_manager import VIEW,MANAGE,SELECT
-from stdm.ui.customcontrols import FKBrowserProperty
-
-__all__=["ForeignKeyMapper"]
-
-class ForeignKeyMapper(QWidget):
-    '''
-    Foreign key mapper widget.
-    ''' 
-    
-    #Custom signals
-    beforeEntityAdded = pyqtSignal("PyQt_PyObject")
-    afterEntityAdded = pyqtSignal("PyQt_PyObject")
-    entityRemoved = pyqtSignal("PyQt_PyObject")
-    
-    def __init__(self,parent=None):
-        QWidget.__init__(self,parent)
-        
-        self._tbFKEntity = QTableView(self)
-        self._tbFKEntity.setEditTriggers(QAbstractItemView.NoEditTriggers)
-        self._tbFKEntity.setAlternatingRowColors(True)
-        self._tbFKEntity.setSelectionBehavior(QAbstractItemView.SelectRows)
-        
-        tbActions = QToolBar()
-        tbActions.setIconSize(QSize(16,16))
-        
-        self._addEntityAction = QAction(QIcon(":/plugins/stdm/images/icons/add.png"),
-                                  QApplication.translate("ForeignKeyMapper","Add"),self)
-        self.connect(self._addEntityAction,SIGNAL("triggered()"),self.onAddEntity)
-        
-        self._removeEntityAction = QAction(QIcon(":/plugins/stdm/images/icons/remove.png"),
-                                  QApplication.translate("ForeignKeyMapper","Remove"),self)
-        self.connect(self._removeEntityAction,SIGNAL("triggered()"),self.onRemoveEntity)
-        
-        tbActions.addAction(self._addEntityAction)
-        tbActions.addAction(self._removeEntityAction)
-        
-        layout = QVBoxLayout(self)
-        layout.setSpacing(2)
-        layout.setMargin(5)
-        
-        layout.addWidget(tbActions)
-        layout.addWidget(self._tbFKEntity)
-        
-        #Instance variables
-        self._dbModel = None
-        self._omitPropertyNames = []
-        self._entitySelector = None
-        self._entitySelectorState = None
-        self._supportsLists = True
-        self._tableModel = None
-        self._notifBar = None
-        self._cellFormatters = {}
-        self._deleteOnRemove = False
-        self._uniqueValueColIndices = OrderedDict()
-        self.global_id = None
-        
-    def initialize(self):
-        '''
-        Configure the mapper based on the user settings.
-        '''
-        #Load headers
-        if self._dbModel != None:
-            headers = self._dbModel.displayMapping().values()
-            self._tableModel = BaseSTDMTableModel([],headers,self)
-            self._tbFKEntity.setModel(self._tableModel)
-            
-            #First (ID) column will always be hidden
-            self._tbFKEntity.hideColumn(0)
-            
-            self._tbFKEntity.horizontalHeader().setResizeMode(QHeaderView.Stretch)
-        
-    def databaseModel(self):
-        '''
-        Returns the database model that represents the foreign key entity.
-        '''
-        return self._dbModel
-    
-    def setDatabaseModel(self,model):
-        '''
-        Set the database model that represents the foreign key entity.
-        Model has to be a callable.
-        '''
-        self._dbModel = model
-        
-    def setEmitPropertyNames(self,propnames):
-        '''
-        Set the property names to be omitted from the display in the table list view.
-        '''
-        self._omitPropertyNames = propnames
-        
-    def omitPropertyNames(self):
-        '''
-        Returns the property names to be omitted from the display in the table list view.
-        '''
-        return self._omitPropertyNames
-    
-    def setCellFormatters(self,formattermapping):
-        '''
-        Dictionary of attribute mappings and corresponding functions for 
-        formatting the attribute value to the display value.
-        '''
-        self._cellFormatters = formattermapping
-        
-    def addCellFormatter(self,attributeName,formatterFunc):
-        '''
-        Add a new cell formatter configuration to the collection
-        '''
-        self._cellFormatters[attributeName] = formatterFunc
-        
-    def cellFormatters(self):
-        """
-        Returns a dictionary of cell formatters used by the foreign key mapper.
-        """
-        return self._cellFormatters
-    
-    def entitySelector(self):
-        '''
-        Returns the dialog for selecting the entity objects.
-        '''
-        return self._entitySelector
-    
-    def setEntitySelector(self,selector,state=SELECT):
-        '''
-        Set the dialog for selecting entity objects.
-        Selector must be a callable.
-        '''
-        if callable(selector):
-            self._entitySelector = selector
-        else:
-            self._entitySelector = selector.__class__
-
-        self._entitySelectorState = state
-        
-    def supportList(self):
-        '''
-        Returns whether the mapper supports only one item or multiple entities i.e.
-        one-to-one and one-to-many mapping. 
-        Default is 'True'.
-        '''
-        return self._supportsLists
-    
-    def setSupportsList(self,supportsList):
-        '''
-        Sets whether the mapper supports only one item or multiple entities i.e.
-        one-to-one (False) and one-to-many mapping (True).
-        '''
-        self._supportsLists = supportsList
-        
-    def setNotificationBar(self,notificationBar):
-        '''
-        Set the notification bar for displaying user messages.
-        '''
-        self._notifBar = notificationBar
-        
-    def viewModel(self):
-        '''
-        Return the view model used by the table view.
-        '''
-        return self._tableModel
-    
-    def deleteOnRemove(self):
-        '''
-        Returns the state whether a record should be deleted from the database when it 
-        is removed from the list.
-        '''
-        return self._deleteOnRemove
-    
-    def setDeleteonRemove(self,delete):
-        '''
-        Set whether whether a record should be deleted from the database when it 
-        is removed from the list.
-        '''
-        self._deleteOnRemove = delete
-        
-    def addUniqueColumnName(self,colName,replace = True):
-        '''
-        Set the name of the column whose values are to be unique.
-        If 'replace' is True then the existing row will be replaced
-        with one with the new value; else, the new row will not be added to the list.
-        '''
-        headers = self._dbModel.displayMapping().values()
-        colIndex = getIndex(headers,colName)
-        
-        if colIndex != -1:
-            self.addUniqueColumnIndex(colIndex, replace)
-        
-    def addUniqueColumnIndex(self,colIndex,replace = True):
-        '''
-        Set the index of the column whose values are to be unique. The column indices are
-        zero-based.
-        If 'replace' is True then the existing row will be replaced with the
-        new value; else, the new row will not be added to the list.
-        For multiple replace rules defined, then the first one added to the collection is the
-        one that will be applied.
-        '''
-        self._uniqueValueColIndices[colIndex] = replace
-    
-    def _removeRow(self,rowNumber):
-        '''
-        Remove the row at the given index.
-        '''
-        self._tableModel.removeRows(rowNumber, 1)
-        
-    def onRemoveEntity(self):
-        '''
-        Slot raised on clicking to remove the selected entity.
-        '''
-        selectedRowIndices = self._tbFKEntity.selectionModel().selectedRows(0)
-        
-        if len(selectedRowIndices) == 0:
-            msg = QApplication.translate("ForeignKeyMapper","Please select the record to be removed.")   
-            self._notifBar.clear()
-            self._notifBar.insertWarningNotification(msg)
-            
-        for selectedRowIndex in selectedRowIndices:
-            #Delete record from database if flag has been set to True
-            recId= selectedRowIndex.data()
-            
-            dbHandler = self._dbModel()
-            delRec = dbHandler.queryObject().filter(self._dbModel.id == recId).first()
-            
-            if not delRec is None:
-                self.entityRemoved.emit(delRec)
-                
-                if self._deleteOnRemove:
-                    delRec.delete()
-            
-            self._removeRow(selectedRowIndex.row()) 
-            
-    def _recordIds(self):
-        '''
-        Returns the primary keys of the records in the table.
-        '''
-        if self._tableModel:
-            rowCount = self._tableModel.rowCount()
-            recordIds = []
-            
-            for r in range(rowCount):
-                #Get ID value
-                modelIndex = self._tableModel.index(r,0)
-                modelId = modelIndex.data()
-                recordIds.append(modelId)
-                    
-            return recordIds
-            
-    def entities(self):
-        '''
-        Returns the model instance(s) depending on the configuration specified by the user.
-        '''      
-        recIds = self._recordIds()
-                
-        modelInstances = self._modelInstanceFromIds(recIds)
-        
-        if len(modelInstances) == 0:
-            return None
-        else:
-            if self._supportsLists:
-                return modelInstances
-            else:
-                return modelInstances[0]
-            
-    def setEntities(self,entities):
-        '''
-        Insert entities into the table.
-        '''
-        if isinstance(entities,list):
-            for entity in entities:
-                self._insertModelToView(entity)
-                
-        else:
-            self._insertModelToView(entities)
-            
-    def searchModel(self,columnIndex,columnValue):
-        '''
-        Searches for 'columnValue' in the column whose index is specified by 'columnIndex' in all 
-        rows contained in the model.
-        '''
-        if isinstance (columnValue,QVariant):
-            columnValue = str(columnValue.toString())
-            
-        if not isinstance(columnValue,str):
-            columnValue = str(columnValue)
-            
-        columnValue = columnValue.strip()
-        
-        proxy = QSortFilterProxyModel(self)
-        proxy.setSourceModel(self._tableModel)
-        proxy.setFilterKeyColumn(columnIndex)
-        proxy.setFilterFixedString(columnValue)
-        #Will return model index containing the primary key.
-        matchingIndex = proxy.mapToSource(proxy.index(0,0))
-        
-        return matchingIndex
-    
-    def _modelInstanceFromIds(self,ids):
-        '''
-        Returns the model instance based the value of its primary key.
-        '''
-        dbHandler = self._dbModel()
-        
-        modelInstances = []
-        
-        for modelId in ids:
-            modelObj = dbHandler.queryObject().filter(self._dbModel.id == modelId).first()
-            if modelObj != None:
-                modelInstances.append(modelObj)
-            
-        return modelInstances
-        
-    def _onRecordSelectedEntityBrowser(self,recid):
-        '''
-        Slot raised when the user has clicked the select button in the 'EntityBrowser' dialog
-        to add the selected record to the table's list.
-        Add the record to the foreign key table using the mappings.
-        '''
-        #Check if the record exists using the primary key so as to ensure only one instance is added to the table
-        try:
-            recIndex = getIndex(self._recordIds(),id)
-            if recIndex != -1:
-                return
-        except:
-            pass
-        
-        dbHandler = self._dbModel()
-        modelObj = dbHandler.queryObject().filter(self._dbModel.id == recid).first()
-              
-        if modelObj != None:
-            #Raise before entity added signal
-            self.beforeEntityAdded.emit(modelObj)
-            
-            #Validate for unique value configurations
-            for colIndex,replace in self._uniqueValueColIndices.items():
-                attrName = self._dbModel.displayMapping().keys()[colIndex]
-                attrValue = getattr(modelObj,attrName)
-                #Check to see if there are cell formatters so that the correct value is searched for in the model
-                if attrName in self._cellFormatters:
-                    attrValue = self._cellFormatters[attrName](attrValue)
-                    
-                matchingIndex = self.searchModel(colIndex, attrValue)
-                
-                if matchingIndex.isValid():
-                    if replace:
-                        existingId = matchingIndex.data()
-                        
-                        #Delete old record from db
-                        entityModels = self._modelInstanceFromIds([existingId])
-                        if len(entityModels) > 0:
-                            entityModels[0].delete()
-                        self._removeRow(matchingIndex.row())
-                        break
-                    else:
-                        #Break. Do not add item to the list.
-                        return
-            if self._tableModel:
-                if not self._supportsLists and self._tableModel.rowCount() > 0:
-                    self._removeRow(0)
-                self._insertModelToView(modelObj)
-            else:
-                try:
-                    item_id = getattr(modelObj, 'id')
-                    col_list = self._dbModel.displayMapping().keys()
-                    item_key =getattr(modelObj, str(col_list[1]))
-                    self.global_id = self.onfk_lookup(item_id, item_key)
-                except Exception as ex:
-                    QMessageBox.information(self, "Foreign Key Reference", str(ex.message))
-                    return
-
-    def onfk_lookup(self, base_id, displayName):
-
-        return FKBrowserProperty(base_id, displayName)
-
-    def _insertModelToView(self,modelObj):    
-        '''
-        Insert the given database model instance into the view.
-        '''
-        insertPosition = self._tableModel.rowCount()
-        self._tableModel.insertRows(insertPosition, 1)
-        
-        for i,attr in enumerate(self._dbModel.displayMapping().keys()):
-            propIndex = self._tableModel.index(insertPosition,i)
-            attrVal = getattr(modelObj,attr)
-              
-            #Check if there are display formatters and apply if one exists for the given attribute
-            if attr in self._cellFormatters:
-                attrVal = self._cellFormatters[attr](attrVal)
-            self._tableModel.setData(propIndex, attrVal)
-            
-        #Raise signal once entity has been inserted
-        self.afterEntityAdded.emit(modelObj)
-    
-    def onAddEntity(self):
-        '''
-        Slot raised on selecting to add related entities that will be mapped to the primary
-        database model instance.
-        '''
-<<<<<<< HEAD
-        if self._entitySelector != None:           
-            entitySelector = self._entitySelector(self, self._entitySelectorState)
-            #Cascade cell formatters
-            entitySelector.setCellFormatters(self._cellFormatters)
-            self.connect(entitySelector, SIGNAL("recordSelected(int)"), self._onRecordSelectedEntityBrowser)
-            #self.connect(entitySelector, SIGNAL("destroyed(QObject *)"),self.onEntitySelectorDestroyed)
-            
-=======
-        #QMessageBox.information(None, "Current model", str(self._dbModel))
-        if self._tableModel:
-            #QMessageBox.information(None, "Current model", str(self._dbModel))
-            if self._entitySelector != None:
-                entitySelector = self._entitySelector(self, self._entitySelectorState)
-                #Cascade cell formatters
-
-                entitySelector.setCellFormatters(self._cellFormatters)
-                self.connect(entitySelector, SIGNAL("recordSelected(int)"),self._onRecordSelectedEntityBrowser)
-                #self.connect(entitySelector, SIGNAL("destroyed(QObject *)"),self.onEntitySelectorDestroyed)
-
-                retStatus = entitySelector.exec_()
-                if retStatus == QDialog.Accepted:
-                    pass
-            else:
-                if self._notifBar != None:
-                    msg = QApplication.translate("ForeignKeyMapper","Null instance of entity selector.")
-                    self._notifBar.clear()
-                    self._notifBar.insertErrorNotification(msg)
-        else:
-            #QMessageBox.information(None, "Table name", str(self._dbModel.__name__))
-            entitySelector = self._entitySelector(self, str(self._dbModel.__name__).lower())
-            self.connect(entitySelector, SIGNAL("recordSelected(int)"),self._onRecordSelectedEntityBrowser)
-                #self.connect(entitySelector, SIGNAL("destroyed(QObject *)"),self.onEntitySelectorDestroyed)
-
->>>>>>> 441e0a8b
-            retStatus = entitySelector.exec_()
-            if retStatus == QDialog.Accepted:
-                pass
-                
-        
-        
-        
-        
-        
-        
-        
-        
-        
-        
-        
-        
-        
-        
-        
-        
-        
-        
-        
-        
-        
-        
-        
-        
-        
-        
-        
-        
-        
-        
-        
-        
-        
-        
-        
-        
-        
-        
-        
-        
-        
-        
-        
-        
-        
-        
-        
-        
-        
-        
-        
-        
-        
-        
-        
-        
-        
-        
-        
-        
-        
-        
-        
-        
+"""
+/***************************************************************************
+Name                 : Foreign Key Mapper Widget
+Description          : Widget that can be embedded in other widgets, dialogs,
+                       or windows that displays and enables a user to select
+                       related entities which are linked to the primary
+                       data object through appropriate foreign key mappings.
+Date                 : 18/February/2014 
+copyright            : (C) 2014 by John Gitau
+email                : gkahiu@gmail.com
+ ***************************************************************************/
+
+/***************************************************************************
+ *                                                                         *
+ *   This program is free software; you can redistribute it and/or modify  *
+ *   it under the terms of the GNU General Public License as published by  *
+ *   the Free Software Foundation; either version 2 of the License, or     *
+ *   (at your option) any later version.                                   *
+ *                                                                         *
+ ***************************************************************************/
+"""
+from collections import OrderedDict
+from decimal import Decimal
+
+from PyQt4.QtCore import *
+from PyQt4.QtGui import *
+
+from stdm.data import BaseSTDMTableModel
+from stdm.utils import getIndex
+from .admin_unit_manager import VIEW,MANAGE,SELECT
+from stdm.ui.customcontrols import FKBrowserProperty
+
+__all__=["ForeignKeyMapper"]
+
+class ForeignKeyMapper(QWidget):
+    '''
+    Foreign key mapper widget.
+    ''' 
+    
+    #Custom signals
+    beforeEntityAdded = pyqtSignal("PyQt_PyObject")
+    afterEntityAdded = pyqtSignal("PyQt_PyObject")
+    entityRemoved = pyqtSignal("PyQt_PyObject")
+    
+    def __init__(self,parent=None):
+        QWidget.__init__(self,parent)
+        
+        self._tbFKEntity = QTableView(self)
+        self._tbFKEntity.setEditTriggers(QAbstractItemView.NoEditTriggers)
+        self._tbFKEntity.setAlternatingRowColors(True)
+        self._tbFKEntity.setSelectionBehavior(QAbstractItemView.SelectRows)
+        
+        tbActions = QToolBar()
+        tbActions.setIconSize(QSize(16,16))
+        
+        self._addEntityAction = QAction(QIcon(":/plugins/stdm/images/icons/add.png"),
+                                  QApplication.translate("ForeignKeyMapper","Add"),self)
+        self.connect(self._addEntityAction,SIGNAL("triggered()"),self.onAddEntity)
+        
+        self._removeEntityAction = QAction(QIcon(":/plugins/stdm/images/icons/remove.png"),
+                                  QApplication.translate("ForeignKeyMapper","Remove"),self)
+        self.connect(self._removeEntityAction,SIGNAL("triggered()"),self.onRemoveEntity)
+        
+        tbActions.addAction(self._addEntityAction)
+        tbActions.addAction(self._removeEntityAction)
+        
+        layout = QVBoxLayout(self)
+        layout.setSpacing(2)
+        layout.setMargin(5)
+        
+        layout.addWidget(tbActions)
+        layout.addWidget(self._tbFKEntity)
+        
+        #Instance variables
+        self._dbModel = None
+        self._omitPropertyNames = []
+        self._entitySelector = None
+        self._entitySelectorState = None
+        self._supportsLists = True
+        self._tableModel = None
+        self._notifBar = None
+        self._cellFormatters = {}
+        self._deleteOnRemove = False
+        self._uniqueValueColIndices = OrderedDict()
+        self.global_id = None
+        
+    def initialize(self):
+        '''
+        Configure the mapper based on the user settings.
+        '''
+        #Load headers
+        if self._dbModel != None:
+            headers = self._dbModel.displayMapping().values()
+            self._tableModel = BaseSTDMTableModel([],headers,self)
+            self._tbFKEntity.setModel(self._tableModel)
+            
+            #First (ID) column will always be hidden
+            self._tbFKEntity.hideColumn(0)
+            
+            self._tbFKEntity.horizontalHeader().setResizeMode(QHeaderView.Stretch)
+        
+    def databaseModel(self):
+        '''
+        Returns the database model that represents the foreign key entity.
+        '''
+        return self._dbModel
+    
+    def setDatabaseModel(self,model):
+        '''
+        Set the database model that represents the foreign key entity.
+        Model has to be a callable.
+        '''
+        self._dbModel = model
+        
+    def setEmitPropertyNames(self,propnames):
+        '''
+        Set the property names to be omitted from the display in the table list view.
+        '''
+        self._omitPropertyNames = propnames
+        
+    def omitPropertyNames(self):
+        '''
+        Returns the property names to be omitted from the display in the table list view.
+        '''
+        return self._omitPropertyNames
+    
+    def setCellFormatters(self,formattermapping):
+        '''
+        Dictionary of attribute mappings and corresponding functions for 
+        formatting the attribute value to the display value.
+        '''
+        self._cellFormatters = formattermapping
+        
+    def addCellFormatter(self,attributeName,formatterFunc):
+        '''
+        Add a new cell formatter configuration to the collection
+        '''
+        self._cellFormatters[attributeName] = formatterFunc
+        
+    def cellFormatters(self):
+        """
+        Returns a dictionary of cell formatters used by the foreign key mapper.
+        """
+        return self._cellFormatters
+    
+    def entitySelector(self):
+        '''
+        Returns the dialog for selecting the entity objects.
+        '''
+        return self._entitySelector
+    
+    def setEntitySelector(self,selector,state=SELECT):
+        '''
+        Set the dialog for selecting entity objects.
+        Selector must be a callable.
+        '''
+        if callable(selector):
+            self._entitySelector = selector
+        else:
+            self._entitySelector = selector.__class__
+
+        self._entitySelectorState = state
+        
+    def supportList(self):
+        '''
+        Returns whether the mapper supports only one item or multiple entities i.e.
+        one-to-one and one-to-many mapping. 
+        Default is 'True'.
+        '''
+        return self._supportsLists
+    
+    def setSupportsList(self,supportsList):
+        '''
+        Sets whether the mapper supports only one item or multiple entities i.e.
+        one-to-one (False) and one-to-many mapping (True).
+        '''
+        self._supportsLists = supportsList
+        
+    def setNotificationBar(self,notificationBar):
+        '''
+        Set the notification bar for displaying user messages.
+        '''
+        self._notifBar = notificationBar
+        
+    def viewModel(self):
+        '''
+        Return the view model used by the table view.
+        '''
+        return self._tableModel
+    
+    def deleteOnRemove(self):
+        '''
+        Returns the state whether a record should be deleted from the database when it 
+        is removed from the list.
+        '''
+        return self._deleteOnRemove
+    
+    def setDeleteonRemove(self,delete):
+        '''
+        Set whether whether a record should be deleted from the database when it 
+        is removed from the list.
+        '''
+        self._deleteOnRemove = delete
+        
+    def addUniqueColumnName(self,colName,replace = True):
+        '''
+        Set the name of the column whose values are to be unique.
+        If 'replace' is True then the existing row will be replaced
+        with one with the new value; else, the new row will not be added to the list.
+        '''
+        headers = self._dbModel.displayMapping().values()
+        colIndex = getIndex(headers,colName)
+        
+        if colIndex != -1:
+            self.addUniqueColumnIndex(colIndex, replace)
+        
+    def addUniqueColumnIndex(self,colIndex,replace = True):
+        '''
+        Set the index of the column whose values are to be unique. The column indices are
+        zero-based.
+        If 'replace' is True then the existing row will be replaced with the
+        new value; else, the new row will not be added to the list.
+        For multiple replace rules defined, then the first one added to the collection is the
+        one that will be applied.
+        '''
+        self._uniqueValueColIndices[colIndex] = replace
+    
+    def _removeRow(self,rowNumber):
+        '''
+        Remove the row at the given index.
+        '''
+        self._tableModel.removeRows(rowNumber, 1)
+        
+    def onRemoveEntity(self):
+        '''
+        Slot raised on clicking to remove the selected entity.
+        '''
+        selectedRowIndices = self._tbFKEntity.selectionModel().selectedRows(0)
+        
+        if len(selectedRowIndices) == 0:
+            msg = QApplication.translate("ForeignKeyMapper","Please select the record to be removed.")   
+            self._notifBar.clear()
+            self._notifBar.insertWarningNotification(msg)
+            
+        for selectedRowIndex in selectedRowIndices:
+            #Delete record from database if flag has been set to True
+            recId= selectedRowIndex.data()
+            
+            dbHandler = self._dbModel()
+            delRec = dbHandler.queryObject().filter(self._dbModel.id == recId).first()
+            
+            if not delRec is None:
+                self.entityRemoved.emit(delRec)
+                
+                if self._deleteOnRemove:
+                    delRec.delete()
+            
+            self._removeRow(selectedRowIndex.row()) 
+            
+    def _recordIds(self):
+        '''
+        Returns the primary keys of the records in the table.
+        '''
+        if self._tableModel:
+            rowCount = self._tableModel.rowCount()
+            recordIds = []
+            
+            for r in range(rowCount):
+                #Get ID value
+                modelIndex = self._tableModel.index(r,0)
+                modelId = modelIndex.data()
+                recordIds.append(modelId)
+                    
+            return recordIds
+            
+    def entities(self):
+        '''
+        Returns the model instance(s) depending on the configuration specified by the user.
+        '''      
+        recIds = self._recordIds()
+                
+        modelInstances = self._modelInstanceFromIds(recIds)
+        
+        if len(modelInstances) == 0:
+            return None
+        else:
+            if self._supportsLists:
+                return modelInstances
+            else:
+                return modelInstances[0]
+            
+    def setEntities(self,entities):
+        '''
+        Insert entities into the table.
+        '''
+        if isinstance(entities,list):
+            for entity in entities:
+                self._insertModelToView(entity)
+                
+        else:
+            self._insertModelToView(entities)
+            
+    def searchModel(self,columnIndex,columnValue):
+        '''
+        Searches for 'columnValue' in the column whose index is specified by 'columnIndex' in all 
+        rows contained in the model.
+        '''
+        if isinstance (columnValue,QVariant):
+            columnValue = str(columnValue.toString())
+            
+        if not isinstance(columnValue,str):
+            columnValue = str(columnValue)
+            
+        columnValue = columnValue.strip()
+        
+        proxy = QSortFilterProxyModel(self)
+        proxy.setSourceModel(self._tableModel)
+        proxy.setFilterKeyColumn(columnIndex)
+        proxy.setFilterFixedString(columnValue)
+        #Will return model index containing the primary key.
+        matchingIndex = proxy.mapToSource(proxy.index(0,0))
+        
+        return matchingIndex
+    
+    def _modelInstanceFromIds(self,ids):
+        '''
+        Returns the model instance based the value of its primary key.
+        '''
+        dbHandler = self._dbModel()
+        
+        modelInstances = []
+        
+        for modelId in ids:
+            modelObj = dbHandler.queryObject().filter(self._dbModel.id == modelId).first()
+            if modelObj != None:
+                modelInstances.append(modelObj)
+            
+        return modelInstances
+        
+    def _onRecordSelectedEntityBrowser(self,recid):
+        '''
+        Slot raised when the user has clicked the select button in the 'EntityBrowser' dialog
+        to add the selected record to the table's list.
+        Add the record to the foreign key table using the mappings.
+        '''
+        #Check if the record exists using the primary key so as to ensure only one instance is added to the table
+        try:
+            recIndex = getIndex(self._recordIds(),id)
+            if recIndex != -1:
+                return
+        except:
+            pass
+        
+        dbHandler = self._dbModel()
+        modelObj = dbHandler.queryObject().filter(self._dbModel.id == recid).first()
+              
+        if modelObj != None:
+            #Raise before entity added signal
+            self.beforeEntityAdded.emit(modelObj)
+            
+            #Validate for unique value configurations
+            for colIndex,replace in self._uniqueValueColIndices.items():
+                attrName = self._dbModel.displayMapping().keys()[colIndex]
+                attrValue = getattr(modelObj,attrName)
+                #Check to see if there are cell formatters so that the correct value is searched for in the model
+                if attrName in self._cellFormatters:
+                    attrValue = self._cellFormatters[attrName](attrValue)
+                    
+                matchingIndex = self.searchModel(colIndex, attrValue)
+                
+                if matchingIndex.isValid():
+                    if replace:
+                        existingId = matchingIndex.data()
+                        
+                        #Delete old record from db
+                        entityModels = self._modelInstanceFromIds([existingId])
+                        if len(entityModels) > 0:
+                            entityModels[0].delete()
+                        self._removeRow(matchingIndex.row())
+                        break
+                    else:
+                        #Break. Do not add item to the list.
+                        return
+            if self._tableModel:
+                if not self._supportsLists and self._tableModel.rowCount() > 0:
+                    self._removeRow(0)
+                self._insertModelToView(modelObj)
+            else:
+                try:
+                    item_id = getattr(modelObj, 'id')
+                    col_list = self._dbModel.displayMapping().keys()
+                    item_key =getattr(modelObj, str(col_list[1]))
+                    self.global_id = self.onfk_lookup(item_id, item_key)
+                except Exception as ex:
+                    QMessageBox.information(self, "Foreign Key Reference", str(ex.message))
+                    return
+
+    def onfk_lookup(self, base_id, displayName):
+
+        return FKBrowserProperty(base_id, displayName)
+
+    def _insertModelToView(self,modelObj):    
+        '''
+        Insert the given database model instance into the view.
+        '''
+        insertPosition = self._tableModel.rowCount()
+        self._tableModel.insertRows(insertPosition, 1)
+        
+        for i,attr in enumerate(self._dbModel.displayMapping().keys()):
+            propIndex = self._tableModel.index(insertPosition,i)
+            attrVal = getattr(modelObj,attr)
+              
+            #Check if there are display formatters and apply if one exists for the given attribute
+            if attr in self._cellFormatters:
+                attrVal = self._cellFormatters[attr](attrVal)
+            self._tableModel.setData(propIndex, attrVal)
+            
+        #Raise signal once entity has been inserted
+        self.afterEntityAdded.emit(modelObj)
+    
+    def onAddEntity(self):
+        '''
+        Slot raised on selecting to add related entities that will be mapped to the primary
+        database model instance.
+        '''
+        #QMessageBox.information(None, "Current model", str(self._dbModel))
+        if self._tableModel:
+            #QMessageBox.information(None, "Current model", str(self._dbModel))
+            if self._entitySelector != None:
+                entitySelector = self._entitySelector(self, self._entitySelectorState)
+                #Cascade cell formatters
+
+                entitySelector.setCellFormatters(self._cellFormatters)
+                self.connect(entitySelector, SIGNAL("recordSelected(int)"),self._onRecordSelectedEntityBrowser)
+                #self.connect(entitySelector, SIGNAL("destroyed(QObject *)"),self.onEntitySelectorDestroyed)
+
+                retStatus = entitySelector.exec_()
+                if retStatus == QDialog.Accepted:
+                    pass
+            else:
+                if self._notifBar != None:
+                    msg = QApplication.translate("ForeignKeyMapper","Null instance of entity selector.")
+                    self._notifBar.clear()
+                    self._notifBar.insertErrorNotification(msg)
+        else:
+            #QMessageBox.information(None, "Table name", str(self._dbModel.__name__))
+            entitySelector = self._entitySelector(self, str(self._dbModel.__name__).lower())
+            self.connect(entitySelector, SIGNAL("recordSelected(int)"),self._onRecordSelectedEntityBrowser)
+                #self.connect(entitySelector, SIGNAL("destroyed(QObject *)"),self.onEntitySelectorDestroyed)
+
+            retStatus = entitySelector.exec_()
+            if retStatus == QDialog.Accepted:
+                pass
+                
+        
+        
+        
+        
+        
+        
+        
+        
+        
+        
+        
+        
+        
+        
+        
+        
+        
+        
+        
+        
+        
+        
+        
+        
+        
+        
+        
+        
+        
+        
+        
+        
+        
+        
+        
+        
+        
+        
+        
+        
+        
+        
+        
+        
+        
+        
+        
+        
+        
+        
+        
+        
+        
+        
+        
+        
+        
+        
+        
+        
+        
+        
+        
+        
         