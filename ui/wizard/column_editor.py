# -*- coding: utf-8 -*-
"""
/***************************************************************************
Name                 : column_editor
Description          : Editor to create/edit entity columns
Date                 : 24/January/2016
copyright            : (C) 2015 by UN-Habitat and implementing partners.
                       See the accompanying file CONTRIBUTORS.txt in the root
email                : stdm@unhabitat.org
 ***************************************************************************/

/***************************************************************************
 *                                                                         *
 *   This program is free software; you can redistribute it and/or modify  *
 *   it under the terms of the GNU General Public License as published by  *
 *   the Free Software Foundation; either version 2 of the License, or     *
 *   (at your option) any later version.                                   *
 *                                                                         *
 ***************************************************************************/
"""

import os
import logging
import datetime
import collections

from PyQt4 import QtGui
from PyQt4 import QtCore
from PyQt4.QtGui import *
from PyQt4.QtCore import *
from collections import OrderedDict

from ui_column_editor import Ui_ColumnEditor

from stdm.data.configuration.columns import BaseColumn
from stdm.data.configuration.entity_relation import EntityRelation

from varchar_property import VarcharProperty
from bigint_property import BigintProperty
from double_property import DoubleProperty
from date_property import DateProperty
from dtime_property import DTimeProperty
from geometry_property import GeometryProperty
from fk_property import FKProperty
from lookup_property import LookupProperty
from multi_select_property import MultiSelectProperty
from code_property import CodeProperty

from stdm.ui.notification import NotificationBar, INFORMATION

LOGGER = logging.getLogger('stdm')
LOGGER.setLevel(logging.DEBUG)

RESERVED_KEYWORDS = [
    'id', 'documents', 'spatial_unit', 'supporting_document',
    'social_tenure', 'social_tenure_relationship','geometry',
    'social_tenure_relationship_id'
]

class ColumnEditor(QDialog, Ui_ColumnEditor):
    """
    Dialog to add/edit entity columns
    """
    def __init__(self, **kwargs):
        """
        :param parent: Owner of this dialog
        :type parent: QWidget
        :param kwargs: Keyword dictionary of the following parameters;
         column  - Column you editing, None if its a new column
         entity  - Entity you are adding the column to
         profile - Current profile
         in_db   - Boolean flag to indicate if a column has been created in 
                   the database
         auto_add- True to automatically add a new column to the entity, 
                   default is False.
        """
        
        self.form_parent = kwargs.get('parent', self)
        self.column  = kwargs.get('column', None)
        self.entity  = kwargs.get('entity', None)
        self.profile = kwargs.get('profile', None)
        self.in_db = kwargs.get('in_db', False)
        self.is_new = kwargs.get('is_new', True)
        self.auto_entity_add = kwargs.get('auto_add', False)

        QDialog.__init__(self, self.form_parent)

        self.FK_EXCLUDE = [u'supporting_document', u'admin_spatial_unit_set']

        self.EX_TYPE_INFO =  ['SUPPORTING_DOCUMENT', 'SOCIAL_TENURE', 
                'ADMINISTRATIVE_SPATIAL_UNIT', 'ENTITY_SUPPORTING_DOCUMENT',
                'VALUE_LIST', 'ASSOCIATION_ENTITY', 'AUTO_GENERATED']

        self.setupUi(self)
        self.dtypes = {}

        self.type_info = ''
        
        # dictionary to hold default attributes for each data type
        self.type_attribs = {}
        self.init_type_attribs()

        # dictionary to act as a work area for the form fields.
        self.form_fields = {}
        self.init_form_fields()

        self.fk_entities = []
        self.lookup_entities = []

        # Exclude column type info in the list
        self._exclude_col_type_info = []

        if self.is_new:
            self.prop_set = None
        else:
            self.prop_set = True

        # the current entity should not be part of the foreign key parent table,
        # add it to the exclusion list
        self.FK_EXCLUDE.append(self.entity.short_name)

        self.type_names = \
                [unicode(name) for name in BaseColumn.types_by_display_name().keys()]

        self.cboDataType.currentIndexChanged.connect(self.change_data_type)
        self.btnColProp.clicked.connect(self.data_type_property)
        self.edtColName.textChanged.connect(self.validate_text)

        self.notice_bar = NotificationBar(self.notif_bar)
        self.init_controls()

    def exclude_column_types(self, type_info):
        """
        Exclude the column types with the given type_info.
        :param type_info: List of TYPE_INFO of columns to exclude.
        :type type_info: list
        """
        self._exclude_col_type_info = type_info

        # Block index change signal of combobox
        self.cboDataType.blockSignals(True)

        # Reload column data types
        self.populate_data_type_cbo()

        # Select column type if it had been specified
        if not self.column is None:
            text = self.column.display_name()
            self.cboDataType.setCurrentIndex(self.cboDataType.findText(text))

        # Re-enable signals
        self.cboDataType.blockSignals(False)

    def show_notification(self, message):
        """
        Shows a warning notification bar message.
        :param message: The message of the notification.
        :type message: String
        """
        msg = self.tr(message)
        self.notice_bar.clear()
        self.notice_bar.insertErrorNotification(msg)

    def init_controls(self):
        """
        Initialize GUI controls default state when the dialog window is opened.
        """
        self.populate_data_type_cbo()

        if not self.column is None:
            self.column_to_form(self.column)
            self.column_to_wa(self.column)

        self.edtColName.setFocus()

        self.edtColName.setEnabled(not self.in_db)

        self.cboDataType.setEnabled(not self.in_db)

        self.buttonBox.button(QtGui.QDialogButtonBox.Ok).clicked.connect(self.accept)
        self.buttonBox.button(QtGui.QDialogButtonBox.Cancel).clicked.connect(self.cancel)

    def validate_text(self, text):
        """
        Validates and updates the entered text if necessary.
        Spaces are replaced by _ and capital letters are replaced by small.
        :param text: The text entered
        :type text: String
        """
        text_edit = self.sender()
        cursor_position = text_edit.cursorPosition()
        text_edit.setValidator(None)
        if len(text) == 0:
            return

        name_regex = QtCore.QRegExp('^(?=.{0,40}$)[ _a-zA-Z][a-zA-Z0-9_ ]*$')
        name_validator = QtGui.QRegExpValidator(name_regex)
        text_edit.setValidator(name_validator)
        QApplication.processEvents()
        last_character = text[-1:]

        state = name_validator.validate(text, text.index(last_character))[0]
        if state != QValidator.Acceptable:
            self.show_notification('"{}" is not allowed at this position.'.
                format(last_character)
            )
            text = text[:-1]
        else:
            # fix caps, _, and spaces
            if last_character.isupper():
                text = text.lower()
            if last_character == ' ':
                text = text.replace(' ', '_')
            if len(text) > 1:
                if text[0] == ' ' or text[0] == '_':
                    text = text[1:]
                text = text.replace(' ', '_').lower()

        self.blockSignals(True)
        text_edit.setText(text)
        text_edit.setCursorPosition(cursor_position)
        self.blockSignals(False)
        text_edit.setValidator(None)

    def column_to_form(self, column):
        """
        Initializes form controls with Column data.
        :param column: BaseColumn instance
        :type column: BaseColumn
        """
        text = column.display_name()
        self.cboDataType.setCurrentIndex(self.cboDataType.findText(text))

        self.edtColName.setText(column.name)
        self.edtColDesc.setText(column.description)
        self.txt_form_label.setText(column.label)
        self.edtUserTip.setText(column.user_tip)
        self.cbMandt.setChecked(column.mandatory)
        self.cbSearch.setCheckState(self.bool_to_check(column.searchable))
        self.cbUnique.setCheckState(self.bool_to_check(column.unique))
        self.cbIndex.setCheckState(self.bool_to_check(column.index))

        ti = self.current_type_info()
        ps = self.type_attribs[ti].get('prop_set', None)
        if ps is not None:
            self.type_attribs[ti]['prop_set']= self.prop_set

    def column_to_wa(self, column):
        """
        Initialize 'work area' form_fields with column data.
        :param column: BaseColumn instance
        :type column: BaseColumn
        """
        if column is not None:
            self.form_fields['colname'] = column.name
            self.form_fields['value']  = None
            self.form_fields['mandt']  = column.mandatory
            self.form_fields['search'] = column.searchable
            self.form_fields['unique'] = column.unique
            self.form_fields['index']  = column.index

            if hasattr(column, 'minimum'):
                self.form_fields['minimum'] = column.minimum
                self.form_fields['maximum'] = column.maximum

            if hasattr(column, 'srid'):
                self.form_fields['srid'] = column.srid
                self.form_fields['geom_type'] = column.geom_type

            if hasattr(column, 'entity_relation'):
                self.form_fields['entity_relation'] = column.entity_relation

            if hasattr(column, 'association'):
                self.form_fields['first_parent'] = column.association.first_parent
                self.form_fields['second_parent'] = column.association.second_parent

            if hasattr(column, 'min_use_current_date'):
                self.form_fields['min_use_current_date'] = column.min_use_current_date
                self.form_fields['max_use_current_date'] = column.max_use_current_date

            if hasattr(column, 'min_use_current_datetime'):
                self.form_fields['min_use_current_datetime'] = \
                        column.min_use_current_datetime
                self.form_fields['max_use_current_datetime'] = \
                        column.max_use_current_datetime

            if hasattr(column, 'prefix_source'):
                self.form_fields['prefix_source'] = column.prefix_source
                self.form_fields['leading_zero'] = column.leading_zero
                self.form_fields['separator'] = column.separator

            # Decimal properties
            if hasattr(column, 'precision'):
                self.form_fields['precision'] = column.precision
                self.form_fields['scale'] = column.scale

    def bool_to_check(self, state):
        """
        Converts a boolean to a Qt checkstate.
        :param state: True/False
        :type state: boolean
        :rtype: Qt.CheckState
        """
        if state:
            return Qt.Checked
        else:
            return Qt.Unchecked

    def init_form_fields(self):
        """
        Initializes work area 'form_fields' dictionary with default values.
        Used when creating a new column.
        """
        none = QApplication.translate('CodeProperty', 'None')
        self.form_fields['colname'] = ''
        self.form_fields['value']  = None
        self.form_fields['mandt']  = False
        self.form_fields['search'] = False
        self.form_fields['unique'] = False
        self.form_fields['index']  = False
        self.form_fields['minimum'] = self.type_attribs.get('minimum', 0) 
        self.form_fields['maximum'] = self.type_attribs.get('maximum', 0)
        self.form_fields['srid'] = self.type_attribs.get('srid', "")
        self.form_fields['geom_type'] = self.type_attribs.get('geom_type', 0)
        self.form_fields['in_db'] = self.in_db
        self.form_fields['prefix_source'] = self.type_attribs.get(
            'prefix_source', none
        )
        self.form_fields['leading_zero'] = self.type_attribs.get(
            'leading_zero', ''
        )
        self.form_fields['separator'] = self.type_attribs.get(
            'separator', ''
        )

        self.form_fields['precision'] = self.type_attribs.get(
            'precision', 18
        )
        self.form_fields['scale'] = self.type_attribs.get(
            'scale', 6
        )

        self.form_fields['entity_relation'] = \
                self.type_attribs['FOREIGN_KEY'].get('entity_relation', None)

        self.form_fields['entity_relation'] = \
                self.type_attribs['LOOKUP'].get('entity_relation', None)

        self.form_fields['first_parent'] = \
                self.type_attribs['MULTIPLE_SELECT'].get('first_parent', None)

        self.form_fields['second_parent'] = \
                self.type_attribs['MULTIPLE_SELECT'].get('second_parent', None)

        self.form_fields['min_use_current_date'] = \
                self.type_attribs['DATE'].get('min_use_current_date', None)

        self.form_fields['max_use_current_date'] = \
                self.type_attribs['DATE'].get('max_use_current_date', None)

        self.form_fields['min_use_current_datetime'] = \
                self.type_attribs['DATETIME'].get('min_use_current_datetime', None)

        self.form_fields['max_use_current_datetime'] = \
                self.type_attribs['DATETIME'].get('max_use_current_datetime', None)


    def init_type_attribs(self):
        """
        Initializes data type attributes. The attributes are used to
        set the form controls state when a particular data type is selected.
        mandt - enables/disables checkbox 'Mandatory'
        search - enables/disables checkbox 'Searchable'
        unique - enables/disables checkbox 'Unique'
        index - enables/disables checkbox 'Index'
        *property - function to execute when a data type is selected.
        """
        self.type_attribs['VARCHAR'] = {
                'mandt':{'check_state':False, 'enabled_state':True},
                'search':{'check_state':True, 'enabled_state':True},
                'unique':{'check_state':False, 'enabled_state':True},
                'index':{'check_state':False, 'enabled_state':True},
                'maximum':30,'property': self.varchar_property }

        self.type_attribs['INT'] = {
                'mandt':{'check_state':False, 'enabled_state':True},
                'search':{'check_state':True, 'enabled_state':True},
                'unique':{'check_state':False, 'enabled_state':True},
                'index':{'check_state':False, 'enabled_state':False},
                'minimum':0, 'maximum':0,
                'property':self.bigint_property }

        self.type_attribs['TEXT'] = {
                'mandt':{'check_state':False, 'enabled_state':True},
                'search':{'check_state':False, 'enabled_state':False},
                'unique':{'check_state':False, 'enabled_state':False},
                'index':{'check_state':False, 'enabled_state':False},
                } 

        self.type_attribs['DOUBLE' ] = {
                'mandt':{'check_state':False, 'enabled_state':True},
                'search':{'check_state':True, 'enabled_state':True},
                'unique':{'check_state':False, 'enabled_state':True},
                'index':{'check_state':False, 'enabled_state':True},
                'minimum':0.0, 'maximum':0.0,
                'precision': 18, 'scale': 6,
                'property':self.double_property }

        self.type_attribs['DATE'] =  {
                'mandt':{'check_state':False, 'enabled_state':True},
                'search':{'check_state':False, 'enabled_state':True},
                'unique':{'check_state':False, 'enabled_state':False},
                'index':{'check_state':False, 'enabled_state':False},
                'minimum':datetime.date.min,
                'maximum':datetime.date.max,
                'min_use_current_date':False,
                'max_use_current_date':False,
                'property':self.date_property }
               
        self.type_attribs['DATETIME'] = {
                'mandt':{'check_state':False, 'enabled_state':True},
                'search':{'check_state':False, 'enabled_state':True},
                'unique':{'check_state':False, 'enabled_state':False},
                'index':{'check_state':False, 'enabled_state':False},
                'minimum':datetime.datetime.min,
                'maximum':datetime.datetime.max,
                'min_use_current_datetime':False,
                'max_use_current_datetime':False,
                'property':self.dtime_property }

        self.type_attribs['FOREIGN_KEY'] = {
                'mandt':{'check_state':False, 'enabled_state':True},
                'search':{'check_state':False, 'enabled_state':False},
                'unique':{'check_state':False, 'enabled_state':False},
                'index':{'check_state':False, 'enabled_state':False},
                'entity_relation':None,
                'property':self.fk_property, 'prop_set':False }

        self.type_attribs['LOOKUP'] = {
                'mandt':{'check_state':False, 'enabled_state':True},
                'search':{'check_state':True, 'enabled_state':True},
                'unique':{'check_state':False, 'enabled_state':False},
                'index':{'check_state':False, 'enabled_state':False},
                'entity_relation':{},
                'property':self.lookup_property, 'prop_set':False }

        self.type_attribs['GEOMETRY'] = {
                'mandt':{'check_state':False, 'enabled_state':False},
                'search':{'check_state':False, 'enabled_state':False},
                'unique':{'check_state':True, 'enabled_state':False},
                'index':{'check_state':True, 'enabled_state':False},
                'srid':"", 'geom_type':0,
                'property':self.geometry_property, 'prop_set':False }

        self.type_attribs['BOOL'] = {
                'mandt':{'check_state':False, 'enabled_state':False},
                'search':{'check_state':False, 'enabled_state':False},
                'unique':{'check_state':False, 'enabled_state':False},
                'index':{'check_state':False, 'enabled_state':False}
                }
        self.type_attribs['PERCENT'] = {
            'mandt': {'check_state': False, 'enabled_state': False},
            'search': {'check_state': False, 'enabled_state': True},
            'unique': {'check_state': False, 'enabled_state': False},
            'index': {'check_state': False, 'enabled_state': False}
        }

        self.type_attribs['ADMIN_SPATIAL_UNIT'] = {
                'mandt':{'check_state':False, 'enabled_state':True},
                'search':{'check_state':True, 'enabled_state':True},
                'unique':{'check_state':False, 'enabled_state':False},
                'index':{'check_state':False, 'enabled_state':False},
                'entity_relation':None}

        self.type_attribs['MULTIPLE_SELECT'] = {
                'mandt':{'check_state':False, 'enabled_state':True},
                'search':{'check_state':False, 'enabled_state':True},
                'unique':{'check_state':False, 'enabled_state':False},
                'index':{'check_state':False, 'enabled_state':False},
                'first_parent':None, 'second_parent':self.entity,
                'property':self.multi_select_property, 'prop_set':False }

        self.type_attribs['AUTO_GENERATED'] = {
            'mandt': {'check_state': False, 'enabled_state': True},
            'search': {'check_state': True, 'enabled_state': True},
            'unique': {'check_state': True, 'enabled_state': False},
            'index': {'check_state': True, 'enabled_state': False},
            'prefix_source': '', 'leading_zero': '', 'separator':'',
            'property': self.code_property, 'prop_set': True}

    def data_type_property(self):
        """
        Executes the function assigned to the property attribute of 
        the current selected data type.
        """
        self.type_attribs[self.current_type_info()]['property']()

    def varchar_property(self):
        """
        Opens the property editor for the Varchar data type.
        If successful, set a minimum column in work area 'form fields'
        """
        editor = VarcharProperty(self, self.form_fields)
        result = editor.exec_()
        if result == 1:
            self.form_fields['maximum'] = editor.max_len()

    def bigint_property(self):
        """
        Opens a property editor for the BigInt data type.
        """
        editor = BigintProperty(self, self.form_fields)
        result = editor.exec_()
        if result == 1:
            self.form_fields['minimum'] = editor.min_val()
            self.form_fields['maximum'] = editor.max_val()

    def double_property(self):
        """
        Opens a property editor for the Double data type.
        """
        editor = DoubleProperty(self, self.form_fields)
        result = editor.exec_()
        if result == 1:
            self.form_fields['minimum'] = editor.min_val()
            self.form_fields['maximum'] = editor.max_val()

    def date_property(self):
        """
        Opens a property editor for the Date data type.
        """
        editor = DateProperty(self, self.form_fields)
        result = editor.exec_()
        if result == 1:
            self.form_fields['minimum'] = editor.min_val()
            self.form_fields['maximum'] = editor.max_val()
            self.form_fields['min_use_current_date'] = \
                    editor.min_use_current_date
            self.form_fields['max_use_current_date'] = \
                    editor.max_use_current_date

    def dtime_property(self):
        """
        Opens a property editor for the DateTime data type.
        """
        editor = DTimeProperty(self, self.form_fields)
        result = editor.exec_()
        if result == 1:
            self.form_fields['minimum'] = editor.min_val()
            self.form_fields['maximum'] = editor.max_val()
            self.form_fields['min_use_current_datetime'] = \
                    editor.min_use_current_datetime
            self.form_fields['max_use_current_datetime'] = \
                    editor.max_use_current_datetime

    def geometry_property(self):
        """
        Opens a property editor for the Geometry data type.
        If successful, set the srid(projection), geom_type (LINE, POLYGON...)
        and prop_set which is boolean flag to verify that all the geometry
        properties are set. 
        Constraint - If 'prop_set' is False column cannot be saved.
        """
        editor = GeometryProperty(self, self.form_fields)
        result = editor.exec_()
        if result == 1:
            self.form_fields['srid'] = editor.coord_sys()
            self.form_fields['geom_type'] = editor.geom_type()
            self.property_set()

    def admin_spatial_unit_property(self):
        """
        Sets entity relation property used when creating column of type
        ADMIN_SPATIAL_UNIT
        """
        er_fields = {}
        er_fields['parent'] = self.entity
        er_fields['parent_column'] = None
        er_fields['display_columns'] = []
        er_fields['child'] = None
        er_fields['child_column'] = None
        self.form_fields['entity_relation'] = EntityRelation(self.profile, **er_fields)

    def fk_property(self):
        """
        Opens a property editor for the ForeignKey data type.
        """
        if len(self.edtColName.displayText())==0:
            self.show_message("Please enter column name!")
            return

        # filter list of lookup tables, don't show internal 
        # tables in list of lookups
        fk_ent = [entity for entity in self.profile.entities.items() \
                if entity[1].TYPE_INFO not in self.EX_TYPE_INFO]

        fk_ent = [entity for entity in fk_ent if unicode(entity[0]) \
                not in self.FK_EXCLUDE]

        relation = {}
        relation['form_fields'] = self.form_fields
        relation['fk_entities'] = fk_ent
        relation['profile'] = self.profile
        relation['entity'] = self.entity
        relation['column_name'] = unicode(self.edtColName.text())

        editor = FKProperty(self, relation)
        result = editor.exec_()
        if result == 1:
            self.form_fields['entity_relation'] = editor.entity_relation()
            self.property_set()

    def lookup_property(self):
        """
        Opens a lookup type property editor
        """
        editor = LookupProperty(self, self.form_fields, profile=self.profile) 
        result = editor.exec_()
        if result == 1:
            self.form_fields['entity_relation'] = editor.entity_relation()
            self.property_set()

    def multi_select_property(self):
        """
        Opens a multi select property editor
        """
        if len(self.edtColName.displayText())==0:
           self.show_message("Please enter column name!")
           return
       
        editor = MultiSelectProperty(self, self.form_fields, self.entity, self.profile) 
        result = editor.exec_()
        if result == 1:
            self.form_fields['first_parent'] = editor.lookup()
            self.form_fields['second_parent'] = self.entity
            self.property_set()

    def code_property(self):
        """
        Opens the code data type property editor
        """
        editor = CodeProperty(self, self.form_fields, profile=self.profile)
        result = editor.exec_()
        if result == 1:
            self.form_fields['prefix_source'] = editor.prefix_source()
            self.form_fields['leading_zero'] = editor.leading_zero()
            self.form_fields['separator'] = editor.separator()
            self.property_set()

    def create_column(self):
        """
        Creates a new BaseColumn.
        """
        column = None

        if self.type_info <> "":
            if self.type_info == 'ADMIN_SPATIAL_UNIT':
                self.admin_spatial_unit_property()
                column = BaseColumn.registered_types[self.type_info] \
                        (self.form_fields['colname'], self.entity, **self.form_fields)
                return column

            if self.is_property_set(self.type_info):
                column = BaseColumn.registered_types[self.type_info] \
                        (self.form_fields['colname'], self.entity, 
                                self.form_fields['geom_type'],
                                self.entity, **self.form_fields)
            else:
                self.show_message(self.tr('Please set column properties.'))
                return
        else:
            raise self.tr("No type to create.")

        return column

    def property_set(self):
        self.prop_set = True
        self.type_attribs[self.current_type_info()]['prop_set'] = True

    def is_property_set(self, ti):
        """
        Checks if column property is set by reading the value of
        attribute 'prop_set'
        :param ti: Type info to check for prop set
        :type ti: BaseColumn.TYPE_INFO
        :rtype: boolean
        """
        return self.type_attribs[ti].get('prop_set', True)

    def property_by_name(self, ti, name):
        try:
            return self.dtype_property(ti)['property'][name]
        except:
            return None

    def populate_data_type_cbo(self):
        """
        Fills the data type combobox widget with BaseColumn type names.
        """
        self.cboDataType.clear()
<<<<<<< HEAD
        self.cboDataType.insertItems(0, BaseColumn.types_by_display_name().keys())
        self.cboDataType.setCurrentIndex(0)
=======

        for name, col in BaseColumn.types_by_display_name().iteritems():
            # Specify columns to exclude
            if col.TYPE_INFO not in self._exclude_col_type_info:
                self.cboDataType.addItem(name)

        if self.cboDataType.count() > 0:
            self.cboDataType.setCurrentIndex(0)
>>>>>>> 81559839

    def change_data_type(self, index):
        """
        Called by type combobox when you select a different data type.
        """
        text = self.cboDataType.itemText(index)
        col_cls = BaseColumn.types_by_display_name().get(text, None)
        if col_cls is None:
            return

        ti = col_cls.TYPE_INFO
        if ti not in self.type_attribs:
            msg = self.tr('Column type attributes could not be found.')
            self.notice_bar.clear()
            self.notice_bar.insertErrorNotification(msg)

            return

        self.btnColProp.setEnabled(self.type_attribs[ti].has_key('property'))
        self.type_info = ti
        opts = self.type_attribs[ti]
        self.set_optionals(opts)
        self.set_min_max_defaults(ti)

    def set_optionals(self, opts):
        """
        Enable/disables form controls based on selected 
        column data type attributes
        param opts: Dictionary type properties of selected column
        type opts: dict
        """
        self.cbMandt.setEnabled(opts['mandt']['enabled_state'])
        self.cbSearch.setEnabled(opts['search']['enabled_state'])
        self.cbUnique.setEnabled(opts['unique']['enabled_state'])
        self.cbIndex.setEnabled(opts['index']['enabled_state'])

        self.cbMandt.setCheckState(self.bool_to_check(opts['mandt']['check_state']))
        self.cbSearch.setCheckState(self.bool_to_check(opts['search']['check_state']))
        self.cbUnique.setCheckState(self.bool_to_check(opts['unique']['check_state']))
        self.cbIndex.setCheckState(self.bool_to_check(opts['index']['check_state']))

    def set_min_max_defaults(self, type_info):
        """
        sets the work area 'form_fields' default values (minimum/maximum)
        from the column's type attribute dictionary
        :param type_info: BaseColumn.TYPE_INFO
        :type type_info: str
        """
        self.form_fields['minimum'] = \
                self.type_attribs[type_info].get('minimum', 0)

        self.form_fields['maximum'] = \
                self.type_attribs[type_info].get('maximum', 0)

    def current_type_info(self):
        """
        Returns a TYPE_INFO of a data type
        :rtype: str
        """
        text = self.cboDataType.itemText(self.cboDataType.currentIndex())
        try:
            return BaseColumn.types_by_display_name()[text].TYPE_INFO
        except:
            return ''

    def fill_work_area(self):
        """
        Sets work area 'form_fields' with form control values
        """
        self.form_fields['colname'] = unicode(self.edtColName.text())
        self.form_fields['description'] = unicode(self.edtColDesc.text())
        self.form_fields['label'] = unicode(self.txt_form_label.text())
        self.form_fields['index'] = self.cbIndex.isChecked()
        self.form_fields['mandatory'] = self.cbMandt.isChecked()
        self.form_fields['searchable'] = self.cbSearch.isChecked()
        self.form_fields['unique'] = self.cbUnique.isChecked()
        self.form_fields['user_tip'] = unicode(self.edtUserTip.text())

    def show_message(self, message):
        msg = QMessageBox()
        msg.setIcon(QMessageBox.Warning)
        msg.setWindowTitle(QApplication.translate("AttributeEditor", "STDM"))
        msg.setText(message)
        msg.exec_()  

    def accept(self):
        col_name = unicode(self.edtColName.text()).strip()
        # column name is not empty
        if len(col_name)==0 or col_name == '_':
            self.show_message(self.tr('Please enter a valid column name.'))
            return False

        # check for STDM reserved keywords
        if col_name in RESERVED_KEYWORDS:
            self.show_message(
                self.tr(u"'{0}' is a reserved keyword used internally by STDM.\n"\
                "Please choose another column name.".format(col_name)) )
            return False

        new_column = self.make_column()

        if new_column is None:
            LOGGER.debug("Error creating column!")
            self.show_message('Unable to create column!')
            return False

        if self.column is None:  # new column
            if self.duplicate_check(col_name):
                self.show_message(self.tr("Column with the same name already "
                "exist in this entity!"))

                return False
            if self.auto_entity_add:
                self.entity.add_column(new_column)

            self.column = new_column
            self.done(1)
        else:  # editing a column 
            self.column = new_column
            self.done(1)

    def cancel(self):
        self.done(0)

    def make_column(self):
        """
        Returns a newly created column
        :rtype: BaseColumn
        """
        self.fill_work_area()
        col = self.create_column()
        return col

    def duplicate_check(self, name):
        """
        Return True if we have a column in the current entity with same name
        as our new column
        :param col_name: column name
        :type col_name: str
        """
        # check if another column with the same name exist in the current entity
        if name in self.entity.columns:
            return True
        else:
            return False

    def rejectAct(self):
        self.done(0)

<|MERGE_RESOLUTION|>--- conflicted
+++ resolved
@@ -1,862 +1,859 @@
-# -*- coding: utf-8 -*-
-"""
-/***************************************************************************
-Name                 : column_editor
-Description          : Editor to create/edit entity columns
-Date                 : 24/January/2016
-copyright            : (C) 2015 by UN-Habitat and implementing partners.
-                       See the accompanying file CONTRIBUTORS.txt in the root
-email                : stdm@unhabitat.org
- ***************************************************************************/
-
-/***************************************************************************
- *                                                                         *
- *   This program is free software; you can redistribute it and/or modify  *
- *   it under the terms of the GNU General Public License as published by  *
- *   the Free Software Foundation; either version 2 of the License, or     *
- *   (at your option) any later version.                                   *
- *                                                                         *
- ***************************************************************************/
-"""
-
-import os
-import logging
-import datetime
-import collections
-
-from PyQt4 import QtGui
-from PyQt4 import QtCore
-from PyQt4.QtGui import *
-from PyQt4.QtCore import *
-from collections import OrderedDict
-
-from ui_column_editor import Ui_ColumnEditor
-
-from stdm.data.configuration.columns import BaseColumn
-from stdm.data.configuration.entity_relation import EntityRelation
-
-from varchar_property import VarcharProperty
-from bigint_property import BigintProperty
-from double_property import DoubleProperty
-from date_property import DateProperty
-from dtime_property import DTimeProperty
-from geometry_property import GeometryProperty
-from fk_property import FKProperty
-from lookup_property import LookupProperty
-from multi_select_property import MultiSelectProperty
-from code_property import CodeProperty
-
-from stdm.ui.notification import NotificationBar, INFORMATION
-
-LOGGER = logging.getLogger('stdm')
-LOGGER.setLevel(logging.DEBUG)
-
-RESERVED_KEYWORDS = [
-    'id', 'documents', 'spatial_unit', 'supporting_document',
-    'social_tenure', 'social_tenure_relationship','geometry',
-    'social_tenure_relationship_id'
-]
-
-class ColumnEditor(QDialog, Ui_ColumnEditor):
-    """
-    Dialog to add/edit entity columns
-    """
-    def __init__(self, **kwargs):
-        """
-        :param parent: Owner of this dialog
-        :type parent: QWidget
-        :param kwargs: Keyword dictionary of the following parameters;
-         column  - Column you editing, None if its a new column
-         entity  - Entity you are adding the column to
-         profile - Current profile
-         in_db   - Boolean flag to indicate if a column has been created in 
-                   the database
-         auto_add- True to automatically add a new column to the entity, 
-                   default is False.
-        """
-        
-        self.form_parent = kwargs.get('parent', self)
-        self.column  = kwargs.get('column', None)
-        self.entity  = kwargs.get('entity', None)
-        self.profile = kwargs.get('profile', None)
-        self.in_db = kwargs.get('in_db', False)
-        self.is_new = kwargs.get('is_new', True)
-        self.auto_entity_add = kwargs.get('auto_add', False)
-
-        QDialog.__init__(self, self.form_parent)
-
-        self.FK_EXCLUDE = [u'supporting_document', u'admin_spatial_unit_set']
-
-        self.EX_TYPE_INFO =  ['SUPPORTING_DOCUMENT', 'SOCIAL_TENURE', 
-                'ADMINISTRATIVE_SPATIAL_UNIT', 'ENTITY_SUPPORTING_DOCUMENT',
-                'VALUE_LIST', 'ASSOCIATION_ENTITY', 'AUTO_GENERATED']
-
-        self.setupUi(self)
-        self.dtypes = {}
-
-        self.type_info = ''
-        
-        # dictionary to hold default attributes for each data type
-        self.type_attribs = {}
-        self.init_type_attribs()
-
-        # dictionary to act as a work area for the form fields.
-        self.form_fields = {}
-        self.init_form_fields()
-
-        self.fk_entities = []
-        self.lookup_entities = []
-
-        # Exclude column type info in the list
-        self._exclude_col_type_info = []
-
-        if self.is_new:
-            self.prop_set = None
-        else:
-            self.prop_set = True
-
-        # the current entity should not be part of the foreign key parent table,
-        # add it to the exclusion list
-        self.FK_EXCLUDE.append(self.entity.short_name)
-
-        self.type_names = \
-                [unicode(name) for name in BaseColumn.types_by_display_name().keys()]
-
-        self.cboDataType.currentIndexChanged.connect(self.change_data_type)
-        self.btnColProp.clicked.connect(self.data_type_property)
-        self.edtColName.textChanged.connect(self.validate_text)
-
-        self.notice_bar = NotificationBar(self.notif_bar)
-        self.init_controls()
-
-    def exclude_column_types(self, type_info):
-        """
-        Exclude the column types with the given type_info.
-        :param type_info: List of TYPE_INFO of columns to exclude.
-        :type type_info: list
-        """
-        self._exclude_col_type_info = type_info
-
-        # Block index change signal of combobox
-        self.cboDataType.blockSignals(True)
-
-        # Reload column data types
-        self.populate_data_type_cbo()
-
-        # Select column type if it had been specified
-        if not self.column is None:
-            text = self.column.display_name()
-            self.cboDataType.setCurrentIndex(self.cboDataType.findText(text))
-
-        # Re-enable signals
-        self.cboDataType.blockSignals(False)
-
-    def show_notification(self, message):
-        """
-        Shows a warning notification bar message.
-        :param message: The message of the notification.
-        :type message: String
-        """
-        msg = self.tr(message)
-        self.notice_bar.clear()
-        self.notice_bar.insertErrorNotification(msg)
-
-    def init_controls(self):
-        """
-        Initialize GUI controls default state when the dialog window is opened.
-        """
-        self.populate_data_type_cbo()
-
-        if not self.column is None:
-            self.column_to_form(self.column)
-            self.column_to_wa(self.column)
-
-        self.edtColName.setFocus()
-
-        self.edtColName.setEnabled(not self.in_db)
-
-        self.cboDataType.setEnabled(not self.in_db)
-
-        self.buttonBox.button(QtGui.QDialogButtonBox.Ok).clicked.connect(self.accept)
-        self.buttonBox.button(QtGui.QDialogButtonBox.Cancel).clicked.connect(self.cancel)
-
-    def validate_text(self, text):
-        """
-        Validates and updates the entered text if necessary.
-        Spaces are replaced by _ and capital letters are replaced by small.
-        :param text: The text entered
-        :type text: String
-        """
-        text_edit = self.sender()
-        cursor_position = text_edit.cursorPosition()
-        text_edit.setValidator(None)
-        if len(text) == 0:
-            return
-
-        name_regex = QtCore.QRegExp('^(?=.{0,40}$)[ _a-zA-Z][a-zA-Z0-9_ ]*$')
-        name_validator = QtGui.QRegExpValidator(name_regex)
-        text_edit.setValidator(name_validator)
-        QApplication.processEvents()
-        last_character = text[-1:]
-
-        state = name_validator.validate(text, text.index(last_character))[0]
-        if state != QValidator.Acceptable:
-            self.show_notification('"{}" is not allowed at this position.'.
-                format(last_character)
-            )
-            text = text[:-1]
-        else:
-            # fix caps, _, and spaces
-            if last_character.isupper():
-                text = text.lower()
-            if last_character == ' ':
-                text = text.replace(' ', '_')
-            if len(text) > 1:
-                if text[0] == ' ' or text[0] == '_':
-                    text = text[1:]
-                text = text.replace(' ', '_').lower()
-
-        self.blockSignals(True)
-        text_edit.setText(text)
-        text_edit.setCursorPosition(cursor_position)
-        self.blockSignals(False)
-        text_edit.setValidator(None)
-
-    def column_to_form(self, column):
-        """
-        Initializes form controls with Column data.
-        :param column: BaseColumn instance
-        :type column: BaseColumn
-        """
-        text = column.display_name()
-        self.cboDataType.setCurrentIndex(self.cboDataType.findText(text))
-
-        self.edtColName.setText(column.name)
-        self.edtColDesc.setText(column.description)
-        self.txt_form_label.setText(column.label)
-        self.edtUserTip.setText(column.user_tip)
-        self.cbMandt.setChecked(column.mandatory)
-        self.cbSearch.setCheckState(self.bool_to_check(column.searchable))
-        self.cbUnique.setCheckState(self.bool_to_check(column.unique))
-        self.cbIndex.setCheckState(self.bool_to_check(column.index))
-
-        ti = self.current_type_info()
-        ps = self.type_attribs[ti].get('prop_set', None)
-        if ps is not None:
-            self.type_attribs[ti]['prop_set']= self.prop_set
-
-    def column_to_wa(self, column):
-        """
-        Initialize 'work area' form_fields with column data.
-        :param column: BaseColumn instance
-        :type column: BaseColumn
-        """
-        if column is not None:
-            self.form_fields['colname'] = column.name
-            self.form_fields['value']  = None
-            self.form_fields['mandt']  = column.mandatory
-            self.form_fields['search'] = column.searchable
-            self.form_fields['unique'] = column.unique
-            self.form_fields['index']  = column.index
-
-            if hasattr(column, 'minimum'):
-                self.form_fields['minimum'] = column.minimum
-                self.form_fields['maximum'] = column.maximum
-
-            if hasattr(column, 'srid'):
-                self.form_fields['srid'] = column.srid
-                self.form_fields['geom_type'] = column.geom_type
-
-            if hasattr(column, 'entity_relation'):
-                self.form_fields['entity_relation'] = column.entity_relation
-
-            if hasattr(column, 'association'):
-                self.form_fields['first_parent'] = column.association.first_parent
-                self.form_fields['second_parent'] = column.association.second_parent
-
-            if hasattr(column, 'min_use_current_date'):
-                self.form_fields['min_use_current_date'] = column.min_use_current_date
-                self.form_fields['max_use_current_date'] = column.max_use_current_date
-
-            if hasattr(column, 'min_use_current_datetime'):
-                self.form_fields['min_use_current_datetime'] = \
-                        column.min_use_current_datetime
-                self.form_fields['max_use_current_datetime'] = \
-                        column.max_use_current_datetime
-
-            if hasattr(column, 'prefix_source'):
-                self.form_fields['prefix_source'] = column.prefix_source
-                self.form_fields['leading_zero'] = column.leading_zero
-                self.form_fields['separator'] = column.separator
-
-            # Decimal properties
-            if hasattr(column, 'precision'):
-                self.form_fields['precision'] = column.precision
-                self.form_fields['scale'] = column.scale
-
-    def bool_to_check(self, state):
-        """
-        Converts a boolean to a Qt checkstate.
-        :param state: True/False
-        :type state: boolean
-        :rtype: Qt.CheckState
-        """
-        if state:
-            return Qt.Checked
-        else:
-            return Qt.Unchecked
-
-    def init_form_fields(self):
-        """
-        Initializes work area 'form_fields' dictionary with default values.
-        Used when creating a new column.
-        """
-        none = QApplication.translate('CodeProperty', 'None')
-        self.form_fields['colname'] = ''
-        self.form_fields['value']  = None
-        self.form_fields['mandt']  = False
-        self.form_fields['search'] = False
-        self.form_fields['unique'] = False
-        self.form_fields['index']  = False
-        self.form_fields['minimum'] = self.type_attribs.get('minimum', 0) 
-        self.form_fields['maximum'] = self.type_attribs.get('maximum', 0)
-        self.form_fields['srid'] = self.type_attribs.get('srid', "")
-        self.form_fields['geom_type'] = self.type_attribs.get('geom_type', 0)
-        self.form_fields['in_db'] = self.in_db
-        self.form_fields['prefix_source'] = self.type_attribs.get(
-            'prefix_source', none
-        )
-        self.form_fields['leading_zero'] = self.type_attribs.get(
-            'leading_zero', ''
-        )
-        self.form_fields['separator'] = self.type_attribs.get(
-            'separator', ''
-        )
-
-        self.form_fields['precision'] = self.type_attribs.get(
-            'precision', 18
-        )
-        self.form_fields['scale'] = self.type_attribs.get(
-            'scale', 6
-        )
-
-        self.form_fields['entity_relation'] = \
-                self.type_attribs['FOREIGN_KEY'].get('entity_relation', None)
-
-        self.form_fields['entity_relation'] = \
-                self.type_attribs['LOOKUP'].get('entity_relation', None)
-
-        self.form_fields['first_parent'] = \
-                self.type_attribs['MULTIPLE_SELECT'].get('first_parent', None)
-
-        self.form_fields['second_parent'] = \
-                self.type_attribs['MULTIPLE_SELECT'].get('second_parent', None)
-
-        self.form_fields['min_use_current_date'] = \
-                self.type_attribs['DATE'].get('min_use_current_date', None)
-
-        self.form_fields['max_use_current_date'] = \
-                self.type_attribs['DATE'].get('max_use_current_date', None)
-
-        self.form_fields['min_use_current_datetime'] = \
-                self.type_attribs['DATETIME'].get('min_use_current_datetime', None)
-
-        self.form_fields['max_use_current_datetime'] = \
-                self.type_attribs['DATETIME'].get('max_use_current_datetime', None)
-
-
-    def init_type_attribs(self):
-        """
-        Initializes data type attributes. The attributes are used to
-        set the form controls state when a particular data type is selected.
-        mandt - enables/disables checkbox 'Mandatory'
-        search - enables/disables checkbox 'Searchable'
-        unique - enables/disables checkbox 'Unique'
-        index - enables/disables checkbox 'Index'
-        *property - function to execute when a data type is selected.
-        """
-        self.type_attribs['VARCHAR'] = {
-                'mandt':{'check_state':False, 'enabled_state':True},
-                'search':{'check_state':True, 'enabled_state':True},
-                'unique':{'check_state':False, 'enabled_state':True},
-                'index':{'check_state':False, 'enabled_state':True},
-                'maximum':30,'property': self.varchar_property }
-
-        self.type_attribs['INT'] = {
-                'mandt':{'check_state':False, 'enabled_state':True},
-                'search':{'check_state':True, 'enabled_state':True},
-                'unique':{'check_state':False, 'enabled_state':True},
-                'index':{'check_state':False, 'enabled_state':False},
-                'minimum':0, 'maximum':0,
-                'property':self.bigint_property }
-
-        self.type_attribs['TEXT'] = {
-                'mandt':{'check_state':False, 'enabled_state':True},
-                'search':{'check_state':False, 'enabled_state':False},
-                'unique':{'check_state':False, 'enabled_state':False},
-                'index':{'check_state':False, 'enabled_state':False},
-                } 
-
-        self.type_attribs['DOUBLE' ] = {
-                'mandt':{'check_state':False, 'enabled_state':True},
-                'search':{'check_state':True, 'enabled_state':True},
-                'unique':{'check_state':False, 'enabled_state':True},
-                'index':{'check_state':False, 'enabled_state':True},
-                'minimum':0.0, 'maximum':0.0,
-                'precision': 18, 'scale': 6,
-                'property':self.double_property }
-
-        self.type_attribs['DATE'] =  {
-                'mandt':{'check_state':False, 'enabled_state':True},
-                'search':{'check_state':False, 'enabled_state':True},
-                'unique':{'check_state':False, 'enabled_state':False},
-                'index':{'check_state':False, 'enabled_state':False},
-                'minimum':datetime.date.min,
-                'maximum':datetime.date.max,
-                'min_use_current_date':False,
-                'max_use_current_date':False,
-                'property':self.date_property }
-               
-        self.type_attribs['DATETIME'] = {
-                'mandt':{'check_state':False, 'enabled_state':True},
-                'search':{'check_state':False, 'enabled_state':True},
-                'unique':{'check_state':False, 'enabled_state':False},
-                'index':{'check_state':False, 'enabled_state':False},
-                'minimum':datetime.datetime.min,
-                'maximum':datetime.datetime.max,
-                'min_use_current_datetime':False,
-                'max_use_current_datetime':False,
-                'property':self.dtime_property }
-
-        self.type_attribs['FOREIGN_KEY'] = {
-                'mandt':{'check_state':False, 'enabled_state':True},
-                'search':{'check_state':False, 'enabled_state':False},
-                'unique':{'check_state':False, 'enabled_state':False},
-                'index':{'check_state':False, 'enabled_state':False},
-                'entity_relation':None,
-                'property':self.fk_property, 'prop_set':False }
-
-        self.type_attribs['LOOKUP'] = {
-                'mandt':{'check_state':False, 'enabled_state':True},
-                'search':{'check_state':True, 'enabled_state':True},
-                'unique':{'check_state':False, 'enabled_state':False},
-                'index':{'check_state':False, 'enabled_state':False},
-                'entity_relation':{},
-                'property':self.lookup_property, 'prop_set':False }
-
-        self.type_attribs['GEOMETRY'] = {
-                'mandt':{'check_state':False, 'enabled_state':False},
-                'search':{'check_state':False, 'enabled_state':False},
-                'unique':{'check_state':True, 'enabled_state':False},
-                'index':{'check_state':True, 'enabled_state':False},
-                'srid':"", 'geom_type':0,
-                'property':self.geometry_property, 'prop_set':False }
-
-        self.type_attribs['BOOL'] = {
-                'mandt':{'check_state':False, 'enabled_state':False},
-                'search':{'check_state':False, 'enabled_state':False},
-                'unique':{'check_state':False, 'enabled_state':False},
-                'index':{'check_state':False, 'enabled_state':False}
-                }
-        self.type_attribs['PERCENT'] = {
-            'mandt': {'check_state': False, 'enabled_state': False},
-            'search': {'check_state': False, 'enabled_state': True},
-            'unique': {'check_state': False, 'enabled_state': False},
-            'index': {'check_state': False, 'enabled_state': False}
-        }
-
-        self.type_attribs['ADMIN_SPATIAL_UNIT'] = {
-                'mandt':{'check_state':False, 'enabled_state':True},
-                'search':{'check_state':True, 'enabled_state':True},
-                'unique':{'check_state':False, 'enabled_state':False},
-                'index':{'check_state':False, 'enabled_state':False},
-                'entity_relation':None}
-
-        self.type_attribs['MULTIPLE_SELECT'] = {
-                'mandt':{'check_state':False, 'enabled_state':True},
-                'search':{'check_state':False, 'enabled_state':True},
-                'unique':{'check_state':False, 'enabled_state':False},
-                'index':{'check_state':False, 'enabled_state':False},
-                'first_parent':None, 'second_parent':self.entity,
-                'property':self.multi_select_property, 'prop_set':False }
-
-        self.type_attribs['AUTO_GENERATED'] = {
-            'mandt': {'check_state': False, 'enabled_state': True},
-            'search': {'check_state': True, 'enabled_state': True},
-            'unique': {'check_state': True, 'enabled_state': False},
-            'index': {'check_state': True, 'enabled_state': False},
-            'prefix_source': '', 'leading_zero': '', 'separator':'',
-            'property': self.code_property, 'prop_set': True}
-
-    def data_type_property(self):
-        """
-        Executes the function assigned to the property attribute of 
-        the current selected data type.
-        """
-        self.type_attribs[self.current_type_info()]['property']()
-
-    def varchar_property(self):
-        """
-        Opens the property editor for the Varchar data type.
-        If successful, set a minimum column in work area 'form fields'
-        """
-        editor = VarcharProperty(self, self.form_fields)
-        result = editor.exec_()
-        if result == 1:
-            self.form_fields['maximum'] = editor.max_len()
-
-    def bigint_property(self):
-        """
-        Opens a property editor for the BigInt data type.
-        """
-        editor = BigintProperty(self, self.form_fields)
-        result = editor.exec_()
-        if result == 1:
-            self.form_fields['minimum'] = editor.min_val()
-            self.form_fields['maximum'] = editor.max_val()
-
-    def double_property(self):
-        """
-        Opens a property editor for the Double data type.
-        """
-        editor = DoubleProperty(self, self.form_fields)
-        result = editor.exec_()
-        if result == 1:
-            self.form_fields['minimum'] = editor.min_val()
-            self.form_fields['maximum'] = editor.max_val()
-
-    def date_property(self):
-        """
-        Opens a property editor for the Date data type.
-        """
-        editor = DateProperty(self, self.form_fields)
-        result = editor.exec_()
-        if result == 1:
-            self.form_fields['minimum'] = editor.min_val()
-            self.form_fields['maximum'] = editor.max_val()
-            self.form_fields['min_use_current_date'] = \
-                    editor.min_use_current_date
-            self.form_fields['max_use_current_date'] = \
-                    editor.max_use_current_date
-
-    def dtime_property(self):
-        """
-        Opens a property editor for the DateTime data type.
-        """
-        editor = DTimeProperty(self, self.form_fields)
-        result = editor.exec_()
-        if result == 1:
-            self.form_fields['minimum'] = editor.min_val()
-            self.form_fields['maximum'] = editor.max_val()
-            self.form_fields['min_use_current_datetime'] = \
-                    editor.min_use_current_datetime
-            self.form_fields['max_use_current_datetime'] = \
-                    editor.max_use_current_datetime
-
-    def geometry_property(self):
-        """
-        Opens a property editor for the Geometry data type.
-        If successful, set the srid(projection), geom_type (LINE, POLYGON...)
-        and prop_set which is boolean flag to verify that all the geometry
-        properties are set. 
-        Constraint - If 'prop_set' is False column cannot be saved.
-        """
-        editor = GeometryProperty(self, self.form_fields)
-        result = editor.exec_()
-        if result == 1:
-            self.form_fields['srid'] = editor.coord_sys()
-            self.form_fields['geom_type'] = editor.geom_type()
-            self.property_set()
-
-    def admin_spatial_unit_property(self):
-        """
-        Sets entity relation property used when creating column of type
-        ADMIN_SPATIAL_UNIT
-        """
-        er_fields = {}
-        er_fields['parent'] = self.entity
-        er_fields['parent_column'] = None
-        er_fields['display_columns'] = []
-        er_fields['child'] = None
-        er_fields['child_column'] = None
-        self.form_fields['entity_relation'] = EntityRelation(self.profile, **er_fields)
-
-    def fk_property(self):
-        """
-        Opens a property editor for the ForeignKey data type.
-        """
-        if len(self.edtColName.displayText())==0:
-            self.show_message("Please enter column name!")
-            return
-
-        # filter list of lookup tables, don't show internal 
-        # tables in list of lookups
-        fk_ent = [entity for entity in self.profile.entities.items() \
-                if entity[1].TYPE_INFO not in self.EX_TYPE_INFO]
-
-        fk_ent = [entity for entity in fk_ent if unicode(entity[0]) \
-                not in self.FK_EXCLUDE]
-
-        relation = {}
-        relation['form_fields'] = self.form_fields
-        relation['fk_entities'] = fk_ent
-        relation['profile'] = self.profile
-        relation['entity'] = self.entity
-        relation['column_name'] = unicode(self.edtColName.text())
-
-        editor = FKProperty(self, relation)
-        result = editor.exec_()
-        if result == 1:
-            self.form_fields['entity_relation'] = editor.entity_relation()
-            self.property_set()
-
-    def lookup_property(self):
-        """
-        Opens a lookup type property editor
-        """
-        editor = LookupProperty(self, self.form_fields, profile=self.profile) 
-        result = editor.exec_()
-        if result == 1:
-            self.form_fields['entity_relation'] = editor.entity_relation()
-            self.property_set()
-
-    def multi_select_property(self):
-        """
-        Opens a multi select property editor
-        """
-        if len(self.edtColName.displayText())==0:
-           self.show_message("Please enter column name!")
-           return
-       
-        editor = MultiSelectProperty(self, self.form_fields, self.entity, self.profile) 
-        result = editor.exec_()
-        if result == 1:
-            self.form_fields['first_parent'] = editor.lookup()
-            self.form_fields['second_parent'] = self.entity
-            self.property_set()
-
-    def code_property(self):
-        """
-        Opens the code data type property editor
-        """
-        editor = CodeProperty(self, self.form_fields, profile=self.profile)
-        result = editor.exec_()
-        if result == 1:
-            self.form_fields['prefix_source'] = editor.prefix_source()
-            self.form_fields['leading_zero'] = editor.leading_zero()
-            self.form_fields['separator'] = editor.separator()
-            self.property_set()
-
-    def create_column(self):
-        """
-        Creates a new BaseColumn.
-        """
-        column = None
-
-        if self.type_info <> "":
-            if self.type_info == 'ADMIN_SPATIAL_UNIT':
-                self.admin_spatial_unit_property()
-                column = BaseColumn.registered_types[self.type_info] \
-                        (self.form_fields['colname'], self.entity, **self.form_fields)
-                return column
-
-            if self.is_property_set(self.type_info):
-                column = BaseColumn.registered_types[self.type_info] \
-                        (self.form_fields['colname'], self.entity, 
-                                self.form_fields['geom_type'],
-                                self.entity, **self.form_fields)
-            else:
-                self.show_message(self.tr('Please set column properties.'))
-                return
-        else:
-            raise self.tr("No type to create.")
-
-        return column
-
-    def property_set(self):
-        self.prop_set = True
-        self.type_attribs[self.current_type_info()]['prop_set'] = True
-
-    def is_property_set(self, ti):
-        """
-        Checks if column property is set by reading the value of
-        attribute 'prop_set'
-        :param ti: Type info to check for prop set
-        :type ti: BaseColumn.TYPE_INFO
-        :rtype: boolean
-        """
-        return self.type_attribs[ti].get('prop_set', True)
-
-    def property_by_name(self, ti, name):
-        try:
-            return self.dtype_property(ti)['property'][name]
-        except:
-            return None
-
-    def populate_data_type_cbo(self):
-        """
-        Fills the data type combobox widget with BaseColumn type names.
-        """
-        self.cboDataType.clear()
-<<<<<<< HEAD
-        self.cboDataType.insertItems(0, BaseColumn.types_by_display_name().keys())
-        self.cboDataType.setCurrentIndex(0)
-=======
-
-        for name, col in BaseColumn.types_by_display_name().iteritems():
-            # Specify columns to exclude
-            if col.TYPE_INFO not in self._exclude_col_type_info:
-                self.cboDataType.addItem(name)
-
-        if self.cboDataType.count() > 0:
-            self.cboDataType.setCurrentIndex(0)
->>>>>>> 81559839
-
-    def change_data_type(self, index):
-        """
-        Called by type combobox when you select a different data type.
-        """
-        text = self.cboDataType.itemText(index)
-        col_cls = BaseColumn.types_by_display_name().get(text, None)
-        if col_cls is None:
-            return
-
-        ti = col_cls.TYPE_INFO
-        if ti not in self.type_attribs:
-            msg = self.tr('Column type attributes could not be found.')
-            self.notice_bar.clear()
-            self.notice_bar.insertErrorNotification(msg)
-
-            return
-
-        self.btnColProp.setEnabled(self.type_attribs[ti].has_key('property'))
-        self.type_info = ti
-        opts = self.type_attribs[ti]
-        self.set_optionals(opts)
-        self.set_min_max_defaults(ti)
-
-    def set_optionals(self, opts):
-        """
-        Enable/disables form controls based on selected 
-        column data type attributes
-        param opts: Dictionary type properties of selected column
-        type opts: dict
-        """
-        self.cbMandt.setEnabled(opts['mandt']['enabled_state'])
-        self.cbSearch.setEnabled(opts['search']['enabled_state'])
-        self.cbUnique.setEnabled(opts['unique']['enabled_state'])
-        self.cbIndex.setEnabled(opts['index']['enabled_state'])
-
-        self.cbMandt.setCheckState(self.bool_to_check(opts['mandt']['check_state']))
-        self.cbSearch.setCheckState(self.bool_to_check(opts['search']['check_state']))
-        self.cbUnique.setCheckState(self.bool_to_check(opts['unique']['check_state']))
-        self.cbIndex.setCheckState(self.bool_to_check(opts['index']['check_state']))
-
-    def set_min_max_defaults(self, type_info):
-        """
-        sets the work area 'form_fields' default values (minimum/maximum)
-        from the column's type attribute dictionary
-        :param type_info: BaseColumn.TYPE_INFO
-        :type type_info: str
-        """
-        self.form_fields['minimum'] = \
-                self.type_attribs[type_info].get('minimum', 0)
-
-        self.form_fields['maximum'] = \
-                self.type_attribs[type_info].get('maximum', 0)
-
-    def current_type_info(self):
-        """
-        Returns a TYPE_INFO of a data type
-        :rtype: str
-        """
-        text = self.cboDataType.itemText(self.cboDataType.currentIndex())
-        try:
-            return BaseColumn.types_by_display_name()[text].TYPE_INFO
-        except:
-            return ''
-
-    def fill_work_area(self):
-        """
-        Sets work area 'form_fields' with form control values
-        """
-        self.form_fields['colname'] = unicode(self.edtColName.text())
-        self.form_fields['description'] = unicode(self.edtColDesc.text())
-        self.form_fields['label'] = unicode(self.txt_form_label.text())
-        self.form_fields['index'] = self.cbIndex.isChecked()
-        self.form_fields['mandatory'] = self.cbMandt.isChecked()
-        self.form_fields['searchable'] = self.cbSearch.isChecked()
-        self.form_fields['unique'] = self.cbUnique.isChecked()
-        self.form_fields['user_tip'] = unicode(self.edtUserTip.text())
-
-    def show_message(self, message):
-        msg = QMessageBox()
-        msg.setIcon(QMessageBox.Warning)
-        msg.setWindowTitle(QApplication.translate("AttributeEditor", "STDM"))
-        msg.setText(message)
-        msg.exec_()  
-
-    def accept(self):
-        col_name = unicode(self.edtColName.text()).strip()
-        # column name is not empty
-        if len(col_name)==0 or col_name == '_':
-            self.show_message(self.tr('Please enter a valid column name.'))
-            return False
-
-        # check for STDM reserved keywords
-        if col_name in RESERVED_KEYWORDS:
-            self.show_message(
-                self.tr(u"'{0}' is a reserved keyword used internally by STDM.\n"\
-                "Please choose another column name.".format(col_name)) )
-            return False
-
-        new_column = self.make_column()
-
-        if new_column is None:
-            LOGGER.debug("Error creating column!")
-            self.show_message('Unable to create column!')
-            return False
-
-        if self.column is None:  # new column
-            if self.duplicate_check(col_name):
-                self.show_message(self.tr("Column with the same name already "
-                "exist in this entity!"))
-
-                return False
-            if self.auto_entity_add:
-                self.entity.add_column(new_column)
-
-            self.column = new_column
-            self.done(1)
-        else:  # editing a column 
-            self.column = new_column
-            self.done(1)
-
-    def cancel(self):
-        self.done(0)
-
-    def make_column(self):
-        """
-        Returns a newly created column
-        :rtype: BaseColumn
-        """
-        self.fill_work_area()
-        col = self.create_column()
-        return col
-
-    def duplicate_check(self, name):
-        """
-        Return True if we have a column in the current entity with same name
-        as our new column
-        :param col_name: column name
-        :type col_name: str
-        """
-        # check if another column with the same name exist in the current entity
-        if name in self.entity.columns:
-            return True
-        else:
-            return False
-
-    def rejectAct(self):
-        self.done(0)
-
+# -*- coding: utf-8 -*-
+"""
+/***************************************************************************
+Name                 : column_editor
+Description          : Editor to create/edit entity columns
+Date                 : 24/January/2016
+copyright            : (C) 2015 by UN-Habitat and implementing partners.
+                       See the accompanying file CONTRIBUTORS.txt in the root
+email                : stdm@unhabitat.org
+ ***************************************************************************/
+
+/***************************************************************************
+ *                                                                         *
+ *   This program is free software; you can redistribute it and/or modify  *
+ *   it under the terms of the GNU General Public License as published by  *
+ *   the Free Software Foundation; either version 2 of the License, or     *
+ *   (at your option) any later version.                                   *
+ *                                                                         *
+ ***************************************************************************/
+"""
+
+import os
+import logging
+import datetime
+import collections
+
+from PyQt4 import QtGui
+from PyQt4 import QtCore
+from PyQt4.QtGui import *
+from PyQt4.QtCore import *
+from collections import OrderedDict
+
+from ui_column_editor import Ui_ColumnEditor
+
+from stdm.data.configuration.columns import BaseColumn
+from stdm.data.configuration.entity_relation import EntityRelation
+
+from varchar_property import VarcharProperty
+from bigint_property import BigintProperty
+from double_property import DoubleProperty
+from date_property import DateProperty
+from dtime_property import DTimeProperty
+from geometry_property import GeometryProperty
+from fk_property import FKProperty
+from lookup_property import LookupProperty
+from multi_select_property import MultiSelectProperty
+from code_property import CodeProperty
+
+from stdm.ui.notification import NotificationBar, INFORMATION
+
+LOGGER = logging.getLogger('stdm')
+LOGGER.setLevel(logging.DEBUG)
+
+RESERVED_KEYWORDS = [
+    'id', 'documents', 'spatial_unit', 'supporting_document',
+    'social_tenure', 'social_tenure_relationship','geometry',
+    'social_tenure_relationship_id'
+]
+
+class ColumnEditor(QDialog, Ui_ColumnEditor):
+    """
+    Dialog to add/edit entity columns
+    """
+    def __init__(self, **kwargs):
+        """
+        :param parent: Owner of this dialog
+        :type parent: QWidget
+        :param kwargs: Keyword dictionary of the following parameters;
+         column  - Column you editing, None if its a new column
+         entity  - Entity you are adding the column to
+         profile - Current profile
+         in_db   - Boolean flag to indicate if a column has been created in 
+                   the database
+         auto_add- True to automatically add a new column to the entity, 
+                   default is False.
+        """
+        
+        self.form_parent = kwargs.get('parent', self)
+        self.column  = kwargs.get('column', None)
+        self.entity  = kwargs.get('entity', None)
+        self.profile = kwargs.get('profile', None)
+        self.in_db = kwargs.get('in_db', False)
+        self.is_new = kwargs.get('is_new', True)
+        self.auto_entity_add = kwargs.get('auto_add', False)
+
+        QDialog.__init__(self, self.form_parent)
+
+        self.FK_EXCLUDE = [u'supporting_document', u'admin_spatial_unit_set']
+
+        self.EX_TYPE_INFO =  ['SUPPORTING_DOCUMENT', 'SOCIAL_TENURE', 
+                'ADMINISTRATIVE_SPATIAL_UNIT', 'ENTITY_SUPPORTING_DOCUMENT',
+                'VALUE_LIST', 'ASSOCIATION_ENTITY', 'AUTO_GENERATED']
+
+        self.setupUi(self)
+        self.dtypes = {}
+
+        self.type_info = ''
+        
+        # dictionary to hold default attributes for each data type
+        self.type_attribs = {}
+        self.init_type_attribs()
+
+        # dictionary to act as a work area for the form fields.
+        self.form_fields = {}
+        self.init_form_fields()
+
+        self.fk_entities = []
+        self.lookup_entities = []
+
+        # Exclude column type info in the list
+        self._exclude_col_type_info = []
+
+        if self.is_new:
+            self.prop_set = None
+        else:
+            self.prop_set = True
+
+        # the current entity should not be part of the foreign key parent table,
+        # add it to the exclusion list
+        self.FK_EXCLUDE.append(self.entity.short_name)
+
+        self.type_names = \
+                [unicode(name) for name in BaseColumn.types_by_display_name().keys()]
+
+        self.cboDataType.currentIndexChanged.connect(self.change_data_type)
+        self.btnColProp.clicked.connect(self.data_type_property)
+        self.edtColName.textChanged.connect(self.validate_text)
+
+        self.notice_bar = NotificationBar(self.notif_bar)
+        self.init_controls()
+
+    def exclude_column_types(self, type_info):
+        """
+        Exclude the column types with the given type_info.
+        :param type_info: List of TYPE_INFO of columns to exclude.
+        :type type_info: list
+        """
+        self._exclude_col_type_info = type_info
+
+        # Block index change signal of combobox
+        self.cboDataType.blockSignals(True)
+
+        # Reload column data types
+        self.populate_data_type_cbo()
+
+        # Select column type if it had been specified
+        if not self.column is None:
+            text = self.column.display_name()
+            self.cboDataType.setCurrentIndex(self.cboDataType.findText(text))
+
+        # Re-enable signals
+        self.cboDataType.blockSignals(False)
+
+    def show_notification(self, message):
+        """
+        Shows a warning notification bar message.
+        :param message: The message of the notification.
+        :type message: String
+        """
+        msg = self.tr(message)
+        self.notice_bar.clear()
+        self.notice_bar.insertErrorNotification(msg)
+
+    def init_controls(self):
+        """
+        Initialize GUI controls default state when the dialog window is opened.
+        """
+        self.populate_data_type_cbo()
+
+        if not self.column is None:
+            self.column_to_form(self.column)
+            self.column_to_wa(self.column)
+
+        self.edtColName.setFocus()
+
+        self.edtColName.setEnabled(not self.in_db)
+
+        self.cboDataType.setEnabled(not self.in_db)
+
+        self.buttonBox.button(QtGui.QDialogButtonBox.Ok).clicked.connect(self.accept)
+        self.buttonBox.button(QtGui.QDialogButtonBox.Cancel).clicked.connect(self.cancel)
+
+    def validate_text(self, text):
+        """
+        Validates and updates the entered text if necessary.
+        Spaces are replaced by _ and capital letters are replaced by small.
+        :param text: The text entered
+        :type text: String
+        """
+        text_edit = self.sender()
+        cursor_position = text_edit.cursorPosition()
+        text_edit.setValidator(None)
+        if len(text) == 0:
+            return
+
+        name_regex = QtCore.QRegExp('^(?=.{0,40}$)[ _a-zA-Z][a-zA-Z0-9_ ]*$')
+        name_validator = QtGui.QRegExpValidator(name_regex)
+        text_edit.setValidator(name_validator)
+        QApplication.processEvents()
+        last_character = text[-1:]
+        locale = QSettings().value("locale/userLocale")[0:2]
+
+        if locale == 'en':
+            state = name_validator.validate(text, text.index(last_character))[0]
+            if state != QValidator.Acceptable:
+                self.show_notification('"{}" is not allowed at this position.'.
+                    format(last_character)
+                )
+                text = text[:-1]
+
+        # fix caps, _, and spaces
+        if last_character.isupper():
+            text = text.lower()
+        if last_character == ' ':
+            text = text.replace(' ', '_')
+        if len(text) > 1:
+            if text[0] == ' ' or text[0] == '_':
+                text = text[1:]
+            text = text.replace(' ', '_').lower()
+
+        self.blockSignals(True)
+        text_edit.setText(text)
+        text_edit.setCursorPosition(cursor_position)
+        self.blockSignals(False)
+        text_edit.setValidator(None)
+
+    def column_to_form(self, column):
+        """
+        Initializes form controls with Column data.
+        :param column: BaseColumn instance
+        :type column: BaseColumn
+        """
+        text = column.display_name()
+        self.cboDataType.setCurrentIndex(self.cboDataType.findText(text))
+
+        self.edtColName.setText(column.name)
+        self.edtColDesc.setText(column.description)
+        self.txt_form_label.setText(column.label)
+        self.edtUserTip.setText(column.user_tip)
+        self.cbMandt.setChecked(column.mandatory)
+        self.cbSearch.setCheckState(self.bool_to_check(column.searchable))
+        self.cbUnique.setCheckState(self.bool_to_check(column.unique))
+        self.cbIndex.setCheckState(self.bool_to_check(column.index))
+
+        ti = self.current_type_info()
+        ps = self.type_attribs[ti].get('prop_set', None)
+        if ps is not None:
+            self.type_attribs[ti]['prop_set']= self.prop_set
+
+    def column_to_wa(self, column):
+        """
+        Initialize 'work area' form_fields with column data.
+        :param column: BaseColumn instance
+        :type column: BaseColumn
+        """
+        if column is not None:
+            self.form_fields['colname'] = column.name
+            self.form_fields['value']  = None
+            self.form_fields['mandt']  = column.mandatory
+            self.form_fields['search'] = column.searchable
+            self.form_fields['unique'] = column.unique
+            self.form_fields['index']  = column.index
+
+            if hasattr(column, 'minimum'):
+                self.form_fields['minimum'] = column.minimum
+                self.form_fields['maximum'] = column.maximum
+
+            if hasattr(column, 'srid'):
+                self.form_fields['srid'] = column.srid
+                self.form_fields['geom_type'] = column.geom_type
+
+            if hasattr(column, 'entity_relation'):
+                self.form_fields['entity_relation'] = column.entity_relation
+
+            if hasattr(column, 'association'):
+                self.form_fields['first_parent'] = column.association.first_parent
+                self.form_fields['second_parent'] = column.association.second_parent
+
+            if hasattr(column, 'min_use_current_date'):
+                self.form_fields['min_use_current_date'] = column.min_use_current_date
+                self.form_fields['max_use_current_date'] = column.max_use_current_date
+
+            if hasattr(column, 'min_use_current_datetime'):
+                self.form_fields['min_use_current_datetime'] = \
+                        column.min_use_current_datetime
+                self.form_fields['max_use_current_datetime'] = \
+                        column.max_use_current_datetime
+
+            if hasattr(column, 'prefix_source'):
+                self.form_fields['prefix_source'] = column.prefix_source
+                self.form_fields['leading_zero'] = column.leading_zero
+                self.form_fields['separator'] = column.separator
+
+            # Decimal properties
+            if hasattr(column, 'precision'):
+                self.form_fields['precision'] = column.precision
+                self.form_fields['scale'] = column.scale
+
+    def bool_to_check(self, state):
+        """
+        Converts a boolean to a Qt checkstate.
+        :param state: True/False
+        :type state: boolean
+        :rtype: Qt.CheckState
+        """
+        if state:
+            return Qt.Checked
+        else:
+            return Qt.Unchecked
+
+    def init_form_fields(self):
+        """
+        Initializes work area 'form_fields' dictionary with default values.
+        Used when creating a new column.
+        """
+        none = QApplication.translate('CodeProperty', 'None')
+        self.form_fields['colname'] = ''
+        self.form_fields['value']  = None
+        self.form_fields['mandt']  = False
+        self.form_fields['search'] = False
+        self.form_fields['unique'] = False
+        self.form_fields['index']  = False
+        self.form_fields['minimum'] = self.type_attribs.get('minimum', 0) 
+        self.form_fields['maximum'] = self.type_attribs.get('maximum', 0)
+        self.form_fields['srid'] = self.type_attribs.get('srid', "")
+        self.form_fields['geom_type'] = self.type_attribs.get('geom_type', 0)
+        self.form_fields['in_db'] = self.in_db
+        self.form_fields['prefix_source'] = self.type_attribs.get(
+            'prefix_source', none
+        )
+        self.form_fields['leading_zero'] = self.type_attribs.get(
+            'leading_zero', ''
+        )
+        self.form_fields['separator'] = self.type_attribs.get(
+            'separator', ''
+        )
+
+        self.form_fields['precision'] = self.type_attribs.get(
+            'precision', 18
+        )
+        self.form_fields['scale'] = self.type_attribs.get(
+            'scale', 6
+        )
+
+        self.form_fields['entity_relation'] = \
+                self.type_attribs['FOREIGN_KEY'].get('entity_relation', None)
+
+        self.form_fields['entity_relation'] = \
+                self.type_attribs['LOOKUP'].get('entity_relation', None)
+
+        self.form_fields['first_parent'] = \
+                self.type_attribs['MULTIPLE_SELECT'].get('first_parent', None)
+
+        self.form_fields['second_parent'] = \
+                self.type_attribs['MULTIPLE_SELECT'].get('second_parent', None)
+
+        self.form_fields['min_use_current_date'] = \
+                self.type_attribs['DATE'].get('min_use_current_date', None)
+
+        self.form_fields['max_use_current_date'] = \
+                self.type_attribs['DATE'].get('max_use_current_date', None)
+
+        self.form_fields['min_use_current_datetime'] = \
+                self.type_attribs['DATETIME'].get('min_use_current_datetime', None)
+
+        self.form_fields['max_use_current_datetime'] = \
+                self.type_attribs['DATETIME'].get('max_use_current_datetime', None)
+
+
+    def init_type_attribs(self):
+        """
+        Initializes data type attributes. The attributes are used to
+        set the form controls state when a particular data type is selected.
+        mandt - enables/disables checkbox 'Mandatory'
+        search - enables/disables checkbox 'Searchable'
+        unique - enables/disables checkbox 'Unique'
+        index - enables/disables checkbox 'Index'
+        *property - function to execute when a data type is selected.
+        """
+        self.type_attribs['VARCHAR'] = {
+                'mandt':{'check_state':False, 'enabled_state':True},
+                'search':{'check_state':True, 'enabled_state':True},
+                'unique':{'check_state':False, 'enabled_state':True},
+                'index':{'check_state':False, 'enabled_state':True},
+                'maximum':30,'property': self.varchar_property }
+
+        self.type_attribs['INT'] = {
+                'mandt':{'check_state':False, 'enabled_state':True},
+                'search':{'check_state':True, 'enabled_state':True},
+                'unique':{'check_state':False, 'enabled_state':True},
+                'index':{'check_state':False, 'enabled_state':False},
+                'minimum':0, 'maximum':0,
+                'property':self.bigint_property }
+
+        self.type_attribs['TEXT'] = {
+                'mandt':{'check_state':False, 'enabled_state':True},
+                'search':{'check_state':False, 'enabled_state':False},
+                'unique':{'check_state':False, 'enabled_state':False},
+                'index':{'check_state':False, 'enabled_state':False},
+                } 
+
+        self.type_attribs['DOUBLE' ] = {
+                'mandt':{'check_state':False, 'enabled_state':True},
+                'search':{'check_state':True, 'enabled_state':True},
+                'unique':{'check_state':False, 'enabled_state':True},
+                'index':{'check_state':False, 'enabled_state':True},
+                'minimum':0.0, 'maximum':0.0,
+                'precision': 18, 'scale': 6,
+                'property':self.double_property }
+
+        self.type_attribs['DATE'] =  {
+                'mandt':{'check_state':False, 'enabled_state':True},
+                'search':{'check_state':False, 'enabled_state':True},
+                'unique':{'check_state':False, 'enabled_state':False},
+                'index':{'check_state':False, 'enabled_state':False},
+                'minimum':datetime.date.min,
+                'maximum':datetime.date.max,
+                'min_use_current_date':False,
+                'max_use_current_date':False,
+                'property':self.date_property }
+               
+        self.type_attribs['DATETIME'] = {
+                'mandt':{'check_state':False, 'enabled_state':True},
+                'search':{'check_state':False, 'enabled_state':True},
+                'unique':{'check_state':False, 'enabled_state':False},
+                'index':{'check_state':False, 'enabled_state':False},
+                'minimum':datetime.datetime.min,
+                'maximum':datetime.datetime.max,
+                'min_use_current_datetime':False,
+                'max_use_current_datetime':False,
+                'property':self.dtime_property }
+
+        self.type_attribs['FOREIGN_KEY'] = {
+                'mandt':{'check_state':False, 'enabled_state':True},
+                'search':{'check_state':False, 'enabled_state':False},
+                'unique':{'check_state':False, 'enabled_state':False},
+                'index':{'check_state':False, 'enabled_state':False},
+                'entity_relation':None,
+                'property':self.fk_property, 'prop_set':False }
+
+        self.type_attribs['LOOKUP'] = {
+                'mandt':{'check_state':False, 'enabled_state':True},
+                'search':{'check_state':True, 'enabled_state':True},
+                'unique':{'check_state':False, 'enabled_state':False},
+                'index':{'check_state':False, 'enabled_state':False},
+                'entity_relation':{},
+                'property':self.lookup_property, 'prop_set':False }
+
+        self.type_attribs['GEOMETRY'] = {
+                'mandt':{'check_state':False, 'enabled_state':False},
+                'search':{'check_state':False, 'enabled_state':False},
+                'unique':{'check_state':True, 'enabled_state':False},
+                'index':{'check_state':True, 'enabled_state':False},
+                'srid':"", 'geom_type':0,
+                'property':self.geometry_property, 'prop_set':False }
+
+        self.type_attribs['BOOL'] = {
+                'mandt':{'check_state':False, 'enabled_state':False},
+                'search':{'check_state':False, 'enabled_state':False},
+                'unique':{'check_state':False, 'enabled_state':False},
+                'index':{'check_state':False, 'enabled_state':False}
+                }
+        self.type_attribs['PERCENT'] = {
+            'mandt': {'check_state': False, 'enabled_state': False},
+            'search': {'check_state': False, 'enabled_state': True},
+            'unique': {'check_state': False, 'enabled_state': False},
+            'index': {'check_state': False, 'enabled_state': False}
+        }
+
+        self.type_attribs['ADMIN_SPATIAL_UNIT'] = {
+                'mandt':{'check_state':False, 'enabled_state':True},
+                'search':{'check_state':True, 'enabled_state':True},
+                'unique':{'check_state':False, 'enabled_state':False},
+                'index':{'check_state':False, 'enabled_state':False},
+                'entity_relation':None}
+
+        self.type_attribs['MULTIPLE_SELECT'] = {
+                'mandt':{'check_state':False, 'enabled_state':True},
+                'search':{'check_state':False, 'enabled_state':True},
+                'unique':{'check_state':False, 'enabled_state':False},
+                'index':{'check_state':False, 'enabled_state':False},
+                'first_parent':None, 'second_parent':self.entity,
+                'property':self.multi_select_property, 'prop_set':False }
+
+        self.type_attribs['AUTO_GENERATED'] = {
+            'mandt': {'check_state': False, 'enabled_state': True},
+            'search': {'check_state': True, 'enabled_state': True},
+            'unique': {'check_state': True, 'enabled_state': False},
+            'index': {'check_state': True, 'enabled_state': False},
+            'prefix_source': '', 'leading_zero': '', 'separator':'',
+            'property': self.code_property, 'prop_set': True}
+
+    def data_type_property(self):
+        """
+        Executes the function assigned to the property attribute of 
+        the current selected data type.
+        """
+        self.type_attribs[self.current_type_info()]['property']()
+
+    def varchar_property(self):
+        """
+        Opens the property editor for the Varchar data type.
+        If successful, set a minimum column in work area 'form fields'
+        """
+        editor = VarcharProperty(self, self.form_fields)
+        result = editor.exec_()
+        if result == 1:
+            self.form_fields['maximum'] = editor.max_len()
+
+    def bigint_property(self):
+        """
+        Opens a property editor for the BigInt data type.
+        """
+        editor = BigintProperty(self, self.form_fields)
+        result = editor.exec_()
+        if result == 1:
+            self.form_fields['minimum'] = editor.min_val()
+            self.form_fields['maximum'] = editor.max_val()
+
+    def double_property(self):
+        """
+        Opens a property editor for the Double data type.
+        """
+        editor = DoubleProperty(self, self.form_fields)
+        result = editor.exec_()
+        if result == 1:
+            self.form_fields['minimum'] = editor.min_val()
+            self.form_fields['maximum'] = editor.max_val()
+
+    def date_property(self):
+        """
+        Opens a property editor for the Date data type.
+        """
+        editor = DateProperty(self, self.form_fields)
+        result = editor.exec_()
+        if result == 1:
+            self.form_fields['minimum'] = editor.min_val()
+            self.form_fields['maximum'] = editor.max_val()
+            self.form_fields['min_use_current_date'] = \
+                    editor.min_use_current_date
+            self.form_fields['max_use_current_date'] = \
+                    editor.max_use_current_date
+
+    def dtime_property(self):
+        """
+        Opens a property editor for the DateTime data type.
+        """
+        editor = DTimeProperty(self, self.form_fields)
+        result = editor.exec_()
+        if result == 1:
+            self.form_fields['minimum'] = editor.min_val()
+            self.form_fields['maximum'] = editor.max_val()
+            self.form_fields['min_use_current_datetime'] = \
+                    editor.min_use_current_datetime
+            self.form_fields['max_use_current_datetime'] = \
+                    editor.max_use_current_datetime
+
+    def geometry_property(self):
+        """
+        Opens a property editor for the Geometry data type.
+        If successful, set the srid(projection), geom_type (LINE, POLYGON...)
+        and prop_set which is boolean flag to verify that all the geometry
+        properties are set. 
+        Constraint - If 'prop_set' is False column cannot be saved.
+        """
+        editor = GeometryProperty(self, self.form_fields)
+        result = editor.exec_()
+        if result == 1:
+            self.form_fields['srid'] = editor.coord_sys()
+            self.form_fields['geom_type'] = editor.geom_type()
+            self.property_set()
+
+    def admin_spatial_unit_property(self):
+        """
+        Sets entity relation property used when creating column of type
+        ADMIN_SPATIAL_UNIT
+        """
+        er_fields = {}
+        er_fields['parent'] = self.entity
+        er_fields['parent_column'] = None
+        er_fields['display_columns'] = []
+        er_fields['child'] = None
+        er_fields['child_column'] = None
+        self.form_fields['entity_relation'] = EntityRelation(self.profile, **er_fields)
+
+    def fk_property(self):
+        """
+        Opens a property editor for the ForeignKey data type.
+        """
+        if len(self.edtColName.displayText())==0:
+            self.show_message("Please enter column name!")
+            return
+
+        # filter list of lookup tables, don't show internal 
+        # tables in list of lookups
+        fk_ent = [entity for entity in self.profile.entities.items() \
+                if entity[1].TYPE_INFO not in self.EX_TYPE_INFO]
+
+        fk_ent = [entity for entity in fk_ent if unicode(entity[0]) \
+                not in self.FK_EXCLUDE]
+
+        relation = {}
+        relation['form_fields'] = self.form_fields
+        relation['fk_entities'] = fk_ent
+        relation['profile'] = self.profile
+        relation['entity'] = self.entity
+        relation['column_name'] = unicode(self.edtColName.text())
+
+        editor = FKProperty(self, relation)
+        result = editor.exec_()
+        if result == 1:
+            self.form_fields['entity_relation'] = editor.entity_relation()
+            self.property_set()
+
+    def lookup_property(self):
+        """
+        Opens a lookup type property editor
+        """
+        editor = LookupProperty(self, self.form_fields, profile=self.profile) 
+        result = editor.exec_()
+        if result == 1:
+            self.form_fields['entity_relation'] = editor.entity_relation()
+            self.property_set()
+
+    def multi_select_property(self):
+        """
+        Opens a multi select property editor
+        """
+        if len(self.edtColName.displayText())==0:
+           self.show_message("Please enter column name!")
+           return
+       
+        editor = MultiSelectProperty(self, self.form_fields, self.entity, self.profile) 
+        result = editor.exec_()
+        if result == 1:
+            self.form_fields['first_parent'] = editor.lookup()
+            self.form_fields['second_parent'] = self.entity
+            self.property_set()
+
+    def code_property(self):
+        """
+        Opens the code data type property editor
+        """
+        editor = CodeProperty(self, self.form_fields, profile=self.profile)
+        result = editor.exec_()
+        if result == 1:
+            self.form_fields['prefix_source'] = editor.prefix_source()
+            self.form_fields['leading_zero'] = editor.leading_zero()
+            self.form_fields['separator'] = editor.separator()
+            self.property_set()
+
+    def create_column(self):
+        """
+        Creates a new BaseColumn.
+        """
+        column = None
+
+        if self.type_info <> "":
+            if self.type_info == 'ADMIN_SPATIAL_UNIT':
+                self.admin_spatial_unit_property()
+                column = BaseColumn.registered_types[self.type_info] \
+                        (self.form_fields['colname'], self.entity, **self.form_fields)
+                return column
+
+            if self.is_property_set(self.type_info):
+                column = BaseColumn.registered_types[self.type_info] \
+                        (self.form_fields['colname'], self.entity, 
+                                self.form_fields['geom_type'],
+                                self.entity, **self.form_fields)
+            else:
+                self.show_message(self.tr('Please set column properties.'))
+                return
+        else:
+            raise self.tr("No type to create.")
+
+        return column
+
+    def property_set(self):
+        self.prop_set = True
+        self.type_attribs[self.current_type_info()]['prop_set'] = True
+
+    def is_property_set(self, ti):
+        """
+        Checks if column property is set by reading the value of
+        attribute 'prop_set'
+        :param ti: Type info to check for prop set
+        :type ti: BaseColumn.TYPE_INFO
+        :rtype: boolean
+        """
+        return self.type_attribs[ti].get('prop_set', True)
+
+    def property_by_name(self, ti, name):
+        try:
+            return self.dtype_property(ti)['property'][name]
+        except:
+            return None
+
+    def populate_data_type_cbo(self):
+        """
+        Fills the data type combobox widget with BaseColumn type names.
+        """
+        self.cboDataType.clear()
+
+        for name, col in BaseColumn.types_by_display_name().iteritems():
+            # Specify columns to exclude
+            if col.TYPE_INFO not in self._exclude_col_type_info:
+                self.cboDataType.addItem(name)
+
+        if self.cboDataType.count() > 0:
+            self.cboDataType.setCurrentIndex(0)
+
+    def change_data_type(self, index):
+        """
+        Called by type combobox when you select a different data type.
+        """
+        text = self.cboDataType.itemText(index)
+        col_cls = BaseColumn.types_by_display_name().get(text, None)
+        if col_cls is None:
+            return
+
+        ti = col_cls.TYPE_INFO
+        if ti not in self.type_attribs:
+            msg = self.tr('Column type attributes could not be found.')
+            self.notice_bar.clear()
+            self.notice_bar.insertErrorNotification(msg)
+
+            return
+
+        self.btnColProp.setEnabled(self.type_attribs[ti].has_key('property'))
+        self.type_info = ti
+        opts = self.type_attribs[ti]
+        self.set_optionals(opts)
+        self.set_min_max_defaults(ti)
+
+    def set_optionals(self, opts):
+        """
+        Enable/disables form controls based on selected 
+        column data type attributes
+        param opts: Dictionary type properties of selected column
+        type opts: dict
+        """
+        self.cbMandt.setEnabled(opts['mandt']['enabled_state'])
+        self.cbSearch.setEnabled(opts['search']['enabled_state'])
+        self.cbUnique.setEnabled(opts['unique']['enabled_state'])
+        self.cbIndex.setEnabled(opts['index']['enabled_state'])
+
+        self.cbMandt.setCheckState(self.bool_to_check(opts['mandt']['check_state']))
+        self.cbSearch.setCheckState(self.bool_to_check(opts['search']['check_state']))
+        self.cbUnique.setCheckState(self.bool_to_check(opts['unique']['check_state']))
+        self.cbIndex.setCheckState(self.bool_to_check(opts['index']['check_state']))
+
+    def set_min_max_defaults(self, type_info):
+        """
+        sets the work area 'form_fields' default values (minimum/maximum)
+        from the column's type attribute dictionary
+        :param type_info: BaseColumn.TYPE_INFO
+        :type type_info: str
+        """
+        self.form_fields['minimum'] = \
+                self.type_attribs[type_info].get('minimum', 0)
+
+        self.form_fields['maximum'] = \
+                self.type_attribs[type_info].get('maximum', 0)
+
+    def current_type_info(self):
+        """
+        Returns a TYPE_INFO of a data type
+        :rtype: str
+        """
+        text = self.cboDataType.itemText(self.cboDataType.currentIndex())
+        try:
+            return BaseColumn.types_by_display_name()[text].TYPE_INFO
+        except:
+            return ''
+
+    def fill_work_area(self):
+        """
+        Sets work area 'form_fields' with form control values
+        """
+        self.form_fields['colname'] = unicode(self.edtColName.text())
+        self.form_fields['description'] = unicode(self.edtColDesc.text())
+        self.form_fields['label'] = unicode(self.txt_form_label.text())
+        self.form_fields['index'] = self.cbIndex.isChecked()
+        self.form_fields['mandatory'] = self.cbMandt.isChecked()
+        self.form_fields['searchable'] = self.cbSearch.isChecked()
+        self.form_fields['unique'] = self.cbUnique.isChecked()
+        self.form_fields['user_tip'] = unicode(self.edtUserTip.text())
+
+    def show_message(self, message):
+        msg = QMessageBox()
+        msg.setIcon(QMessageBox.Warning)
+        msg.setWindowTitle(QApplication.translate("AttributeEditor", "STDM"))
+        msg.setText(message)
+        msg.exec_()  
+
+    def accept(self):
+        col_name = unicode(self.edtColName.text()).strip()
+        # column name is not empty
+        if len(col_name)==0 or col_name == '_':
+            self.show_message(self.tr('Please enter a valid column name.'))
+            return False
+
+        # check for STDM reserved keywords
+        if col_name in RESERVED_KEYWORDS:
+            self.show_message(
+                self.tr(u"'{0}' is a reserved keyword used internally by STDM.\n"\
+                "Please choose another column name.".format(col_name)) )
+            return False
+
+        new_column = self.make_column()
+
+        if new_column is None:
+            LOGGER.debug("Error creating column!")
+            self.show_message('Unable to create column!')
+            return False
+
+        if self.column is None:  # new column
+            if self.duplicate_check(col_name):
+                self.show_message(self.tr("Column with the same name already "
+                "exist in this entity!"))
+
+                return False
+            if self.auto_entity_add:
+                self.entity.add_column(new_column)
+
+            self.column = new_column
+            self.done(1)
+        else:  # editing a column 
+            self.column = new_column
+            self.done(1)
+
+    def cancel(self):
+        self.done(0)
+
+    def make_column(self):
+        """
+        Returns a newly created column
+        :rtype: BaseColumn
+        """
+        self.fill_work_area()
+        col = self.create_column()
+        return col
+
+    def duplicate_check(self, name):
+        """
+        Return True if we have a column in the current entity with same name
+        as our new column
+        :param col_name: column name
+        :type col_name: str
+        """
+        # check if another column with the same name exist in the current entity
+        if name in self.entity.columns:
+            return True
+        else:
+            return False
+
+    def rejectAct(self):
+        self.done(0)
+