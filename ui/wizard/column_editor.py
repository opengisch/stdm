--- conflicted
+++ resolved
@@ -349,11 +349,7 @@
         self.current_column['column']    = self.create_column()
 
     def validate_mandt_fields(self):
-<<<<<<< HEAD
         if len(unicode(self.edtColName.text()).strip())==0:
-=======
-        if not self.edtColName.text():
->>>>>>> 2bc5fc27
             self.error_message('Please enter the column name!')
 
             return False
