--- conflicted
+++ resolved
@@ -1,1527 +1,1542 @@
-<?xml version="1.0" encoding="UTF-8"?>
-<ui version="4.0">
- <class>STDMWizard</class>
- <widget class="QWizard" name="STDMWizard">
-  <property name="windowModality">
-   <enum>Qt::WindowModal</enum>
-  </property>
-  <property name="geometry">
-   <rect>
-    <x>0</x>
-    <y>0</y>
-<<<<<<< HEAD
-    <width>779</width>
-    <height>637</height>
-=======
-    <width>840</width>
-    <height>638</height>
->>>>>>> 81559839
-   </rect>
-  </property>
-  <property name="sizePolicy">
-   <sizepolicy hsizetype="Minimum" vsizetype="Fixed">
-    <horstretch>0</horstretch>
-    <verstretch>0</verstretch>
-   </sizepolicy>
-  </property>
-  <property name="minimumSize">
-   <size>
-    <width>720</width>
-    <height>100</height>
-   </size>
-  </property>
-  <property name="baseSize">
-   <size>
-    <width>0</width>
-    <height>460</height>
-   </size>
-  </property>
-  <property name="windowTitle">
-   <string>Configuration Wizard</string>
-  </property>
-  <property name="modal">
-   <bool>true</bool>
-  </property>
-  <property name="wizardStyle">
-   <enum>QWizard::ModernStyle</enum>
-  </property>
-  <property name="options">
-   <set>QWizard::HaveCustomButton1|QWizard::HelpButtonOnRight</set>
-  </property>
-  <widget class="QWizardPage" name="wpLicense">
-   <property name="font">
-    <font>
-     <weight>75</weight>
-     <bold>true</bold>
-    </font>
-   </property>
-   <property name="title">
-    <string>End User License Agreement</string>
-   </property>
-   <property name="subTitle">
-    <string>Read carefully before you proceed</string>
-   </property>
-   <layout class="QGridLayout" name="gridLayout_2">
-    <item row="0" column="0">
-     <widget class="QGroupBox" name="groupBox_16">
-      <property name="title">
-       <string>Terms and Conditions</string>
-      </property>
-      <layout class="QGridLayout" name="gridLayout_20">
-       <item row="2" column="0">
-        <widget class="QRadioButton" name="rbAccpt">
-         <property name="font">
-          <font>
-           <pointsize>11</pointsize>
-           <weight>75</weight>
-           <bold>true</bold>
-          </font>
-         </property>
-         <property name="text">
-          <string>I Agree</string>
-         </property>
-         <property name="checked">
-          <bool>false</bool>
-         </property>
-        </widget>
-       </item>
-       <item row="2" column="1">
-        <widget class="QRadioButton" name="rbReject">
-         <property name="font">
-          <font>
-           <pointsize>11</pointsize>
-           <weight>75</weight>
-           <bold>true</bold>
-          </font>
-         </property>
-         <property name="text">
-          <string>Decline</string>
-         </property>
-         <property name="checkable">
-          <bool>true</bool>
-         </property>
-         <property name="checked">
-          <bool>false</bool>
-         </property>
-        </widget>
-       </item>
-       <item row="1" column="0" colspan="2">
-        <widget class="QTextEdit" name="txtLicense">
-         <property name="font">
-          <font>
-           <pointsize>14</pointsize>
-           <weight>75</weight>
-           <bold>true</bold>
-          </font>
-         </property>
-         <property name="frameShape">
-          <enum>QFrame::NoFrame</enum>
-         </property>
-         <property name="frameShadow">
-          <enum>QFrame::Raised</enum>
-         </property>
-        </widget>
-       </item>
-      </layout>
-     </widget>
-    </item>
-   </layout>
-  </widget>
-  <widget class="QWizardPage" name="wpPathSetting">
-   <property name="title">
-    <string>Directory Settings</string>
-   </property>
-   <property name="subTitle">
-    <string>Specify configuration and documents directory path</string>
-   </property>
-   <layout class="QFormLayout" name="formLayout_2">
-    <item row="0" column="0" colspan="2">
-     <layout class="QGridLayout" name="gridLayout">
-      <property name="sizeConstraint">
-       <enum>QLayout::SetNoConstraint</enum>
-      </property>
-      <property name="topMargin">
-       <number>20</number>
-      </property>
-      <property name="verticalSpacing">
-       <number>100</number>
-      </property>
-      <item row="2" column="2">
-       <widget class="QPushButton" name="btnTemplates">
-        <property name="minimumSize">
-         <size>
-          <width>0</width>
-          <height>30</height>
-         </size>
-        </property>
-        <property name="text">
-         <string>Change</string>
-        </property>
-        <property name="icon">
-         <iconset resource="../../resources.qrc">
-          <normaloff>:/plugins/stdm/images/icons/open_file.png</normaloff>:/plugins/stdm/images/icons/open_file.png</iconset>
-        </property>
-       </widget>
-      </item>
-      <item row="1" column="2">
-       <widget class="QPushButton" name="btnDocOutput">
-        <property name="minimumSize">
-         <size>
-          <width>0</width>
-          <height>30</height>
-         </size>
-        </property>
-        <property name="text">
-         <string>Change</string>
-        </property>
-        <property name="icon">
-         <iconset resource="../../resources.qrc">
-          <normaloff>:/plugins/stdm/images/icons/open_file.png</normaloff>:/plugins/stdm/images/icons/open_file.png</iconset>
-        </property>
-       </widget>
-      </item>
-      <item row="2" column="1">
-       <widget class="QLineEdit" name="edtTemplatePath">
-        <property name="minimumSize">
-         <size>
-          <width>0</width>
-          <height>30</height>
-         </size>
-        </property>
-        <property name="readOnly">
-         <bool>true</bool>
-        </property>
-        <property name="placeholderText">
-         <string>Specify path to save document templates</string>
-        </property>
-       </widget>
-      </item>
-      <item row="0" column="0">
-       <widget class="QLabel" name="label_37">
-        <property name="minimumSize">
-         <size>
-          <width>0</width>
-          <height>0</height>
-         </size>
-        </property>
-        <property name="text">
-         <string>&lt;html&gt;&lt;head/&gt;&lt;body&gt;&lt;p&gt;Supporting documents path&lt;/p&gt;&lt;/body&gt;&lt;/html&gt;</string>
-        </property>
-       </widget>
-      </item>
-      <item row="2" column="0">
-       <widget class="QLabel" name="label_4">
-        <property name="text">
-         <string>Documents template path</string>
-        </property>
-       </widget>
-      </item>
-      <item row="1" column="0">
-       <widget class="QLabel" name="label_31">
-        <property name="text">
-         <string>Documents output path</string>
-        </property>
-       </widget>
-      </item>
-      <item row="1" column="1">
-       <widget class="QLineEdit" name="edtOutputPath">
-        <property name="minimumSize">
-         <size>
-          <width>0</width>
-          <height>30</height>
-         </size>
-        </property>
-        <property name="readOnly">
-         <bool>true</bool>
-        </property>
-        <property name="placeholderText">
-         <string>Specify path to save generated documents</string>
-        </property>
-       </widget>
-      </item>
-      <item row="0" column="2">
-       <widget class="QPushButton" name="btnDocPath">
-        <property name="minimumSize">
-         <size>
-          <width>0</width>
-          <height>30</height>
-         </size>
-        </property>
-        <property name="text">
-         <string>Change</string>
-        </property>
-        <property name="icon">
-         <iconset resource="../../resources.qrc">
-          <normaloff>:/plugins/stdm/images/icons/open_file.png</normaloff>:/plugins/stdm/images/icons/open_file.png</iconset>
-        </property>
-       </widget>
-      </item>
-      <item row="0" column="1">
-       <widget class="QLineEdit" name="edtDocPath">
-        <property name="minimumSize">
-         <size>
-          <width>0</width>
-          <height>30</height>
-         </size>
-        </property>
-        <property name="toolTip">
-         <string extracomment="Specify path to save entity supporting documents"/>
-        </property>
-        <property name="text">
-         <string/>
-        </property>
-        <property name="readOnly">
-         <bool>true</bool>
-        </property>
-        <property name="placeholderText">
-         <string>Specify path to save entity supporting documents</string>
-        </property>
-       </widget>
-      </item>
-     </layout>
-    </item>
-   </layout>
-  </widget>
-  <widget class="QWizardPage" name="wpProfile">
-   <property name="title">
-    <string>Profile</string>
-   </property>
-   <property name="subTitle">
-    <string>Manage profile and related entities.  A profile represents a collection of logically related entities, some of which represent the party and spatial unit. Examples of profiles include individual, household, neighbourhood or even city-wide profiles.   </string>
-   </property>
-   <layout class="QVBoxLayout" name="verticalLayout_7">
-    <item>
-     <widget class="QGroupBox" name="groupBox_17">
-      <property name="minimumSize">
-       <size>
-        <width>0</width>
-        <height>0</height>
-       </size>
-      </property>
-      <property name="maximumSize">
-       <size>
-        <width>13900</width>
-        <height>300</height>
-       </size>
-      </property>
-      <property name="title">
-       <string>Profile</string>
-      </property>
-      <layout class="QVBoxLayout" name="verticalLayout_4">
-       <item>
-        <layout class="QGridLayout" name="gridLayout_6">
-         <item row="0" column="3">
-          <widget class="QPushButton" name="btnCopy">
-           <property name="sizePolicy">
-            <sizepolicy hsizetype="Minimum" vsizetype="Fixed">
-             <horstretch>0</horstretch>
-             <verstretch>0</verstretch>
-            </sizepolicy>
-           </property>
-           <property name="minimumSize">
-            <size>
-             <width>0</width>
-             <height>30</height>
-            </size>
-           </property>
-           <property name="maximumSize">
-            <size>
-             <width>150</width>
-             <height>16777215</height>
-            </size>
-           </property>
-           <property name="text">
-            <string>Copy profile</string>
-           </property>
-           <property name="icon">
-            <iconset resource="../../resources.qrc">
-             <normaloff>:/plugins/stdm/images/icons/composer_table.png</normaloff>:/plugins/stdm/images/icons/composer_table.png</iconset>
-           </property>
-          </widget>
-         </item>
-         <item row="0" column="4">
-          <widget class="QPushButton" name="btnPDelete">
-           <property name="minimumSize">
-            <size>
-             <width>0</width>
-             <height>30</height>
-            </size>
-           </property>
-           <property name="maximumSize">
-            <size>
-             <width>150</width>
-             <height>16777215</height>
-            </size>
-           </property>
-           <property name="text">
-            <string>Delete profile</string>
-           </property>
-           <property name="icon">
-            <iconset resource="../../resources.qrc">
-             <normaloff>:/plugins/stdm/images/icons/remove.png</normaloff>:/plugins/stdm/images/icons/remove.png</iconset>
-           </property>
-          </widget>
-         </item>
-         <item row="0" column="1">
-          <widget class="QComboBox" name="cboProfile">
-           <property name="minimumSize">
-            <size>
-             <width>300</width>
-             <height>30</height>
-            </size>
-           </property>
-           <property name="font">
-            <font>
-             <pointsize>9</pointsize>
-            </font>
-           </property>
-          </widget>
-         </item>
-         <item row="0" column="0">
-          <widget class="QLabel" name="label">
-           <property name="minimumSize">
-            <size>
-             <width>50</width>
-             <height>0</height>
-            </size>
-           </property>
-           <property name="maximumSize">
-            <size>
-             <width>30</width>
-             <height>16777215</height>
-            </size>
-           </property>
-           <property name="font">
-            <font>
-             <pointsize>9</pointsize>
-             <weight>50</weight>
-             <bold>false</bold>
-            </font>
-           </property>
-           <property name="text">
-            <string>Name</string>
-           </property>
-          </widget>
-         </item>
-         <item row="0" column="2">
-          <widget class="QPushButton" name="btnNewP">
-           <property name="minimumSize">
-            <size>
-             <width>0</width>
-             <height>30</height>
-            </size>
-           </property>
-           <property name="maximumSize">
-            <size>
-             <width>150</width>
-             <height>16777215</height>
-            </size>
-           </property>
-           <property name="text">
-            <string>New profile</string>
-           </property>
-           <property name="icon">
-            <iconset resource="../../resources.qrc">
-             <normaloff>:/plugins/stdm/images/icons/add.png</normaloff>:/plugins/stdm/images/icons/add.png</iconset>
-           </property>
-          </widget>
-         </item>
-         <item row="1" column="0">
-          <widget class="QLabel" name="label_3">
-           <property name="text">
-            <string>Description</string>
-           </property>
-           <property name="margin">
-            <number>0</number>
-           </property>
-           <property name="indent">
-            <number>-1</number>
-           </property>
-          </widget>
-         </item>
-         <item row="1" column="1" colspan="4">
-          <widget class="QLineEdit" name="edtDesc"/>
-         </item>
-        </layout>
-       </item>
-       <item>
-        <widget class="QWidget" name="widget" native="true">
-         <property name="layoutDirection">
-          <enum>Qt::LeftToRight</enum>
-         </property>
-        </widget>
-       </item>
-      </layout>
-     </widget>
-    </item>
-    <item>
-     <widget class="QGroupBox" name="groupBox_18">
-      <property name="sizePolicy">
-       <sizepolicy hsizetype="Preferred" vsizetype="Expanding">
-        <horstretch>0</horstretch>
-        <verstretch>0</verstretch>
-       </sizepolicy>
-      </property>
-      <property name="minimumSize">
-       <size>
-        <width>0</width>
-        <height>300</height>
-       </size>
-      </property>
-      <property name="maximumSize">
-       <size>
-        <width>169999</width>
-        <height>169999</height>
-       </size>
-      </property>
-      <property name="styleSheet">
-       <string notr="true">font: 75 9pt &quot;Myriad Web Pro&quot;;</string>
-      </property>
-      <property name="title">
-       <string>Profile entities </string>
-      </property>
-      <layout class="QFormLayout" name="formLayout_3">
-       <property name="fieldGrowthPolicy">
-        <enum>QFormLayout::AllNonFixedFieldsGrow</enum>
-       </property>
-       <item row="0" column="0">
-        <layout class="QHBoxLayout" name="horizontalLayout">
-         <item>
-          <widget class="QPushButton" name="btnNewEntity">
-           <property name="minimumSize">
-            <size>
-             <width>30</width>
-             <height>25</height>
-            </size>
-           </property>
-           <property name="maximumSize">
-            <size>
-             <width>30</width>
-             <height>25</height>
-            </size>
-           </property>
-           <property name="baseSize">
-            <size>
-             <width>30</width>
-             <height>25</height>
-            </size>
-           </property>
-           <property name="text">
-            <string/>
-           </property>
-           <property name="icon">
-            <iconset resource="../../resources.qrc">
-             <normaloff>:/plugins/stdm/images/icons/add.png</normaloff>:/plugins/stdm/images/icons/add.png</iconset>
-           </property>
-          </widget>
-         </item>
-         <item>
-          <widget class="QPushButton" name="btnEditEntity">
-           <property name="minimumSize">
-            <size>
-             <width>30</width>
-             <height>25</height>
-            </size>
-           </property>
-           <property name="maximumSize">
-            <size>
-             <width>30</width>
-             <height>25</height>
-            </size>
-           </property>
-           <property name="text">
-            <string/>
-           </property>
-           <property name="icon">
-            <iconset resource="../../resources.qrc">
-             <normaloff>:/plugins/stdm/images/icons/edit.png</normaloff>:/plugins/stdm/images/icons/edit.png</iconset>
-           </property>
-          </widget>
-         </item>
-         <item>
-          <widget class="QPushButton" name="btnDeleteEntity">
-           <property name="minimumSize">
-            <size>
-             <width>30</width>
-             <height>25</height>
-            </size>
-           </property>
-           <property name="maximumSize">
-            <size>
-             <width>30</width>
-             <height>25</height>
-            </size>
-           </property>
-           <property name="text">
-            <string/>
-           </property>
-           <property name="icon">
-            <iconset resource="../../resources.qrc">
-             <normaloff>:/plugins/stdm/images/icons/delete.png</normaloff>:/plugins/stdm/images/icons/delete.png</iconset>
-           </property>
-          </widget>
-         </item>
-        </layout>
-       </item>
-       <item row="1" column="0" colspan="2">
-        <widget class="QTableView" name="pftableView">
-         <property name="sizePolicy">
-          <sizepolicy hsizetype="Expanding" vsizetype="Expanding">
-           <horstretch>0</horstretch>
-           <verstretch>1</verstretch>
-          </sizepolicy>
-         </property>
-         <property name="maximumSize">
-          <size>
-           <width>16777215</width>
-           <height>16777215</height>
-          </size>
-         </property>
-         <property name="selectionMode">
-          <enum>QAbstractItemView::SingleSelection</enum>
-         </property>
-         <property name="selectionBehavior">
-          <enum>QAbstractItemView::SelectRows</enum>
-         </property>
-         <attribute name="horizontalHeaderStretchLastSection">
-          <bool>true</bool>
-         </attribute>
-        </widget>
-       </item>
-      </layout>
-     </widget>
-    </item>
-   </layout>
-  </widget>
-  <widget class="QWizardPage" name="wpEntityCustom">
-   <property name="title">
-    <string>Entity Customization</string>
-   </property>
-   <property name="subTitle">
-    <string>Add or edit entity columns, lookups and lookup values</string>
-   </property>
-   <layout class="QVBoxLayout" name="verticalLayout_9">
-    <item>
-     <widget class="QSplitter" name="splitter_3">
-      <property name="sizePolicy">
-       <sizepolicy hsizetype="Expanding" vsizetype="Expanding">
-        <horstretch>0</horstretch>
-        <verstretch>0</verstretch>
-       </sizepolicy>
-      </property>
-      <property name="orientation">
-       <enum>Qt::Vertical</enum>
-      </property>
-      <widget class="QSplitter" name="splitter">
-       <property name="minimumSize">
-        <size>
-         <width>100</width>
-         <height>100</height>
-        </size>
-       </property>
-       <property name="orientation">
-        <enum>Qt::Horizontal</enum>
-       </property>
-       <widget class="QGroupBox" name="groupBox">
-        <property name="minimumSize">
-         <size>
-          <width>0</width>
-          <height>0</height>
-         </size>
-        </property>
-        <property name="title">
-         <string>Entities</string>
-        </property>
-        <layout class="QVBoxLayout" name="verticalLayout_8">
-         <property name="spacing">
-          <number>5</number>
-         </property>
-         <property name="margin">
-          <number>5</number>
-         </property>
-         <item>
-          <widget class="QListView" name="lvEntities">
-           <property name="sizePolicy">
-            <sizepolicy hsizetype="Expanding" vsizetype="Expanding">
-             <horstretch>0</horstretch>
-             <verstretch>1</verstretch>
-            </sizepolicy>
-           </property>
-           <property name="minimumSize">
-            <size>
-             <width>0</width>
-             <height>0</height>
-            </size>
-           </property>
-           <property name="maximumSize">
-            <size>
-             <width>16777215</width>
-             <height>16777215</height>
-            </size>
-           </property>
-           <property name="selectionBehavior">
-            <enum>QAbstractItemView::SelectRows</enum>
-           </property>
-          </widget>
-         </item>
-        </layout>
-       </widget>
-       <widget class="QGroupBox" name="groupBox_2">
-        <property name="minimumSize">
-         <size>
-          <width>0</width>
-          <height>0</height>
-         </size>
-        </property>
-        <property name="title">
-         <string>Columns</string>
-        </property>
-        <layout class="QVBoxLayout" name="verticalLayout">
-         <property name="margin">
-          <number>5</number>
-         </property>
-         <item>
-          <layout class="QHBoxLayout" name="horizontalLayout_2">
-           <item>
-            <widget class="QPushButton" name="btnAddColumn">
-             <property name="minimumSize">
-              <size>
-               <width>30</width>
-               <height>25</height>
-              </size>
-             </property>
-             <property name="maximumSize">
-              <size>
-               <width>30</width>
-               <height>25</height>
-              </size>
-             </property>
-             <property name="text">
-              <string/>
-             </property>
-             <property name="icon">
-              <iconset resource="../../resources.qrc">
-               <normaloff>:/plugins/stdm/images/icons/add.png</normaloff>:/plugins/stdm/images/icons/add.png</iconset>
-             </property>
-             <property name="iconSize">
-              <size>
-               <width>20</width>
-               <height>20</height>
-              </size>
-             </property>
-            </widget>
-           </item>
-           <item>
-            <widget class="QPushButton" name="btnEditColumn">
-             <property name="minimumSize">
-              <size>
-               <width>30</width>
-               <height>25</height>
-              </size>
-             </property>
-             <property name="maximumSize">
-              <size>
-               <width>30</width>
-               <height>25</height>
-              </size>
-             </property>
-             <property name="text">
-              <string/>
-             </property>
-             <property name="icon">
-              <iconset resource="../../resources.qrc">
-               <normaloff>:/plugins/stdm/images/icons/edit.png</normaloff>:/plugins/stdm/images/icons/edit.png</iconset>
-             </property>
-             <property name="iconSize">
-              <size>
-               <width>20</width>
-               <height>20</height>
-              </size>
-             </property>
-            </widget>
-           </item>
-           <item>
-            <widget class="QPushButton" name="btnDeleteColumn">
-             <property name="sizePolicy">
-              <sizepolicy hsizetype="Minimum" vsizetype="Fixed">
-               <horstretch>0</horstretch>
-               <verstretch>0</verstretch>
-              </sizepolicy>
-             </property>
-             <property name="minimumSize">
-              <size>
-               <width>30</width>
-               <height>25</height>
-              </size>
-             </property>
-             <property name="maximumSize">
-              <size>
-               <width>30</width>
-               <height>25</height>
-              </size>
-             </property>
-             <property name="text">
-              <string/>
-             </property>
-             <property name="icon">
-              <iconset resource="../../resources.qrc">
-               <normaloff>:/plugins/stdm/images/icons/delete.png</normaloff>:/plugins/stdm/images/icons/delete.png</iconset>
-             </property>
-            </widget>
-           </item>
-           <item>
-            <spacer name="horizontalSpacer">
-             <property name="orientation">
-              <enum>Qt::Horizontal</enum>
-             </property>
-             <property name="sizeHint" stdset="0">
-              <size>
-               <width>40</width>
-               <height>20</height>
-              </size>
-             </property>
-            </spacer>
-           </item>
-          </layout>
-         </item>
-         <item>
-          <widget class="QTableView" name="tbvColumns">
-           <property name="sizePolicy">
-            <sizepolicy hsizetype="Expanding" vsizetype="Expanding">
-             <horstretch>1</horstretch>
-             <verstretch>1</verstretch>
-            </sizepolicy>
-           </property>
-           <property name="minimumSize">
-            <size>
-             <width>0</width>
-             <height>0</height>
-            </size>
-           </property>
-           <property name="maximumSize">
-            <size>
-             <width>16777215</width>
-             <height>16777215</height>
-            </size>
-           </property>
-           <property name="frameShape">
-            <enum>QFrame::StyledPanel</enum>
-           </property>
-           <property name="frameShadow">
-            <enum>QFrame::Sunken</enum>
-           </property>
-           <property name="selectionMode">
-            <enum>QAbstractItemView::SingleSelection</enum>
-           </property>
-           <property name="selectionBehavior">
-            <enum>QAbstractItemView::SelectRows</enum>
-           </property>
-           <attribute name="horizontalHeaderDefaultSectionSize">
-            <number>130</number>
-           </attribute>
-           <attribute name="horizontalHeaderStretchLastSection">
-            <bool>true</bool>
-           </attribute>
-           <attribute name="verticalHeaderDefaultSectionSize">
-            <number>30</number>
-           </attribute>
-          </widget>
-         </item>
-        </layout>
-       </widget>
-      </widget>
-      <widget class="QSplitter" name="splitter_2">
-       <property name="sizePolicy">
-        <sizepolicy hsizetype="Expanding" vsizetype="MinimumExpanding">
-         <horstretch>0</horstretch>
-         <verstretch>0</verstretch>
-        </sizepolicy>
-       </property>
-       <property name="minimumSize">
-        <size>
-         <width>100</width>
-         <height>100</height>
-        </size>
-       </property>
-       <property name="maximumSize">
-        <size>
-         <width>16777215</width>
-         <height>16777215</height>
-        </size>
-       </property>
-       <property name="baseSize">
-        <size>
-         <width>0</width>
-         <height>230</height>
-        </size>
-       </property>
-       <property name="orientation">
-        <enum>Qt::Horizontal</enum>
-       </property>
-       <widget class="QGroupBox" name="groupBox_5">
-        <property name="sizePolicy">
-         <sizepolicy hsizetype="Expanding" vsizetype="Expanding">
-          <horstretch>0</horstretch>
-          <verstretch>0</verstretch>
-         </sizepolicy>
-        </property>
-        <property name="minimumSize">
-         <size>
-          <width>100</width>
-          <height>20</height>
-         </size>
-        </property>
-        <property name="title">
-         <string>Lookups</string>
-        </property>
-        <layout class="QVBoxLayout" name="verticalLayout_3">
-         <property name="spacing">
-          <number>7</number>
-         </property>
-         <property name="margin">
-          <number>5</number>
-         </property>
-         <item>
-          <layout class="QHBoxLayout" name="horizontalLayout_4">
-           <property name="spacing">
-            <number>6</number>
-           </property>
-           <item>
-            <widget class="QPushButton" name="btnAddLookup">
-             <property name="minimumSize">
-              <size>
-               <width>30</width>
-               <height>25</height>
-              </size>
-             </property>
-             <property name="maximumSize">
-              <size>
-               <width>30</width>
-               <height>25</height>
-              </size>
-             </property>
-             <property name="text">
-              <string/>
-             </property>
-             <property name="icon">
-              <iconset resource="../../resources.qrc">
-               <normaloff>:/plugins/stdm/images/icons/add.png</normaloff>:/plugins/stdm/images/icons/add.png</iconset>
-             </property>
-            </widget>
-           </item>
-           <item>
-            <widget class="QPushButton" name="btnEditLookup">
-             <property name="minimumSize">
-              <size>
-               <width>30</width>
-               <height>25</height>
-              </size>
-             </property>
-             <property name="maximumSize">
-              <size>
-               <width>30</width>
-               <height>25</height>
-              </size>
-             </property>
-             <property name="text">
-              <string/>
-             </property>
-             <property name="icon">
-              <iconset resource="../../resources.qrc">
-               <normaloff>:/plugins/stdm/images/icons/edit.png</normaloff>:/plugins/stdm/images/icons/edit.png</iconset>
-             </property>
-            </widget>
-           </item>
-           <item>
-            <widget class="QPushButton" name="btnDeleteLookup">
-             <property name="minimumSize">
-              <size>
-               <width>30</width>
-               <height>25</height>
-              </size>
-             </property>
-             <property name="maximumSize">
-              <size>
-               <width>30</width>
-               <height>25</height>
-              </size>
-             </property>
-             <property name="text">
-              <string/>
-             </property>
-             <property name="icon">
-              <iconset resource="../../resources.qrc">
-               <normaloff>:/plugins/stdm/images/icons/delete.png</normaloff>:/plugins/stdm/images/icons/delete.png</iconset>
-             </property>
-            </widget>
-           </item>
-           <item>
-            <spacer name="horizontalSpacer_3">
-             <property name="orientation">
-              <enum>Qt::Horizontal</enum>
-             </property>
-             <property name="sizeHint" stdset="0">
-              <size>
-               <width>40</width>
-               <height>20</height>
-              </size>
-             </property>
-            </spacer>
-           </item>
-          </layout>
-         </item>
-         <item>
-          <widget class="QListView" name="lvLookups">
-           <property name="sizePolicy">
-            <sizepolicy hsizetype="Expanding" vsizetype="Expanding">
-             <horstretch>0</horstretch>
-             <verstretch>1</verstretch>
-            </sizepolicy>
-           </property>
-           <property name="minimumSize">
-            <size>
-             <width>0</width>
-             <height>0</height>
-            </size>
-           </property>
-           <property name="maximumSize">
-            <size>
-             <width>16777215</width>
-             <height>16777215</height>
-            </size>
-           </property>
-           <property name="selectionBehavior">
-            <enum>QAbstractItemView::SelectRows</enum>
-           </property>
-          </widget>
-         </item>
-        </layout>
-       </widget>
-       <widget class="QGroupBox" name="groupBox_6">
-        <property name="sizePolicy">
-         <sizepolicy hsizetype="Expanding" vsizetype="Expanding">
-          <horstretch>0</horstretch>
-          <verstretch>0</verstretch>
-         </sizepolicy>
-        </property>
-        <property name="minimumSize">
-         <size>
-          <width>0</width>
-          <height>0</height>
-         </size>
-        </property>
-        <property name="title">
-         <string>Values</string>
-        </property>
-        <layout class="QVBoxLayout" name="verticalLayout_2">
-         <property name="margin">
-          <number>5</number>
-         </property>
-         <item>
-          <layout class="QHBoxLayout" name="horizontalLayout_5">
-           <item>
-            <widget class="QPushButton" name="btnAddLkupValue">
-             <property name="minimumSize">
-              <size>
-               <width>30</width>
-               <height>25</height>
-              </size>
-             </property>
-             <property name="maximumSize">
-              <size>
-               <width>30</width>
-               <height>25</height>
-              </size>
-             </property>
-             <property name="text">
-              <string/>
-             </property>
-             <property name="icon">
-              <iconset resource="../../resources.qrc">
-               <normaloff>:/plugins/stdm/images/icons/add.png</normaloff>:/plugins/stdm/images/icons/add.png</iconset>
-             </property>
-            </widget>
-           </item>
-           <item>
-            <widget class="QPushButton" name="btnEditLkupValue">
-             <property name="minimumSize">
-              <size>
-               <width>30</width>
-               <height>25</height>
-              </size>
-             </property>
-             <property name="maximumSize">
-              <size>
-               <width>30</width>
-               <height>25</height>
-              </size>
-             </property>
-             <property name="text">
-              <string/>
-             </property>
-             <property name="icon">
-              <iconset resource="../../resources.qrc">
-               <normaloff>:/plugins/stdm/images/icons/edit.png</normaloff>:/plugins/stdm/images/icons/edit.png</iconset>
-             </property>
-            </widget>
-           </item>
-           <item>
-            <widget class="QPushButton" name="btnDeleteLkupValue">
-             <property name="minimumSize">
-              <size>
-               <width>30</width>
-               <height>25</height>
-              </size>
-             </property>
-             <property name="maximumSize">
-              <size>
-               <width>30</width>
-               <height>25</height>
-              </size>
-             </property>
-             <property name="text">
-              <string/>
-             </property>
-             <property name="icon">
-              <iconset resource="../../resources.qrc">
-               <normaloff>:/plugins/stdm/images/icons/delete.png</normaloff>:/plugins/stdm/images/icons/delete.png</iconset>
-             </property>
-            </widget>
-           </item>
-           <item>
-            <spacer name="horizontalSpacer_2">
-             <property name="orientation">
-              <enum>Qt::Horizontal</enum>
-             </property>
-             <property name="sizeHint" stdset="0">
-              <size>
-               <width>40</width>
-               <height>20</height>
-              </size>
-             </property>
-            </spacer>
-           </item>
-          </layout>
-         </item>
-         <item>
-          <widget class="QListView" name="lvLookupValues">
-           <property name="sizePolicy">
-            <sizepolicy hsizetype="Expanding" vsizetype="Expanding">
-             <horstretch>0</horstretch>
-             <verstretch>1</verstretch>
-            </sizepolicy>
-           </property>
-           <property name="minimumSize">
-            <size>
-             <width>0</width>
-             <height>0</height>
-            </size>
-           </property>
-           <property name="maximumSize">
-            <size>
-             <width>16777215</width>
-             <height>16777215</height>
-            </size>
-           </property>
-           <property name="selectionBehavior">
-            <enum>QAbstractItemView::SelectRows</enum>
-           </property>
-          </widget>
-         </item>
-        </layout>
-       </widget>
-      </widget>
-     </widget>
-    </item>
-   </layout>
-  </widget>
-  <widget class="QWizardPage" name="wpSTR">
-   <property name="title">
-    <string>Define Social Tenure Entities</string>
-   </property>
-   <property name="subTitle">
-    <string>Set entities to participate in the profile's social tenure relationship</string>
-   </property>
-   <layout class="QGridLayout" name="gridLayout_3">
-    <property name="leftMargin">
-     <number>2</number>
-    </property>
-    <property name="topMargin">
-     <number>4</number>
-    </property>
-    <property name="rightMargin">
-     <number>2</number>
-    </property>
-    <property name="bottomMargin">
-     <number>4</number>
-    </property>
-    <property name="horizontalSpacing">
-     <number>6</number>
-    </property>
-    <item row="1" column="1">
-     <widget class="ProfileTenureDiagram" name="dg_tenure" native="true">
-      <property name="minimumSize">
-       <size>
-        <width>500</width>
-        <height>320</height>
-       </size>
-      </property>
-     </widget>
-    </item>
-    <item row="1" column="0">
-     <widget class="QScrollArea" name="scrollArea">
-      <property name="minimumSize">
-       <size>
-        <width>175</width>
-        <height>0</height>
-       </size>
-      </property>
-      <property name="maximumSize">
-       <size>
-        <width>225</width>
-        <height>16777215</height>
-       </size>
-      </property>
-      <property name="frameShape">
-       <enum>QFrame::NoFrame</enum>
-      </property>
-      <property name="widgetResizable">
-       <bool>true</bool>
-      </property>
-      <widget class="QWidget" name="scrollAreaWidgetContents_2">
-       <property name="geometry">
-        <rect>
-         <x>0</x>
-         <y>0</y>
-<<<<<<< HEAD
-         <width>173</width>
-         <height>458</height>
-=======
-         <width>244</width>
-         <height>624</height>
->>>>>>> 81559839
-        </rect>
-       </property>
-       <layout class="QVBoxLayout" name="verticalLayout_5">
-        <property name="spacing">
-         <number>5</number>
-        </property>
-        <property name="leftMargin">
-         <number>3</number>
-        </property>
-        <property name="topMargin">
-         <number>0</number>
-        </property>
-        <property name="rightMargin">
-         <number>2</number>
-        </property>
-        <property name="bottomMargin">
-         <number>1</number>
-        </property>
-        <item>
-         <widget class="QLabel" name="label_5">
-          <property name="minimumSize">
-           <size>
-            <width>0</width>
-            <height>0</height>
-           </size>
-          </property>
-          <property name="maximumSize">
-           <size>
-            <width>300</width>
-            <height>16777215</height>
-           </size>
-          </property>
-          <property name="text">
-           <string>1. Select the party entities</string>
-          </property>
-          <property name="alignment">
-           <set>Qt::AlignLeading|Qt::AlignLeft|Qt::AlignVCenter</set>
-          </property>
-          <property name="wordWrap">
-           <bool>true</bool>
-          </property>
-         </widget>
-        </item>
-        <item>
-         <widget class="STRPartyListView" name="lst_parties">
-          <property name="maximumSize">
-           <size>
-            <width>16777215</width>
-            <height>120</height>
-           </size>
-          </property>
-         </widget>
-        </item>
-        <item>
-         <widget class="QCheckBox" name="cbMultiParty">
-          <property name="sizePolicy">
-           <sizepolicy hsizetype="Fixed" vsizetype="Fixed">
-            <horstretch>1</horstretch>
-            <verstretch>0</verstretch>
-           </sizepolicy>
-          </property>
-          <property name="text">
-           <string>Allow multiple parties to be 
-linked to a single spatial unit</string>
-          </property>
-         </widget>
-        </item>
-        <item>
-         <widget class="QLabel" name="label_6">
-          <property name="minimumSize">
-           <size>
-            <width>0</width>
-            <height>0</height>
-           </size>
-          </property>
-          <property name="maximumSize">
-           <size>
-            <width>300</width>
-            <height>16777215</height>
-           </size>
-          </property>
-          <property name="text">
-           <string>2. Select the spatial unit entities</string>
-          </property>
-         </widget>
-        </item>
-        <item>
-         <widget class="STRSpatialUnitListView" name="lst_spatial_units">
-          <property name="maximumSize">
-           <size>
-<<<<<<< HEAD
-            <width>300</width>
-            <height>16777215</height>
-=======
-            <width>16777215</width>
-            <height>120</height>
->>>>>>> 81559839
-           </size>
-          </property>
-         </widget>
-        </item>
-        <item>
-         <widget class="QPushButton" name="btn_sp_units_tenure">
-          <property name="text">
-           <string>Spatial Unit Tenure Types...</string>
-          </property>
-          <property name="icon">
-           <iconset resource="../../resources.qrc">
-            <normaloff>:/plugins/stdm/images/icons/social_tenure.png</normaloff>:/plugins/stdm/images/icons/social_tenure.png</iconset>
-          </property>
-         </widget>
-        </item>
-        <item>
-         <widget class="QLabel" name="label_7">
-          <property name="text">
-           <string>3. Specify validity ranges (optional)</string>
-          </property>
-         </widget>
-        </item>
-        <item>
-         <widget class="QgsCollapsibleGroupBox" name="gb_start_dates">
-          <property name="title">
-           <string>'Start' date range</string>
-          </property>
-          <property name="checkable">
-           <bool>true</bool>
-          </property>
-          <property name="checked">
-           <bool>false</bool>
-          </property>
-          <layout class="QGridLayout" name="gridLayout_4">
-           <item row="0" column="0">
-            <widget class="QLabel" name="label_8">
-             <property name="text">
-              <string>Minimum</string>
-             </property>
-            </widget>
-           </item>
-           <item row="0" column="1">
-            <widget class="QDateEdit" name="dt_start_minimum">
-             <property name="calendarPopup">
-              <bool>true</bool>
-             </property>
-            </widget>
-           </item>
-           <item row="1" column="0">
-            <widget class="QLabel" name="label_9">
-             <property name="text">
-              <string>Maximum</string>
-             </property>
-            </widget>
-           </item>
-           <item row="1" column="1">
-            <widget class="QDateEdit" name="dt_start_maximum">
-             <property name="calendarPopup">
-              <bool>true</bool>
-             </property>
-            </widget>
-           </item>
-          </layout>
-         </widget>
-        </item>
-        <item>
-         <widget class="QgsCollapsibleGroupBox" name="gb_end_dates">
-          <property name="title">
-           <string>'End' date range</string>
-          </property>
-          <property name="checkable">
-           <bool>true</bool>
-          </property>
-          <property name="checked">
-           <bool>false</bool>
-          </property>
-          <layout class="QGridLayout" name="gridLayout_5">
-           <item row="0" column="0">
-            <widget class="QLabel" name="label_10">
-             <property name="text">
-              <string>Minimum</string>
-             </property>
-            </widget>
-           </item>
-           <item row="0" column="1">
-            <widget class="QDateEdit" name="dt_end_minimum">
-             <property name="calendarPopup">
-              <bool>true</bool>
-             </property>
-            </widget>
-           </item>
-           <item row="1" column="0">
-            <widget class="QLabel" name="label_11">
-             <property name="text">
-              <string>Maximum</string>
-             </property>
-            </widget>
-           </item>
-           <item row="1" column="1">
-            <widget class="QDateEdit" name="dt_end_maximum">
-             <property name="calendarPopup">
-              <bool>true</bool>
-             </property>
-            </widget>
-           </item>
-          </layout>
-         </widget>
-        </item>
-        <item>
-         <widget class="QLabel" name="label_12">
-          <property name="text">
-           <string>4. Specify custom tenure attributes (optional)</string>
-          </property>
-         </widget>
-        </item>
-        <item>
-         <widget class="QPushButton" name="btn_custom_attrs">
-          <property name="text">
-           <string>Custom Attributes...</string>
-          </property>
-          <property name="icon">
-           <iconset resource="../../resources.qrc">
-            <normaloff>:/plugins/stdm/images/icons/column.png</normaloff>:/plugins/stdm/images/icons/column.png</iconset>
-          </property>
-         </widget>
-        </item>
-        <item>
-         <spacer name="verticalSpacer">
-          <property name="orientation">
-           <enum>Qt::Vertical</enum>
-          </property>
-          <property name="sizeHint" stdset="0">
-           <size>
-            <width>20</width>
-            <height>40</height>
-           </size>
-          </property>
-         </spacer>
-        </item>
-       </layout>
-      </widget>
-     </widget>
-    </item>
-    <item row="0" column="0" colspan="2">
-     <layout class="QVBoxLayout" name="vl_notification_str"/>
-    </item>
-   </layout>
-  </widget>
-  <widget class="QWizardPage" name="wpSaveProfile">
-   <property name="title">
-    <string>Save configuration</string>
-   </property>
-   <property name="subTitle">
-    <string>Click finish to save changes in your configuration to the database.  </string>
-   </property>
-   <layout class="QFormLayout" name="formLayout_10">
-    <item row="0" column="0">
-     <widget class="QLabel" name="label_2">
-      <property name="text">
-       <string>Save status will be displayed in the window below.</string>
-      </property>
-     </widget>
-    </item>
-    <item row="1" column="0" colspan="2">
-     <widget class="QTextEdit" name="txtHtml">
-      <property name="sizePolicy">
-       <sizepolicy hsizetype="Expanding" vsizetype="Expanding">
-        <horstretch>0</horstretch>
-        <verstretch>1</verstretch>
-       </sizepolicy>
-      </property>
-      <property name="readOnly">
-       <bool>true</bool>
-      </property>
-     </widget>
-    </item>
-   </layout>
-  </widget>
- </widget>
- <customwidgets>
-  <customwidget>
-   <class>ProfileTenureDiagram</class>
-   <extends>QWidget</extends>
-   <header>stdm.ui.wizard.profile_tenure_view</header>
-   <container>1</container>
-  </customwidget>
-  <customwidget>
-   <class>STRPartyListView</class>
-   <extends>QListView</extends>
-   <header>stdm.ui.wizard.party_list_view</header>
-  </customwidget>
-  <customwidget>
-   <class>QgsCollapsibleGroupBox</class>
-   <extends>QGroupBox</extends>
-   <header>qgis.gui</header>
-   <container>1</container>
-  </customwidget>
-  <customwidget>
-   <class>STRSpatialUnitListView</class>
-   <extends>QListView</extends>
-   <header>spatial_unit_list_view</header>
-  </customwidget>
- </customwidgets>
- <tabstops>
-  <tabstop>rbAccpt</tabstop>
-  <tabstop>cboProfile</tabstop>
-  <tabstop>rbReject</tabstop>
-  <tabstop>btnPDelete</tabstop>
-  <tabstop>btnNewP</tabstop>
-  <tabstop>pftableView</tabstop>
-  <tabstop>btnNewEntity</tabstop>
-  <tabstop>btnEditEntity</tabstop>
-  <tabstop>btnDeleteEntity</tabstop>
-  <tabstop>btnDeleteColumn</tabstop>
-  <tabstop>btnEditColumn</tabstop>
-  <tabstop>btnAddColumn</tabstop>
-  <tabstop>tbvColumns</tabstop>
-  <tabstop>lvLookups</tabstop>
-  <tabstop>btnEditLookup</tabstop>
-  <tabstop>lvLookupValues</tabstop>
-  <tabstop>btnEditLkupValue</tabstop>
-  <tabstop>txtLicense</tabstop>
- </tabstops>
- <resources>
-  <include location="../../resources.qrc"/>
- </resources>
- <connections/>
-</ui>
+<?xml version="1.0" encoding="UTF-8"?>
+<ui version="4.0">
+ <class>STDMWizard</class>
+ <widget class="QWizard" name="STDMWizard">
+  <property name="windowModality">
+   <enum>Qt::WindowModal</enum>
+  </property>
+  <property name="geometry">
+   <rect>
+    <x>0</x>
+    <y>0</y>
+    <width>840</width>
+    <height>638</height>
+   </rect>
+  </property>
+  <property name="sizePolicy">
+   <sizepolicy hsizetype="Minimum" vsizetype="Fixed">
+    <horstretch>0</horstretch>
+    <verstretch>0</verstretch>
+   </sizepolicy>
+  </property>
+  <property name="minimumSize">
+   <size>
+    <width>720</width>
+    <height>100</height>
+   </size>
+  </property>
+  <property name="baseSize">
+   <size>
+    <width>0</width>
+    <height>460</height>
+   </size>
+  </property>
+  <property name="windowTitle">
+   <string>Configuration Wizard</string>
+  </property>
+  <property name="modal">
+   <bool>true</bool>
+  </property>
+  <property name="wizardStyle">
+   <enum>QWizard::ModernStyle</enum>
+  </property>
+  <property name="options">
+   <set>QWizard::HaveCustomButton1|QWizard::HelpButtonOnRight</set>
+  </property>
+  <widget class="QWizardPage" name="wpLicense">
+   <property name="font">
+    <font>
+     <weight>75</weight>
+     <bold>true</bold>
+    </font>
+   </property>
+   <property name="title">
+    <string>End User License Agreement</string>
+   </property>
+   <property name="subTitle">
+    <string>Read carefully before you proceed</string>
+   </property>
+   <layout class="QGridLayout" name="gridLayout_2">
+    <item row="0" column="0">
+     <widget class="QGroupBox" name="groupBox_16">
+      <property name="title">
+       <string>Terms and Conditions</string>
+      </property>
+      <layout class="QGridLayout" name="gridLayout_20">
+       <item row="2" column="0">
+        <widget class="QRadioButton" name="rbAccpt">
+         <property name="font">
+          <font>
+           <pointsize>11</pointsize>
+           <weight>75</weight>
+           <bold>true</bold>
+          </font>
+         </property>
+         <property name="text">
+          <string>I Agree</string>
+         </property>
+         <property name="checked">
+          <bool>false</bool>
+         </property>
+        </widget>
+       </item>
+       <item row="2" column="1">
+        <widget class="QRadioButton" name="rbReject">
+         <property name="font">
+          <font>
+           <pointsize>11</pointsize>
+           <weight>75</weight>
+           <bold>true</bold>
+          </font>
+         </property>
+         <property name="text">
+          <string>Decline</string>
+         </property>
+         <property name="checkable">
+          <bool>true</bool>
+         </property>
+         <property name="checked">
+          <bool>false</bool>
+         </property>
+        </widget>
+       </item>
+       <item row="1" column="0" colspan="2">
+        <widget class="QTextEdit" name="txtLicense">
+         <property name="font">
+          <font>
+           <pointsize>14</pointsize>
+           <weight>75</weight>
+           <bold>true</bold>
+          </font>
+         </property>
+         <property name="frameShape">
+          <enum>QFrame::NoFrame</enum>
+         </property>
+         <property name="frameShadow">
+          <enum>QFrame::Raised</enum>
+         </property>
+        </widget>
+       </item>
+      </layout>
+     </widget>
+    </item>
+   </layout>
+  </widget>
+  <widget class="QWizardPage" name="wpPathSetting">
+   <property name="title">
+    <string>Directory Settings</string>
+   </property>
+   <property name="subTitle">
+    <string>Specify configuration and documents directory path</string>
+   </property>
+   <layout class="QFormLayout" name="formLayout_2">
+    <item row="0" column="0" colspan="2">
+     <layout class="QGridLayout" name="gridLayout">
+      <property name="sizeConstraint">
+       <enum>QLayout::SetNoConstraint</enum>
+      </property>
+      <property name="topMargin">
+       <number>20</number>
+      </property>
+      <property name="verticalSpacing">
+       <number>100</number>
+      </property>
+      <item row="2" column="2">
+       <widget class="QPushButton" name="btnTemplates">
+        <property name="minimumSize">
+         <size>
+          <width>0</width>
+          <height>30</height>
+         </size>
+        </property>
+        <property name="text">
+         <string>Change</string>
+        </property>
+        <property name="icon">
+         <iconset resource="../../resources.qrc">
+          <normaloff>:/plugins/stdm/images/icons/open_file.png</normaloff>:/plugins/stdm/images/icons/open_file.png</iconset>
+        </property>
+       </widget>
+      </item>
+      <item row="1" column="2">
+       <widget class="QPushButton" name="btnDocOutput">
+        <property name="minimumSize">
+         <size>
+          <width>0</width>
+          <height>30</height>
+         </size>
+        </property>
+        <property name="text">
+         <string>Change</string>
+        </property>
+        <property name="icon">
+         <iconset resource="../../resources.qrc">
+          <normaloff>:/plugins/stdm/images/icons/open_file.png</normaloff>:/plugins/stdm/images/icons/open_file.png</iconset>
+        </property>
+       </widget>
+      </item>
+      <item row="2" column="1">
+       <widget class="QLineEdit" name="edtTemplatePath">
+        <property name="minimumSize">
+         <size>
+          <width>0</width>
+          <height>30</height>
+         </size>
+        </property>
+        <property name="readOnly">
+         <bool>true</bool>
+        </property>
+        <property name="placeholderText">
+         <string>Specify path to save document templates</string>
+        </property>
+       </widget>
+      </item>
+      <item row="0" column="0">
+       <widget class="QLabel" name="label_37">
+        <property name="minimumSize">
+         <size>
+          <width>0</width>
+          <height>0</height>
+         </size>
+        </property>
+        <property name="text">
+         <string>&lt;html&gt;&lt;head/&gt;&lt;body&gt;&lt;p&gt;Supporting documents path&lt;/p&gt;&lt;/body&gt;&lt;/html&gt;</string>
+        </property>
+       </widget>
+      </item>
+      <item row="2" column="0">
+       <widget class="QLabel" name="label_4">
+        <property name="text">
+         <string>Documents template path</string>
+        </property>
+       </widget>
+      </item>
+      <item row="1" column="0">
+       <widget class="QLabel" name="label_31">
+        <property name="text">
+         <string>Documents output path</string>
+        </property>
+       </widget>
+      </item>
+      <item row="1" column="1">
+       <widget class="QLineEdit" name="edtOutputPath">
+        <property name="minimumSize">
+         <size>
+          <width>0</width>
+          <height>30</height>
+         </size>
+        </property>
+        <property name="readOnly">
+         <bool>true</bool>
+        </property>
+        <property name="placeholderText">
+         <string>Specify path to save generated documents</string>
+        </property>
+       </widget>
+      </item>
+      <item row="0" column="2">
+       <widget class="QPushButton" name="btnDocPath">
+        <property name="minimumSize">
+         <size>
+          <width>0</width>
+          <height>30</height>
+         </size>
+        </property>
+        <property name="text">
+         <string>Change</string>
+        </property>
+        <property name="icon">
+         <iconset resource="../../resources.qrc">
+          <normaloff>:/plugins/stdm/images/icons/open_file.png</normaloff>:/plugins/stdm/images/icons/open_file.png</iconset>
+        </property>
+       </widget>
+      </item>
+      <item row="0" column="1">
+       <widget class="QLineEdit" name="edtDocPath">
+        <property name="minimumSize">
+         <size>
+          <width>0</width>
+          <height>30</height>
+         </size>
+        </property>
+        <property name="toolTip">
+         <string extracomment="Specify path to save entity supporting documents"/>
+        </property>
+        <property name="text">
+         <string/>
+        </property>
+        <property name="readOnly">
+         <bool>true</bool>
+        </property>
+        <property name="placeholderText">
+         <string>Specify path to save entity supporting documents</string>
+        </property>
+       </widget>
+      </item>
+     </layout>
+    </item>
+   </layout>
+  </widget>
+  <widget class="QWizardPage" name="wpProfile">
+   <property name="title">
+    <string>Profile</string>
+   </property>
+   <property name="subTitle">
+    <string>Manage profile and related entities.  A profile represents a collection of logically related entities, some of which represent the party and spatial unit. Examples of profiles include individual, household, neighbourhood or even city-wide profiles.   </string>
+   </property>
+   <layout class="QVBoxLayout" name="verticalLayout_7">
+    <item>
+     <widget class="QGroupBox" name="groupBox_17">
+      <property name="minimumSize">
+       <size>
+        <width>0</width>
+        <height>0</height>
+       </size>
+      </property>
+      <property name="maximumSize">
+       <size>
+        <width>13900</width>
+        <height>300</height>
+       </size>
+      </property>
+      <property name="title">
+       <string>Profile</string>
+      </property>
+      <layout class="QVBoxLayout" name="verticalLayout_4">
+       <item>
+        <layout class="QGridLayout" name="gridLayout_6">
+         <item row="0" column="3">
+          <widget class="QPushButton" name="btnCopy">
+           <property name="sizePolicy">
+            <sizepolicy hsizetype="Minimum" vsizetype="Fixed">
+             <horstretch>0</horstretch>
+             <verstretch>0</verstretch>
+            </sizepolicy>
+           </property>
+           <property name="minimumSize">
+            <size>
+             <width>0</width>
+             <height>30</height>
+            </size>
+           </property>
+           <property name="maximumSize">
+            <size>
+             <width>150</width>
+             <height>16777215</height>
+            </size>
+           </property>
+           <property name="text">
+            <string>Copy profile</string>
+           </property>
+           <property name="icon">
+            <iconset resource="../../resources.qrc">
+             <normaloff>:/plugins/stdm/images/icons/composer_table.png</normaloff>:/plugins/stdm/images/icons/composer_table.png</iconset>
+           </property>
+          </widget>
+         </item>
+         <item row="0" column="4">
+          <widget class="QPushButton" name="btnPDelete">
+           <property name="minimumSize">
+            <size>
+             <width>0</width>
+             <height>30</height>
+            </size>
+           </property>
+           <property name="maximumSize">
+            <size>
+             <width>150</width>
+             <height>16777215</height>
+            </size>
+           </property>
+           <property name="text">
+            <string>Delete profile</string>
+           </property>
+           <property name="icon">
+            <iconset resource="../../resources.qrc">
+             <normaloff>:/plugins/stdm/images/icons/remove.png</normaloff>:/plugins/stdm/images/icons/remove.png</iconset>
+           </property>
+          </widget>
+         </item>
+         <item row="0" column="1">
+          <widget class="QComboBox" name="cboProfile">
+           <property name="sizePolicy">
+            <sizepolicy hsizetype="Expanding" vsizetype="Fixed">
+             <horstretch>0</horstretch>
+             <verstretch>0</verstretch>
+            </sizepolicy>
+           </property>
+           <property name="minimumSize">
+            <size>
+             <width>10</width>
+             <height>30</height>
+            </size>
+           </property>
+           <property name="font">
+            <font>
+             <pointsize>9</pointsize>
+            </font>
+           </property>
+          </widget>
+         </item>
+         <item row="0" column="0">
+          <widget class="QLabel" name="label">
+           <property name="minimumSize">
+            <size>
+             <width>50</width>
+             <height>0</height>
+            </size>
+           </property>
+           <property name="maximumSize">
+            <size>
+             <width>16777215</width>
+             <height>16777215</height>
+            </size>
+           </property>
+           <property name="font">
+            <font>
+             <pointsize>9</pointsize>
+             <weight>50</weight>
+             <bold>false</bold>
+            </font>
+           </property>
+           <property name="text">
+            <string>Name</string>
+           </property>
+          </widget>
+         </item>
+         <item row="0" column="2">
+          <widget class="QPushButton" name="btnNewP">
+           <property name="minimumSize">
+            <size>
+             <width>0</width>
+             <height>30</height>
+            </size>
+           </property>
+           <property name="maximumSize">
+            <size>
+             <width>150</width>
+             <height>16777215</height>
+            </size>
+           </property>
+           <property name="text">
+            <string>New profile</string>
+           </property>
+           <property name="icon">
+            <iconset resource="../../resources.qrc">
+             <normaloff>:/plugins/stdm/images/icons/add.png</normaloff>:/plugins/stdm/images/icons/add.png</iconset>
+           </property>
+          </widget>
+         </item>
+         <item row="1" column="0">
+          <widget class="QLabel" name="label_3">
+           <property name="text">
+            <string>Description</string>
+           </property>
+           <property name="margin">
+            <number>0</number>
+           </property>
+           <property name="indent">
+            <number>-1</number>
+           </property>
+          </widget>
+         </item>
+         <item row="1" column="1" colspan="4">
+          <widget class="QLineEdit" name="edtDesc"/>
+         </item>
+        </layout>
+       </item>
+       <item>
+        <widget class="QWidget" name="widget" native="true">
+         <property name="layoutDirection">
+          <enum>Qt::LeftToRight</enum>
+         </property>
+        </widget>
+       </item>
+      </layout>
+     </widget>
+    </item>
+    <item>
+     <widget class="QGroupBox" name="groupBox_18">
+      <property name="sizePolicy">
+       <sizepolicy hsizetype="Preferred" vsizetype="Expanding">
+        <horstretch>0</horstretch>
+        <verstretch>0</verstretch>
+       </sizepolicy>
+      </property>
+      <property name="minimumSize">
+       <size>
+        <width>0</width>
+        <height>300</height>
+       </size>
+      </property>
+      <property name="maximumSize">
+       <size>
+        <width>169999</width>
+        <height>169999</height>
+       </size>
+      </property>
+      <property name="styleSheet">
+       <string notr="true">font: 75 9pt &quot;Myriad Web Pro&quot;;</string>
+      </property>
+      <property name="title">
+       <string>Profile entities </string>
+      </property>
+      <layout class="QFormLayout" name="formLayout_3">
+       <property name="fieldGrowthPolicy">
+        <enum>QFormLayout::AllNonFixedFieldsGrow</enum>
+       </property>
+       <item row="0" column="0">
+        <layout class="QHBoxLayout" name="horizontalLayout">
+         <item>
+          <widget class="QPushButton" name="btnNewEntity">
+           <property name="minimumSize">
+            <size>
+             <width>30</width>
+             <height>25</height>
+            </size>
+           </property>
+           <property name="maximumSize">
+            <size>
+             <width>30</width>
+             <height>25</height>
+            </size>
+           </property>
+           <property name="baseSize">
+            <size>
+             <width>30</width>
+             <height>25</height>
+            </size>
+           </property>
+           <property name="text">
+            <string/>
+           </property>
+           <property name="icon">
+            <iconset resource="../../resources.qrc">
+             <normaloff>:/plugins/stdm/images/icons/add.png</normaloff>:/plugins/stdm/images/icons/add.png</iconset>
+           </property>
+          </widget>
+         </item>
+         <item>
+          <widget class="QPushButton" name="btnEditEntity">
+           <property name="minimumSize">
+            <size>
+             <width>30</width>
+             <height>25</height>
+            </size>
+           </property>
+           <property name="maximumSize">
+            <size>
+             <width>30</width>
+             <height>25</height>
+            </size>
+           </property>
+           <property name="text">
+            <string/>
+           </property>
+           <property name="icon">
+            <iconset resource="../../resources.qrc">
+             <normaloff>:/plugins/stdm/images/icons/edit.png</normaloff>:/plugins/stdm/images/icons/edit.png</iconset>
+           </property>
+          </widget>
+         </item>
+         <item>
+          <widget class="QPushButton" name="btnDeleteEntity">
+           <property name="minimumSize">
+            <size>
+             <width>30</width>
+             <height>25</height>
+            </size>
+           </property>
+           <property name="maximumSize">
+            <size>
+             <width>30</width>
+             <height>25</height>
+            </size>
+           </property>
+           <property name="text">
+            <string/>
+           </property>
+           <property name="icon">
+            <iconset resource="../../resources.qrc">
+             <normaloff>:/plugins/stdm/images/icons/delete.png</normaloff>:/plugins/stdm/images/icons/delete.png</iconset>
+           </property>
+          </widget>
+         </item>
+        </layout>
+       </item>
+       <item row="1" column="0" colspan="2">
+        <widget class="QTableView" name="pftableView">
+         <property name="sizePolicy">
+          <sizepolicy hsizetype="Expanding" vsizetype="Expanding">
+           <horstretch>0</horstretch>
+           <verstretch>1</verstretch>
+          </sizepolicy>
+         </property>
+         <property name="maximumSize">
+          <size>
+           <width>16777215</width>
+           <height>16777215</height>
+          </size>
+         </property>
+         <property name="selectionMode">
+          <enum>QAbstractItemView::SingleSelection</enum>
+         </property>
+         <property name="selectionBehavior">
+          <enum>QAbstractItemView::SelectRows</enum>
+         </property>
+         <attribute name="horizontalHeaderStretchLastSection">
+          <bool>true</bool>
+         </attribute>
+        </widget>
+       </item>
+      </layout>
+     </widget>
+    </item>
+   </layout>
+  </widget>
+  <widget class="QWizardPage" name="wpEntityCustom">
+   <property name="title">
+    <string>Entity Customization</string>
+   </property>
+   <property name="subTitle">
+    <string>Add or edit entity columns, lookups and lookup values</string>
+   </property>
+   <layout class="QVBoxLayout" name="verticalLayout_9">
+    <item>
+     <widget class="QSplitter" name="splitter_3">
+      <property name="sizePolicy">
+       <sizepolicy hsizetype="Expanding" vsizetype="Expanding">
+        <horstretch>0</horstretch>
+        <verstretch>0</verstretch>
+       </sizepolicy>
+      </property>
+      <property name="orientation">
+       <enum>Qt::Vertical</enum>
+      </property>
+      <widget class="QSplitter" name="splitter">
+       <property name="minimumSize">
+        <size>
+         <width>100</width>
+         <height>100</height>
+        </size>
+       </property>
+       <property name="orientation">
+        <enum>Qt::Horizontal</enum>
+       </property>
+       <widget class="QGroupBox" name="groupBox">
+        <property name="minimumSize">
+         <size>
+          <width>0</width>
+          <height>0</height>
+         </size>
+        </property>
+        <property name="title">
+         <string>Entities</string>
+        </property>
+        <layout class="QVBoxLayout" name="verticalLayout_8">
+         <property name="spacing">
+          <number>5</number>
+         </property>
+         <property name="margin">
+          <number>5</number>
+         </property>
+         <item>
+          <widget class="QListView" name="lvEntities">
+           <property name="sizePolicy">
+            <sizepolicy hsizetype="Expanding" vsizetype="Expanding">
+             <horstretch>0</horstretch>
+             <verstretch>1</verstretch>
+            </sizepolicy>
+           </property>
+           <property name="minimumSize">
+            <size>
+             <width>0</width>
+             <height>0</height>
+            </size>
+           </property>
+           <property name="maximumSize">
+            <size>
+             <width>16777215</width>
+             <height>16777215</height>
+            </size>
+           </property>
+           <property name="selectionBehavior">
+            <enum>QAbstractItemView::SelectRows</enum>
+           </property>
+          </widget>
+         </item>
+        </layout>
+       </widget>
+       <widget class="QGroupBox" name="groupBox_2">
+        <property name="minimumSize">
+         <size>
+          <width>0</width>
+          <height>0</height>
+         </size>
+        </property>
+        <property name="title">
+         <string>Columns</string>
+        </property>
+        <layout class="QVBoxLayout" name="verticalLayout">
+         <property name="margin">
+          <number>5</number>
+         </property>
+         <item>
+          <layout class="QHBoxLayout" name="horizontalLayout_2">
+           <item>
+            <widget class="QPushButton" name="btnAddColumn">
+             <property name="minimumSize">
+              <size>
+               <width>30</width>
+               <height>25</height>
+              </size>
+             </property>
+             <property name="maximumSize">
+              <size>
+               <width>30</width>
+               <height>25</height>
+              </size>
+             </property>
+             <property name="text">
+              <string/>
+             </property>
+             <property name="icon">
+              <iconset resource="../../resources.qrc">
+               <normaloff>:/plugins/stdm/images/icons/add.png</normaloff>:/plugins/stdm/images/icons/add.png</iconset>
+             </property>
+             <property name="iconSize">
+              <size>
+               <width>20</width>
+               <height>20</height>
+              </size>
+             </property>
+            </widget>
+           </item>
+           <item>
+            <widget class="QPushButton" name="btnEditColumn">
+             <property name="minimumSize">
+              <size>
+               <width>30</width>
+               <height>25</height>
+              </size>
+             </property>
+             <property name="maximumSize">
+              <size>
+               <width>30</width>
+               <height>25</height>
+              </size>
+             </property>
+             <property name="text">
+              <string/>
+             </property>
+             <property name="icon">
+              <iconset resource="../../resources.qrc">
+               <normaloff>:/plugins/stdm/images/icons/edit.png</normaloff>:/plugins/stdm/images/icons/edit.png</iconset>
+             </property>
+             <property name="iconSize">
+              <size>
+               <width>20</width>
+               <height>20</height>
+              </size>
+             </property>
+            </widget>
+           </item>
+           <item>
+            <widget class="QPushButton" name="btnDeleteColumn">
+             <property name="sizePolicy">
+              <sizepolicy hsizetype="Minimum" vsizetype="Fixed">
+               <horstretch>0</horstretch>
+               <verstretch>0</verstretch>
+              </sizepolicy>
+             </property>
+             <property name="minimumSize">
+              <size>
+               <width>30</width>
+               <height>25</height>
+              </size>
+             </property>
+             <property name="maximumSize">
+              <size>
+               <width>30</width>
+               <height>25</height>
+              </size>
+             </property>
+             <property name="text">
+              <string/>
+             </property>
+             <property name="icon">
+              <iconset resource="../../resources.qrc">
+               <normaloff>:/plugins/stdm/images/icons/delete.png</normaloff>:/plugins/stdm/images/icons/delete.png</iconset>
+             </property>
+            </widget>
+           </item>
+           <item>
+            <spacer name="horizontalSpacer">
+             <property name="orientation">
+              <enum>Qt::Horizontal</enum>
+             </property>
+             <property name="sizeHint" stdset="0">
+              <size>
+               <width>40</width>
+               <height>20</height>
+              </size>
+             </property>
+            </spacer>
+           </item>
+          </layout>
+         </item>
+         <item>
+          <widget class="QTableView" name="tbvColumns">
+           <property name="sizePolicy">
+            <sizepolicy hsizetype="Expanding" vsizetype="Expanding">
+             <horstretch>1</horstretch>
+             <verstretch>1</verstretch>
+            </sizepolicy>
+           </property>
+           <property name="minimumSize">
+            <size>
+             <width>0</width>
+             <height>0</height>
+            </size>
+           </property>
+           <property name="maximumSize">
+            <size>
+             <width>16777215</width>
+             <height>16777215</height>
+            </size>
+           </property>
+           <property name="frameShape">
+            <enum>QFrame::StyledPanel</enum>
+           </property>
+           <property name="frameShadow">
+            <enum>QFrame::Sunken</enum>
+           </property>
+           <property name="selectionMode">
+            <enum>QAbstractItemView::SingleSelection</enum>
+           </property>
+           <property name="selectionBehavior">
+            <enum>QAbstractItemView::SelectRows</enum>
+           </property>
+           <attribute name="horizontalHeaderDefaultSectionSize">
+            <number>130</number>
+           </attribute>
+           <attribute name="horizontalHeaderStretchLastSection">
+            <bool>true</bool>
+           </attribute>
+           <attribute name="verticalHeaderDefaultSectionSize">
+            <number>30</number>
+           </attribute>
+          </widget>
+         </item>
+        </layout>
+       </widget>
+      </widget>
+      <widget class="QSplitter" name="splitter_2">
+       <property name="sizePolicy">
+        <sizepolicy hsizetype="Expanding" vsizetype="MinimumExpanding">
+         <horstretch>0</horstretch>
+         <verstretch>0</verstretch>
+        </sizepolicy>
+       </property>
+       <property name="minimumSize">
+        <size>
+         <width>100</width>
+         <height>100</height>
+        </size>
+       </property>
+       <property name="maximumSize">
+        <size>
+         <width>16777215</width>
+         <height>16777215</height>
+        </size>
+       </property>
+       <property name="baseSize">
+        <size>
+         <width>0</width>
+         <height>230</height>
+        </size>
+       </property>
+       <property name="orientation">
+        <enum>Qt::Horizontal</enum>
+       </property>
+       <widget class="QGroupBox" name="groupBox_5">
+        <property name="sizePolicy">
+         <sizepolicy hsizetype="Expanding" vsizetype="Expanding">
+          <horstretch>0</horstretch>
+          <verstretch>0</verstretch>
+         </sizepolicy>
+        </property>
+        <property name="minimumSize">
+         <size>
+          <width>100</width>
+          <height>20</height>
+         </size>
+        </property>
+        <property name="title">
+         <string>Lookups</string>
+        </property>
+        <layout class="QVBoxLayout" name="verticalLayout_3">
+         <property name="spacing">
+          <number>7</number>
+         </property>
+         <property name="margin">
+          <number>5</number>
+         </property>
+         <item>
+          <layout class="QHBoxLayout" name="horizontalLayout_4">
+           <property name="spacing">
+            <number>6</number>
+           </property>
+           <item>
+            <widget class="QPushButton" name="btnAddLookup">
+             <property name="minimumSize">
+              <size>
+               <width>30</width>
+               <height>25</height>
+              </size>
+             </property>
+             <property name="maximumSize">
+              <size>
+               <width>30</width>
+               <height>25</height>
+              </size>
+             </property>
+             <property name="text">
+              <string/>
+             </property>
+             <property name="icon">
+              <iconset resource="../../resources.qrc">
+               <normaloff>:/plugins/stdm/images/icons/add.png</normaloff>:/plugins/stdm/images/icons/add.png</iconset>
+             </property>
+            </widget>
+           </item>
+           <item>
+            <widget class="QPushButton" name="btnEditLookup">
+             <property name="minimumSize">
+              <size>
+               <width>30</width>
+               <height>25</height>
+              </size>
+             </property>
+             <property name="maximumSize">
+              <size>
+               <width>30</width>
+               <height>25</height>
+              </size>
+             </property>
+             <property name="text">
+              <string/>
+             </property>
+             <property name="icon">
+              <iconset resource="../../resources.qrc">
+               <normaloff>:/plugins/stdm/images/icons/edit.png</normaloff>:/plugins/stdm/images/icons/edit.png</iconset>
+             </property>
+            </widget>
+           </item>
+           <item>
+            <widget class="QPushButton" name="btnDeleteLookup">
+             <property name="minimumSize">
+              <size>
+               <width>30</width>
+               <height>25</height>
+              </size>
+             </property>
+             <property name="maximumSize">
+              <size>
+               <width>30</width>
+               <height>25</height>
+              </size>
+             </property>
+             <property name="text">
+              <string/>
+             </property>
+             <property name="icon">
+              <iconset resource="../../resources.qrc">
+               <normaloff>:/plugins/stdm/images/icons/delete.png</normaloff>:/plugins/stdm/images/icons/delete.png</iconset>
+             </property>
+            </widget>
+           </item>
+           <item>
+            <spacer name="horizontalSpacer_3">
+             <property name="orientation">
+              <enum>Qt::Horizontal</enum>
+             </property>
+             <property name="sizeHint" stdset="0">
+              <size>
+               <width>40</width>
+               <height>20</height>
+              </size>
+             </property>
+            </spacer>
+           </item>
+          </layout>
+         </item>
+         <item>
+          <widget class="QListView" name="lvLookups">
+           <property name="sizePolicy">
+            <sizepolicy hsizetype="Expanding" vsizetype="Expanding">
+             <horstretch>0</horstretch>
+             <verstretch>1</verstretch>
+            </sizepolicy>
+           </property>
+           <property name="minimumSize">
+            <size>
+             <width>0</width>
+             <height>0</height>
+            </size>
+           </property>
+           <property name="maximumSize">
+            <size>
+             <width>16777215</width>
+             <height>16777215</height>
+            </size>
+           </property>
+           <property name="selectionBehavior">
+            <enum>QAbstractItemView::SelectRows</enum>
+           </property>
+          </widget>
+         </item>
+        </layout>
+       </widget>
+       <widget class="QGroupBox" name="groupBox_6">
+        <property name="sizePolicy">
+         <sizepolicy hsizetype="Expanding" vsizetype="Expanding">
+          <horstretch>0</horstretch>
+          <verstretch>0</verstretch>
+         </sizepolicy>
+        </property>
+        <property name="minimumSize">
+         <size>
+          <width>0</width>
+          <height>0</height>
+         </size>
+        </property>
+        <property name="title">
+         <string>Values</string>
+        </property>
+        <layout class="QVBoxLayout" name="verticalLayout_2">
+         <property name="margin">
+          <number>5</number>
+         </property>
+         <item>
+          <layout class="QHBoxLayout" name="horizontalLayout_5">
+           <item>
+            <widget class="QPushButton" name="btnAddLkupValue">
+             <property name="minimumSize">
+              <size>
+               <width>30</width>
+               <height>25</height>
+              </size>
+             </property>
+             <property name="maximumSize">
+              <size>
+               <width>30</width>
+               <height>25</height>
+              </size>
+             </property>
+             <property name="text">
+              <string/>
+             </property>
+             <property name="icon">
+              <iconset resource="../../resources.qrc">
+               <normaloff>:/plugins/stdm/images/icons/add.png</normaloff>:/plugins/stdm/images/icons/add.png</iconset>
+             </property>
+            </widget>
+           </item>
+           <item>
+            <widget class="QPushButton" name="btnEditLkupValue">
+             <property name="minimumSize">
+              <size>
+               <width>30</width>
+               <height>25</height>
+              </size>
+             </property>
+             <property name="maximumSize">
+              <size>
+               <width>30</width>
+               <height>25</height>
+              </size>
+             </property>
+             <property name="text">
+              <string/>
+             </property>
+             <property name="icon">
+              <iconset resource="../../resources.qrc">
+               <normaloff>:/plugins/stdm/images/icons/edit.png</normaloff>:/plugins/stdm/images/icons/edit.png</iconset>
+             </property>
+            </widget>
+           </item>
+           <item>
+            <widget class="QPushButton" name="btnDeleteLkupValue">
+             <property name="minimumSize">
+              <size>
+               <width>30</width>
+               <height>25</height>
+              </size>
+             </property>
+             <property name="maximumSize">
+              <size>
+               <width>30</width>
+               <height>25</height>
+              </size>
+             </property>
+             <property name="text">
+              <string/>
+             </property>
+             <property name="icon">
+              <iconset resource="../../resources.qrc">
+               <normaloff>:/plugins/stdm/images/icons/delete.png</normaloff>:/plugins/stdm/images/icons/delete.png</iconset>
+             </property>
+            </widget>
+           </item>
+           <item>
+            <spacer name="horizontalSpacer_2">
+             <property name="orientation">
+              <enum>Qt::Horizontal</enum>
+             </property>
+             <property name="sizeHint" stdset="0">
+              <size>
+               <width>40</width>
+               <height>20</height>
+              </size>
+             </property>
+            </spacer>
+           </item>
+          </layout>
+         </item>
+         <item>
+          <widget class="QListView" name="lvLookupValues">
+           <property name="sizePolicy">
+            <sizepolicy hsizetype="Expanding" vsizetype="Expanding">
+             <horstretch>0</horstretch>
+             <verstretch>1</verstretch>
+            </sizepolicy>
+           </property>
+           <property name="minimumSize">
+            <size>
+             <width>0</width>
+             <height>0</height>
+            </size>
+           </property>
+           <property name="maximumSize">
+            <size>
+             <width>16777215</width>
+             <height>16777215</height>
+            </size>
+           </property>
+           <property name="selectionBehavior">
+            <enum>QAbstractItemView::SelectRows</enum>
+           </property>
+          </widget>
+         </item>
+        </layout>
+       </widget>
+      </widget>
+     </widget>
+    </item>
+   </layout>
+  </widget>
+  <widget class="QWizardPage" name="wpSTR">
+   <property name="title">
+    <string>Define Social Tenure Entities</string>
+   </property>
+   <property name="subTitle">
+    <string>Set entities to participate in the profile's social tenure relationship</string>
+   </property>
+   <layout class="QGridLayout" name="gridLayout_3">
+    <property name="leftMargin">
+     <number>2</number>
+    </property>
+    <property name="topMargin">
+     <number>4</number>
+    </property>
+    <property name="rightMargin">
+     <number>2</number>
+    </property>
+    <property name="bottomMargin">
+     <number>4</number>
+    </property>
+    <property name="horizontalSpacing">
+     <number>6</number>
+    </property>
+    <item row="1" column="1">
+     <widget class="ProfileTenureDiagram" name="dg_tenure" native="true">
+      <property name="sizePolicy">
+       <sizepolicy hsizetype="Expanding" vsizetype="Preferred">
+        <horstretch>0</horstretch>
+        <verstretch>0</verstretch>
+       </sizepolicy>
+      </property>
+      <property name="minimumSize">
+       <size>
+        <width>100</width>
+        <height>320</height>
+       </size>
+      </property>
+     </widget>
+    </item>
+    <item row="1" column="0">
+     <widget class="QScrollArea" name="scrollArea">
+      <property name="sizePolicy">
+       <sizepolicy hsizetype="Preferred" vsizetype="Expanding">
+        <horstretch>0</horstretch>
+        <verstretch>0</verstretch>
+       </sizepolicy>
+      </property>
+      <property name="minimumSize">
+       <size>
+        <width>50</width>
+        <height>0</height>
+       </size>
+      </property>
+      <property name="maximumSize">
+       <size>
+        <width>16777215</width>
+        <height>16777215</height>
+       </size>
+      </property>
+      <property name="frameShape">
+       <enum>QFrame::NoFrame</enum>
+      </property>
+      <property name="widgetResizable">
+       <bool>true</bool>
+      </property>
+      <widget class="QWidget" name="scrollAreaWidgetContents_2">
+       <property name="geometry">
+        <rect>
+         <x>0</x>
+         <y>0</y>
+         <width>244</width>
+         <height>624</height>
+        </rect>
+       </property>
+       <layout class="QVBoxLayout" name="verticalLayout_5">
+        <property name="spacing">
+         <number>5</number>
+        </property>
+        <property name="leftMargin">
+         <number>3</number>
+        </property>
+        <property name="topMargin">
+         <number>0</number>
+        </property>
+        <property name="rightMargin">
+         <number>2</number>
+        </property>
+        <property name="bottomMargin">
+         <number>1</number>
+        </property>
+        <item>
+         <widget class="QLabel" name="label_5">
+          <property name="minimumSize">
+           <size>
+            <width>0</width>
+            <height>0</height>
+           </size>
+          </property>
+          <property name="maximumSize">
+           <size>
+            <width>300</width>
+            <height>16777215</height>
+           </size>
+          </property>
+          <property name="text">
+           <string>1. Select the party entities</string>
+          </property>
+          <property name="alignment">
+           <set>Qt::AlignLeading|Qt::AlignLeft|Qt::AlignVCenter</set>
+          </property>
+          <property name="wordWrap">
+           <bool>true</bool>
+          </property>
+         </widget>
+        </item>
+        <item>
+         <widget class="STRPartyListView" name="lst_parties">
+          <property name="maximumSize">
+           <size>
+            <width>16777215</width>
+            <height>120</height>
+           </size>
+          </property>
+         </widget>
+        </item>
+        <item>
+         <widget class="QCheckBox" name="cbMultiParty">
+          <property name="sizePolicy">
+           <sizepolicy hsizetype="Expanding" vsizetype="Fixed">
+            <horstretch>1</horstretch>
+            <verstretch>0</verstretch>
+           </sizepolicy>
+          </property>
+          <property name="text">
+           <string>Allow multiple parties to be 
+linked to a single spatial unit</string>
+          </property>
+         </widget>
+        </item>
+        <item>
+         <widget class="QLabel" name="label_6">
+          <property name="sizePolicy">
+           <sizepolicy hsizetype="Expanding" vsizetype="Preferred">
+            <horstretch>0</horstretch>
+            <verstretch>0</verstretch>
+           </sizepolicy>
+          </property>
+          <property name="minimumSize">
+           <size>
+            <width>0</width>
+            <height>0</height>
+           </size>
+          </property>
+          <property name="maximumSize">
+           <size>
+            <width>300</width>
+            <height>16777215</height>
+           </size>
+          </property>
+          <property name="text">
+           <string>2. Select the spatial unit entities</string>
+          </property>
+         </widget>
+        </item>
+        <item>
+         <widget class="STRSpatialUnitListView" name="lst_spatial_units">
+          <property name="maximumSize">
+           <size>
+            <width>16777215</width>
+            <height>120</height>
+           </size>
+          </property>
+         </widget>
+        </item>
+        <item>
+         <widget class="QPushButton" name="btn_sp_units_tenure">
+          <property name="text">
+           <string>Spatial Unit Tenure Types...</string>
+          </property>
+          <property name="icon">
+           <iconset resource="../../resources.qrc">
+            <normaloff>:/plugins/stdm/images/icons/social_tenure.png</normaloff>:/plugins/stdm/images/icons/social_tenure.png</iconset>
+          </property>
+         </widget>
+        </item>
+        <item>
+         <widget class="QLabel" name="label_7">
+          <property name="text">
+           <string>3. Specify validity ranges (optional)</string>
+          </property>
+         </widget>
+        </item>
+        <item>
+         <widget class="QgsCollapsibleGroupBox" name="gb_start_dates">
+          <property name="sizePolicy">
+           <sizepolicy hsizetype="Expanding" vsizetype="Preferred">
+            <horstretch>0</horstretch>
+            <verstretch>0</verstretch>
+           </sizepolicy>
+          </property>
+          <property name="title">
+           <string>'Start' date range</string>
+          </property>
+          <property name="checkable">
+           <bool>true</bool>
+          </property>
+          <property name="checked">
+           <bool>false</bool>
+          </property>
+          <layout class="QGridLayout" name="gridLayout_4">
+           <item row="0" column="0">
+            <widget class="QLabel" name="label_8">
+             <property name="text">
+              <string>Minimum</string>
+             </property>
+            </widget>
+           </item>
+           <item row="0" column="1">
+            <widget class="QDateEdit" name="dt_start_minimum">
+             <property name="calendarPopup">
+              <bool>true</bool>
+             </property>
+            </widget>
+           </item>
+           <item row="1" column="0">
+            <widget class="QLabel" name="label_9">
+             <property name="text">
+              <string>Maximum</string>
+             </property>
+            </widget>
+           </item>
+           <item row="1" column="1">
+            <widget class="QDateEdit" name="dt_start_maximum">
+             <property name="calendarPopup">
+              <bool>true</bool>
+             </property>
+            </widget>
+           </item>
+          </layout>
+         </widget>
+        </item>
+        <item>
+         <widget class="QgsCollapsibleGroupBox" name="gb_end_dates">
+          <property name="title">
+           <string>'End' date range</string>
+          </property>
+          <property name="checkable">
+           <bool>true</bool>
+          </property>
+          <property name="checked">
+           <bool>false</bool>
+          </property>
+          <layout class="QGridLayout" name="gridLayout_5">
+           <item row="0" column="0">
+            <widget class="QLabel" name="label_10">
+             <property name="text">
+              <string>Minimum</string>
+             </property>
+            </widget>
+           </item>
+           <item row="0" column="1">
+            <widget class="QDateEdit" name="dt_end_minimum">
+             <property name="calendarPopup">
+              <bool>true</bool>
+             </property>
+            </widget>
+           </item>
+           <item row="1" column="0">
+            <widget class="QLabel" name="label_11">
+             <property name="text">
+              <string>Maximum</string>
+             </property>
+            </widget>
+           </item>
+           <item row="1" column="1">
+            <widget class="QDateEdit" name="dt_end_maximum">
+             <property name="calendarPopup">
+              <bool>true</bool>
+             </property>
+            </widget>
+           </item>
+          </layout>
+         </widget>
+        </item>
+        <item>
+         <widget class="QLabel" name="label_12">
+          <property name="text">
+           <string>4. Specify custom tenure attributes (optional)</string>
+          </property>
+         </widget>
+        </item>
+        <item>
+         <widget class="QPushButton" name="btn_custom_attrs">
+          <property name="text">
+           <string>Custom Attributes...</string>
+          </property>
+          <property name="icon">
+           <iconset resource="../../resources.qrc">
+            <normaloff>:/plugins/stdm/images/icons/column.png</normaloff>:/plugins/stdm/images/icons/column.png</iconset>
+          </property>
+         </widget>
+        </item>
+        <item>
+         <spacer name="verticalSpacer">
+          <property name="orientation">
+           <enum>Qt::Vertical</enum>
+          </property>
+          <property name="sizeHint" stdset="0">
+           <size>
+            <width>20</width>
+            <height>40</height>
+           </size>
+          </property>
+         </spacer>
+        </item>
+       </layout>
+      </widget>
+     </widget>
+    </item>
+    <item row="0" column="0" colspan="2">
+     <layout class="QVBoxLayout" name="vl_notification_str"/>
+    </item>
+   </layout>
+  </widget>
+  <widget class="QWizardPage" name="wpSaveProfile">
+   <property name="title">
+    <string>Save configuration</string>
+   </property>
+   <property name="subTitle">
+    <string>Click finish to save changes in your configuration to the database.  </string>
+   </property>
+   <layout class="QFormLayout" name="formLayout_10">
+    <item row="0" column="0">
+     <widget class="QLabel" name="label_2">
+      <property name="text">
+       <string>Save status will be displayed in the window below.</string>
+      </property>
+     </widget>
+    </item>
+    <item row="1" column="0" colspan="2">
+     <widget class="QTextEdit" name="txtHtml">
+      <property name="sizePolicy">
+       <sizepolicy hsizetype="Expanding" vsizetype="Expanding">
+        <horstretch>0</horstretch>
+        <verstretch>1</verstretch>
+       </sizepolicy>
+      </property>
+      <property name="readOnly">
+       <bool>true</bool>
+      </property>
+     </widget>
+    </item>
+   </layout>
+  </widget>
+ </widget>
+ <customwidgets>
+  <customwidget>
+   <class>ProfileTenureDiagram</class>
+   <extends>QWidget</extends>
+   <header>stdm.ui.wizard.profile_tenure_view</header>
+   <container>1</container>
+  </customwidget>
+  <customwidget>
+   <class>STRPartyListView</class>
+   <extends>QListView</extends>
+   <header>stdm.ui.wizard.party_list_view</header>
+  </customwidget>
+  <customwidget>
+   <class>QgsCollapsibleGroupBox</class>
+   <extends>QGroupBox</extends>
+   <header>qgis.gui</header>
+   <container>1</container>
+  </customwidget>
+  <customwidget>
+   <class>STRSpatialUnitListView</class>
+   <extends>QListView</extends>
+   <header>spatial_unit_list_view</header>
+  </customwidget>
+ </customwidgets>
+ <tabstops>
+  <tabstop>rbAccpt</tabstop>
+  <tabstop>cboProfile</tabstop>
+  <tabstop>rbReject</tabstop>
+  <tabstop>btnPDelete</tabstop>
+  <tabstop>btnNewP</tabstop>
+  <tabstop>pftableView</tabstop>
+  <tabstop>btnNewEntity</tabstop>
+  <tabstop>btnEditEntity</tabstop>
+  <tabstop>btnDeleteEntity</tabstop>
+  <tabstop>btnDeleteColumn</tabstop>
+  <tabstop>btnEditColumn</tabstop>
+  <tabstop>btnAddColumn</tabstop>
+  <tabstop>tbvColumns</tabstop>
+  <tabstop>lvLookups</tabstop>
+  <tabstop>btnEditLookup</tabstop>
+  <tabstop>lvLookupValues</tabstop>
+  <tabstop>btnEditLkupValue</tabstop>
+  <tabstop>txtLicense</tabstop>
+ </tabstops>
+ <resources>
+  <include location="../../resources.qrc"/>
+ </resources>
+ <connections/>
+</ui>