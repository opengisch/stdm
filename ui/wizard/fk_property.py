# -*- coding: utf-8 -*-
"""
/***************************************************************************
Name                 : fk_property
Description          : Set properties for ForeignKey data type
Date                 : 02/January/2016
copyright            : (C) 2015 by UN-Habitat and implementing partners.
                       See the accompanying file CONTRIBUTORS.txt in the root
email                : stdm@unhabitat.org
 ***************************************************************************/

/***************************************************************************
 *                                                                         *
 *   This program is free software; you can redistribute it and/or modify  *
 *   it under the terms of the GNU General Public License as published by  *
 *   the Free Software Foundation; either version 2 of the License, or     *
 *   (at your option) any later version.                                   *
 *                                                                         *
 ***************************************************************************/
"""
from PyQt4.QtGui import *
from PyQt4.QtCore import *

from ui_fk_property import Ui_FKProperty
from stdm.data.configuration.entity_relation import EntityRelation

class FKProperty(QDialog, Ui_FKProperty):
    """
    Editor to create/edit ForeignKey column property
    """
    def __init__(self, parent, relation={}):
        """
        :param parent: Owner of the form
        :type parent: QWidget
        :param relation: Dictionary holding fields used to build foreign key column
         *entity_relation - EntityRelation object, if its None then 
         this is a new column else its an edit
         *fk_entities - entities used for ForeignKey selection
         *profile - current profile
         *entity - current entity you are creating column for.
         *column_name - name of the column
        :type form_field: dictionary
        """
        QDialog.__init__(self, parent)
        self.setupUi(self)

        self._entity_relation = relation['form_fields']['entity_relation']
        self.fk_entities = relation['fk_entities']
        self.profile = relation['profile']
        self.entity = relation['entity']
        self.column_name = relation['column_name']
        self.in_db = relation['form_fields']['in_db']

        self.show_in_parent = relation['show_in_parent']
        self.show_in_child = relation['show_in_child']

        self.column_model = QStandardItemModel()
        self.lvDisplayCol.setModel(self.column_model)

        self.init_gui()

    def init_gui(self):
        """
        Initializes form fields
        """
        self.cboPrimaryEntity.currentIndexChanged.connect(
                self.load_entity_columns)

        self.load_fk_entities()
        if self._entity_relation:
            parent = self._entity_relation.parent.short_name
            parent_column = self._entity_relation.parent_column
            display_cols = self._entity_relation.display_cols

            self.cboPrimaryEntity.setCurrentIndex(
                    self.cboPrimaryEntity.findText(parent))

            self.cboPrimaryUKey.setCurrentIndex(
                    self.cboPrimaryUKey.findText(parent_column))

            self.show_display_cols(display_cols)
            self.set_show_in_child()
            self.set_show_in_parent()

        # Disable controls if column exists in the database
        self.cboPrimaryEntity.setEnabled(not self.in_db)
        self.cboPrimaryUKey.setEnabled(not self.in_db)
<<<<<<< HEAD
=======
        self.lvDisplayCol.setEnabled(not self.in_db)
        # self.cboPrimaryEntity.currentIndexChanged[str].connect(
        #     self._on_primary_entity_changed
        # )
        self.show_in_parent_chk.clicked.connect(self.on_show_in_parent_clicked)
        self.show_in_child_chk.clicked.connect(self.on_show_in_child_clicked)

    # def _on_primary_entity_changed(self, value):
    #     hide_text = QApplication.translate('FKProperty', 'Hide sub-form in')
    #     hide_text2 = QApplication.translate('FKProperty', 'entity editor form')
    #     new_label = u'{} {} {}'.format(hide_text, value, hide_text2)
    #     self.hide_sub_form_lbl.setText(new_label)

    def on_show_in_parent_clicked(self):
        if self.show_in_parent_chk.isChecked():
            self.show_in_child_chk.setChecked(False)

    def on_show_in_child_clicked(self):
        if self.show_in_child_chk.isChecked():
            self.show_in_parent_chk.setChecked(False)
>>>>>>> ad79b004

    def show_display_cols(self, display_cols):
        """
        checks previously selected display columns
        """
        for row in range(self.column_model.rowCount()):
            if unicode(self.column_model.item(row).text()) in display_cols:
                self.column_model.item(row).setCheckState(Qt.Checked)

    def load_fk_entities(self):
        """
        populates combobox with entities to select primary entity for the
        foreign key
        """
        self.cboPrimaryEntity.clear()
        self.cboPrimaryEntity.insertItems(0,
                [name[0] for name in self.fk_entities])

        self.cboPrimaryEntity.setCurrentIndex(0)
	
    def entity_columns(self):
        """
        returns: A list used to select child entity column when building
        a foreign key
        rtype: list
        """
        index = self.cboPrimaryEntity.currentIndex()

        entity_columns = \
                [column for column in self.fk_entities[index][1].columns.items()]

        column_names = [column[0] for column in entity_columns]
        
        return column_names

    def fk_display_columns(self):
        """ 
        returns: A list of columns used to select display columns
        in foreign key
        rtype: list
        """ 
        index = self.cboPrimaryEntity.currentIndex()
        entity_columns = \
                [column for column in self.fk_entities[index][1].columns.items()]

        columns = [column[0] for column in entity_columns \
                   if column[1].TYPE_INFO != 'SERIAL']

        return columns

    def load_entity_columns(self):
        """

        """
        columns = self.entity_columns()
        self.populate_column_combobox(columns)

        disp_columns = self.fk_display_columns()
        self.populate_column_listview(disp_columns)

    def set_show_in_parent(self):
        """
        Sets the checkbox value check state based on the configuration default or
        saved configuration value.
        :return:
        :rtype:
        """
        if self.show_in_parent == '0':
            self.show_in_parent_chk.setCheckState(Qt.Unchecked)
        if self.show_in_parent == '1':
            self.show_in_parent_chk.setCheckState(Qt.Checked)
        if self.show_in_parent is None:
            self.show_in_parent_chk.setCheckState(Qt.Unchecked)
        # for old versions, set checked as that is the default
        if self.show_in_parent == '':
            self.show_in_parent_chk.setCheckState(Qt.Checked)

    def set_show_in_child(self):
        """
        Sets the checkbox value check state based on the configuration default or
        saved configuration value.
        :return:
        :rtype:
        """
        if self.show_in_child == '0':
            self.show_in_child_chk.setCheckState(Qt.Unchecked)
        if self.show_in_child == '1':
            self.show_in_child_chk.setCheckState(Qt.Checked)
        if self.show_in_child is None:
            print 'is None'
            self.show_in_child_chk.setCheckState(Qt.Unchecked)
        # for old versions, set checked as that is the default
        if self.show_in_child == '':
            self.show_in_child_chk.setCheckState(Qt.Checked)

    def populate_column_combobox(self, columns):
        """
        Populate combobox with column names
        param columns: List of entity columns to select your primary unique
        column for the foreign key
        type columns: list
        """
        self.cboPrimaryUKey.clear()
        self.cboPrimaryUKey.insertItems(0, columns)

    def populate_column_listview(self, columns):
        """ 
        Populates list view with columns used in selecting 
        display columns for foreign key
        param columns: A list of column names
        type columns: list
        """
        self.column_model.clear()
        for column in columns:
            item = QStandardItem(column)
            item.setCheckable(True)
            self.column_model.appendRow(item)

    def add_values(self):
        """
        Construct an EntityRelation instance from form fields
        """
        er_fields = {}
        er_fields['parent'] = unicode(self.cboPrimaryEntity.currentText())
        er_fields['parent_column'] = unicode(self.cboPrimaryUKey.currentText())
        er_fields['display_columns'] = self.display_columns()
        er_fields['child'] = self.entity
        er_fields['child_column'] = self.column_name
        er_fields['show_in_parent'] = self.show_in_parent()
        er_fields['show_in_child'] = self.show_in_child()

        self._entity_relation = EntityRelation(self.profile, **er_fields)

    def display_columns(self):
        """ 
        Scans StandardItemModel for display columns, and returns a list of
        selected/checked columns for display in foreign key
        rtype: list
        """
        return [unicode(self.column_model.item(row).text()) \
                for row in range(self.column_model.rowCount()) \
                if self.column_model.item(row).checkState()==Qt.Checked]

    def show_in_parent(self):
        """
        Returns show in parent
        :return: Show in parent property - 0 = no and 1 = yes.
        :rtype: Unicode
        """
        if self.show_in_parent_chk.isChecked():
            self.show_in_parent = '1'
        else:
            self.show_in_parent = '0'
            
        return self.show_in_parent

    def show_in_child(self):
        """
        Returns show in child
        :return: Show in child property - 0 = no and 1 = yes.
        :rtype: Unicode
        """
        if self.show_in_child_chk.isChecked():
            self.show_in_child = '1'
        else:
            self.show_in_child = '0'

        return self.show_in_child

    def entity_relation(self):
        """
        returns: entity relation instance
        rtype: EntityRelation
        """
        return self._entity_relation
	    
    def accept(self):
        self.add_values()
        self.done(1)

    def reject(self):
        self.done(0)

<|MERGE_RESOLUTION|>--- conflicted
+++ resolved
@@ -1,293 +1,222 @@
-# -*- coding: utf-8 -*-
-"""
-/***************************************************************************
-Name                 : fk_property
-Description          : Set properties for ForeignKey data type
-Date                 : 02/January/2016
-copyright            : (C) 2015 by UN-Habitat and implementing partners.
-                       See the accompanying file CONTRIBUTORS.txt in the root
-email                : stdm@unhabitat.org
- ***************************************************************************/
-
-/***************************************************************************
- *                                                                         *
- *   This program is free software; you can redistribute it and/or modify  *
- *   it under the terms of the GNU General Public License as published by  *
- *   the Free Software Foundation; either version 2 of the License, or     *
- *   (at your option) any later version.                                   *
- *                                                                         *
- ***************************************************************************/
-"""
-from PyQt4.QtGui import *
-from PyQt4.QtCore import *
-
-from ui_fk_property import Ui_FKProperty
-from stdm.data.configuration.entity_relation import EntityRelation
-
-class FKProperty(QDialog, Ui_FKProperty):
-    """
-    Editor to create/edit ForeignKey column property
-    """
-    def __init__(self, parent, relation={}):
-        """
-        :param parent: Owner of the form
-        :type parent: QWidget
-        :param relation: Dictionary holding fields used to build foreign key column
-         *entity_relation - EntityRelation object, if its None then 
-         this is a new column else its an edit
-         *fk_entities - entities used for ForeignKey selection
-         *profile - current profile
-         *entity - current entity you are creating column for.
-         *column_name - name of the column
-        :type form_field: dictionary
-        """
-        QDialog.__init__(self, parent)
-        self.setupUi(self)
-
-        self._entity_relation = relation['form_fields']['entity_relation']
-        self.fk_entities = relation['fk_entities']
-        self.profile = relation['profile']
-        self.entity = relation['entity']
-        self.column_name = relation['column_name']
-        self.in_db = relation['form_fields']['in_db']
-
-        self.show_in_parent = relation['show_in_parent']
-        self.show_in_child = relation['show_in_child']
-
-        self.column_model = QStandardItemModel()
-        self.lvDisplayCol.setModel(self.column_model)
-
-        self.init_gui()
-
-    def init_gui(self):
-        """
-        Initializes form fields
-        """
-        self.cboPrimaryEntity.currentIndexChanged.connect(
-                self.load_entity_columns)
-
-        self.load_fk_entities()
-        if self._entity_relation:
-            parent = self._entity_relation.parent.short_name
-            parent_column = self._entity_relation.parent_column
-            display_cols = self._entity_relation.display_cols
-
-            self.cboPrimaryEntity.setCurrentIndex(
-                    self.cboPrimaryEntity.findText(parent))
-
-            self.cboPrimaryUKey.setCurrentIndex(
-                    self.cboPrimaryUKey.findText(parent_column))
-
-            self.show_display_cols(display_cols)
-            self.set_show_in_child()
-            self.set_show_in_parent()
-
-        # Disable controls if column exists in the database
-        self.cboPrimaryEntity.setEnabled(not self.in_db)
-        self.cboPrimaryUKey.setEnabled(not self.in_db)
-<<<<<<< HEAD
-=======
-        self.lvDisplayCol.setEnabled(not self.in_db)
-        # self.cboPrimaryEntity.currentIndexChanged[str].connect(
-        #     self._on_primary_entity_changed
-        # )
-        self.show_in_parent_chk.clicked.connect(self.on_show_in_parent_clicked)
-        self.show_in_child_chk.clicked.connect(self.on_show_in_child_clicked)
-
-    # def _on_primary_entity_changed(self, value):
-    #     hide_text = QApplication.translate('FKProperty', 'Hide sub-form in')
-    #     hide_text2 = QApplication.translate('FKProperty', 'entity editor form')
-    #     new_label = u'{} {} {}'.format(hide_text, value, hide_text2)
-    #     self.hide_sub_form_lbl.setText(new_label)
-
-    def on_show_in_parent_clicked(self):
-        if self.show_in_parent_chk.isChecked():
-            self.show_in_child_chk.setChecked(False)
-
-    def on_show_in_child_clicked(self):
-        if self.show_in_child_chk.isChecked():
-            self.show_in_parent_chk.setChecked(False)
->>>>>>> ad79b004
-
-    def show_display_cols(self, display_cols):
-        """
-        checks previously selected display columns
-        """
-        for row in range(self.column_model.rowCount()):
-            if unicode(self.column_model.item(row).text()) in display_cols:
-                self.column_model.item(row).setCheckState(Qt.Checked)
-
-    def load_fk_entities(self):
-        """
-        populates combobox with entities to select primary entity for the
-        foreign key
-        """
-        self.cboPrimaryEntity.clear()
-        self.cboPrimaryEntity.insertItems(0,
-                [name[0] for name in self.fk_entities])
-
-        self.cboPrimaryEntity.setCurrentIndex(0)
-	
-    def entity_columns(self):
-        """
-        returns: A list used to select child entity column when building
-        a foreign key
-        rtype: list
-        """
-        index = self.cboPrimaryEntity.currentIndex()
-
-        entity_columns = \
-                [column for column in self.fk_entities[index][1].columns.items()]
-
-        column_names = [column[0] for column in entity_columns]
-        
-        return column_names
-
-    def fk_display_columns(self):
-        """ 
-        returns: A list of columns used to select display columns
-        in foreign key
-        rtype: list
-        """ 
-        index = self.cboPrimaryEntity.currentIndex()
-        entity_columns = \
-                [column for column in self.fk_entities[index][1].columns.items()]
-
-        columns = [column[0] for column in entity_columns \
-                   if column[1].TYPE_INFO != 'SERIAL']
-
-        return columns
-
-    def load_entity_columns(self):
-        """
-
-        """
-        columns = self.entity_columns()
-        self.populate_column_combobox(columns)
-
-        disp_columns = self.fk_display_columns()
-        self.populate_column_listview(disp_columns)
-
-    def set_show_in_parent(self):
-        """
-        Sets the checkbox value check state based on the configuration default or
-        saved configuration value.
-        :return:
-        :rtype:
-        """
-        if self.show_in_parent == '0':
-            self.show_in_parent_chk.setCheckState(Qt.Unchecked)
-        if self.show_in_parent == '1':
-            self.show_in_parent_chk.setCheckState(Qt.Checked)
-        if self.show_in_parent is None:
-            self.show_in_parent_chk.setCheckState(Qt.Unchecked)
-        # for old versions, set checked as that is the default
-        if self.show_in_parent == '':
-            self.show_in_parent_chk.setCheckState(Qt.Checked)
-
-    def set_show_in_child(self):
-        """
-        Sets the checkbox value check state based on the configuration default or
-        saved configuration value.
-        :return:
-        :rtype:
-        """
-        if self.show_in_child == '0':
-            self.show_in_child_chk.setCheckState(Qt.Unchecked)
-        if self.show_in_child == '1':
-            self.show_in_child_chk.setCheckState(Qt.Checked)
-        if self.show_in_child is None:
-            print 'is None'
-            self.show_in_child_chk.setCheckState(Qt.Unchecked)
-        # for old versions, set checked as that is the default
-        if self.show_in_child == '':
-            self.show_in_child_chk.setCheckState(Qt.Checked)
-
-    def populate_column_combobox(self, columns):
-        """
-        Populate combobox with column names
-        param columns: List of entity columns to select your primary unique
-        column for the foreign key
-        type columns: list
-        """
-        self.cboPrimaryUKey.clear()
-        self.cboPrimaryUKey.insertItems(0, columns)
-
-    def populate_column_listview(self, columns):
-        """ 
-        Populates list view with columns used in selecting 
-        display columns for foreign key
-        param columns: A list of column names
-        type columns: list
-        """
-        self.column_model.clear()
-        for column in columns:
-            item = QStandardItem(column)
-            item.setCheckable(True)
-            self.column_model.appendRow(item)
-
-    def add_values(self):
-        """
-        Construct an EntityRelation instance from form fields
-        """
-        er_fields = {}
-        er_fields['parent'] = unicode(self.cboPrimaryEntity.currentText())
-        er_fields['parent_column'] = unicode(self.cboPrimaryUKey.currentText())
-        er_fields['display_columns'] = self.display_columns()
-        er_fields['child'] = self.entity
-        er_fields['child_column'] = self.column_name
-        er_fields['show_in_parent'] = self.show_in_parent()
-        er_fields['show_in_child'] = self.show_in_child()
-
-        self._entity_relation = EntityRelation(self.profile, **er_fields)
-
-    def display_columns(self):
-        """ 
-        Scans StandardItemModel for display columns, and returns a list of
-        selected/checked columns for display in foreign key
-        rtype: list
-        """
-        return [unicode(self.column_model.item(row).text()) \
-                for row in range(self.column_model.rowCount()) \
-                if self.column_model.item(row).checkState()==Qt.Checked]
-
-    def show_in_parent(self):
-        """
-        Returns show in parent
-        :return: Show in parent property - 0 = no and 1 = yes.
-        :rtype: Unicode
-        """
-        if self.show_in_parent_chk.isChecked():
-            self.show_in_parent = '1'
-        else:
-            self.show_in_parent = '0'
-            
-        return self.show_in_parent
-
-    def show_in_child(self):
-        """
-        Returns show in child
-        :return: Show in child property - 0 = no and 1 = yes.
-        :rtype: Unicode
-        """
-        if self.show_in_child_chk.isChecked():
-            self.show_in_child = '1'
-        else:
-            self.show_in_child = '0'
-
-        return self.show_in_child
-
-    def entity_relation(self):
-        """
-        returns: entity relation instance
-        rtype: EntityRelation
-        """
-        return self._entity_relation
-	    
-    def accept(self):
-        self.add_values()
-        self.done(1)
-
-    def reject(self):
-        self.done(0)
-
+# -*- coding: utf-8 -*-
+"""
+/***************************************************************************
+Name                 : fk_property
+Description          : Set properties for ForeignKey data type
+Date                 : 02/January/2016
+copyright            : (C) 2015 by UN-Habitat and implementing partners.
+                       See the accompanying file CONTRIBUTORS.txt in the root
+email                : stdm@unhabitat.org
+ ***************************************************************************/
+
+/***************************************************************************
+ *                                                                         *
+ *   This program is free software; you can redistribute it and/or modify  *
+ *   it under the terms of the GNU General Public License as published by  *
+ *   the Free Software Foundation; either version 2 of the License, or     *
+ *   (at your option) any later version.                                   *
+ *                                                                         *
+ ***************************************************************************/
+"""
+from PyQt4.QtGui import *
+from PyQt4.QtCore import *
+
+from ui_fk_property import Ui_FKProperty
+from stdm.data.configuration.entity_relation import EntityRelation
+
+class FKProperty(QDialog, Ui_FKProperty):
+    """
+    Editor to create/edit ForeignKey column property
+    """
+    def __init__(self, parent, relation={}):
+        """
+        :param parent: Owner of the form
+        :type parent: QWidget
+        :param relation: Dictionary holding fields used to build foreign key column
+         *entity_relation - EntityRelation object, if its None then 
+         this is a new column else its an edit
+         *fk_entities - entities used for ForeignKey selection
+         *profile - current profile
+         *entity - current entity you are creating column for.
+         *column_name - name of the column
+        :type form_field: dictionary
+        """
+        QDialog.__init__(self, parent)
+        self.setupUi(self)
+
+        self._entity_relation = relation['form_fields']['entity_relation']
+        self.fk_entities = relation['fk_entities']
+        self.profile = relation['profile']
+        self.entity = relation['entity']
+        self.column_name = relation['column_name']
+        self.in_db = relation['form_fields']['in_db']
+
+        self.column_model = QStandardItemModel()
+        self.lvDisplayCol.setModel(self.column_model)
+
+        self.init_gui()
+
+    def init_gui(self):
+        """
+        Initializes form fields
+        """
+        self.cboPrimaryEntity.currentIndexChanged.connect( \
+                self.load_entity_columns)
+
+        self.load_fk_entities()
+        if self._entity_relation:
+            parent = self._entity_relation.parent.short_name
+            parent_column = self._entity_relation.parent_column
+            display_cols = self._entity_relation.display_cols
+
+            self.cboPrimaryEntity.setCurrentIndex( \
+                    self.cboPrimaryEntity.findText(parent))
+
+            self.cboPrimaryUKey.setCurrentIndex( \
+                    self.cboPrimaryUKey.findText(parent_column))
+
+            self.show_display_cols(display_cols)
+
+        # Disable controls if column exists in the database
+        self.cboPrimaryEntity.setEnabled(not self.in_db)
+        self.cboPrimaryUKey.setEnabled(not self.in_db)
+        self.lvDisplayCol.setEnabled(not self.in_db)
+        # self.cboPrimaryEntity.currentIndexChanged[str].connect(
+        #     self._on_primary_entity_changed
+        # )
+        self.show_in_parent_chk.clicked.connect(self.on_show_in_parent_clicked)
+        self.show_in_child_chk.clicked.connect(self.on_show_in_child_clicked)
+
+    # def _on_primary_entity_changed(self, value):
+    #     hide_text = QApplication.translate('FKProperty', 'Hide sub-form in')
+    #     hide_text2 = QApplication.translate('FKProperty', 'entity editor form')
+    #     new_label = u'{} {} {}'.format(hide_text, value, hide_text2)
+    #     self.hide_sub_form_lbl.setText(new_label)
+
+    def on_show_in_parent_clicked(self):
+        if self.show_in_parent_chk.isChecked():
+            self.show_in_child_chk.setChecked(False)
+
+    def on_show_in_child_clicked(self):
+        if self.show_in_child_chk.isChecked():
+            self.show_in_parent_chk.setChecked(False)
+
+    def show_display_cols(self, display_cols):
+        """
+        checks previously selected display columns
+        """
+        for row in range(self.column_model.rowCount()):
+            if unicode(self.column_model.item(row).text()) in display_cols:
+                self.column_model.item(row).setCheckState(Qt.Checked)
+
+    def load_fk_entities(self):
+        """
+        populates combobox with entities to select primary entity for the
+        foreign key
+        """
+        self.cboPrimaryEntity.clear()
+        self.cboPrimaryEntity.insertItems(0,
+                [name[0] for name in self.fk_entities])
+
+        self.cboPrimaryEntity.setCurrentIndex(0)
+	
+    def entity_columns(self):
+        """
+        returns: A list used to select child entity column when building
+        a foreign key
+        rtype: list
+        """
+        index = self.cboPrimaryEntity.currentIndex()
+
+        entity_columns = \
+                [column for column in self.fk_entities[index][1].columns.items()]
+
+        column_names = [column[0] for column in entity_columns]
+        
+        return column_names
+
+    def fk_display_columns(self):
+        """ 
+        returns: A list of columns used to select display columns
+        in foreign key
+        rtype: list
+        """ 
+        index = self.cboPrimaryEntity.currentIndex()
+        entity_columns = \
+                [column for column in self.fk_entities[index][1].columns.items()]
+
+        columns = [column[0] for column in entity_columns \
+                   if column[1].TYPE_INFO != 'SERIAL']
+
+        return columns
+
+    def load_entity_columns(self):
+        """
+
+        """
+        columns = self.entity_columns()
+        self.populate_column_combobox(columns)
+
+        disp_columns = self.fk_display_columns()
+        self.populate_column_listview(disp_columns)
+
+    def populate_column_combobox(self, columns):
+        """
+        Populate combobox with column names
+        param columns: List of entity columns to select your primary unique
+        column for the foreign key
+        type columns: list
+        """
+        self.cboPrimaryUKey.clear()
+        self.cboPrimaryUKey.insertItems(0, columns)
+
+    def populate_column_listview(self, columns):
+        """ 
+        Populates list view with columns used in selecting 
+        display columns for foreign key
+        param columns: A list of column names
+        type columns: list
+        """
+        self.column_model.clear()
+        for column in columns:
+            item = QStandardItem(column)
+            item.setCheckable(True)
+            self.column_model.appendRow(item)
+
+    def add_values(self):
+        """
+        Construct an EntityRelation instance from form fields
+        """
+        er_fields = {}
+        er_fields['parent'] = unicode(self.cboPrimaryEntity.currentText())
+        er_fields['parent_column'] = unicode(self.cboPrimaryUKey.currentText())
+        er_fields['display_columns'] = self.display_columns()
+        er_fields['child'] = self.entity
+        er_fields['child_column'] = self.column_name
+
+        self._entity_relation = EntityRelation(self.profile, **er_fields)
+
+    def display_columns(self):
+        """ 
+        Scans StandardItemModel for display columns, and returns a list of
+        selected/checked columns for display in foreign key
+        rtype: list
+        """
+        return [unicode(self.column_model.item(row).text()) \
+                for row in range(self.column_model.rowCount()) \
+                if self.column_model.item(row).checkState()==Qt.Checked]
+
+    def entity_relation(self):
+        """
+        returns: entity relation instance
+        rtype: EntityRelation
+        """
+        return self._entity_relation
+	    
+    def accept(self):
+        self.add_values()
+        self.done(1)
+
+    def reject(self):
+        self.done(0)
+