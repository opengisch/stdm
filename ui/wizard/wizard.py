<<<<<<< HEAD
"""
/***************************************************************************
Name                 : wizard
Description          : STDM profile configuration wizard
Date                 : 06/January/2016
copyright            : (C) 2015 by UN-Habitat and implementing partners.
                       See the accompanying file CONTRIBUTORS.txt in the root
email                : stdm@unhabitat.org
 ***************************************************************************/

/***************************************************************************
 *                                                                         *
 *   This program is free software; you can redistribute it and/or modify  *
 *   it under the terms of the GNU General Public License as published by  *
 *   the Free Software Foundation; either version 2 of the License, or     *
 *   (at your option) any later version.                                   *
 *                                                                         *
 ***************************************************************************/
"""

import platform
import os
import sys
import logging
from datetime import date
from datetime import datetime 
import calendar

from PyQt4 import QtGui
from PyQt4 import QtCore
from PyQt4.QtGui import *
from PyQt4.QtCore import *

from stdm.data.configuration.stdm_configuration import (
        StdmConfiguration, 
        Profile
)

from stdm.data.configuration.entity import entity_factory, Entity
from stdm.data.configuration.entity_relation import EntityRelation 
from stdm.data.configuration.columns import BaseColumn

from stdm.data.configuration.value_list import (
    ValueList,
    CodeValue,
    value_list_factory
)

from stdm.data.configuration.social_tenure import *
from stdm.data.configuration.config_updater import ConfigurationSchemaUpdater
from stdm.data.configuration.db_items import DbItem
from stdm.data.pg_utils import (
        pg_table_exists, 
        table_column_names
       )
from stdm.settings.config_serializer import ConfigurationFileSerializer 
from stdm.settings.registryconfig import RegistryConfig 
from stdm.data.configuration.exception import ConfigurationException
from stdm.data.license_doc import LicenseDocument
from stdm.settings import (
    current_profile,
    save_current_profile
)

from stdm.settings.registryconfig import (
        RegistryConfig,
        LOCAL_SOURCE_DOC,
        COMPOSER_OUTPUT,
        COMPOSER_TEMPLATE,
        SHOW_LICENSE
)

from custom_item_model import *

from ui_stdm_config import Ui_STDMWizard
from ui_entity import Ui_dlgEntity
from profile_editor import ProfileEditor
from create_entity import EntityEditor
from column_editor import ColumnEditor
from create_lookup import LookupEditor
from create_lookup_value import ValueEditor
from entity_depend import EntityDepend
from column_depend import ColumnDepend

# create logger
LOGGER = logging.getLogger('stdm')
LOGGER.setLevel(logging.DEBUG)

CHECKBOX_VALUES = [False, None, True]

class ConfigWizard(QWizard, Ui_STDMWizard):
    wizardFinished = pyqtSignal(object)
    """
    STDM configuration wizard editor
    """
    def __init__(self, parent):
        QWizard.__init__(self, parent)
        self.setupUi(self)
        self.register_fields()

        # directory path settings
        self.init_path_ctrls_event_handlers()

        # profile
        self.init_profile_ctrls_event_handlers()
        
        # register enitity model to different view controllers
        self.entity_model = EntitiesModel()
        self.set_views_entity_model(self.entity_model)

        self.init_entity_item_model()

        self.col_view_model = ColumnEntitiesModel()
        self.tbvColumns.setModel(self.col_view_model)

        # STR view model
        self.party_item_model = STRColumnEntitiesModel()
        self.spunit_item_model = STRColumnEntitiesModel()

        #cboParty & cboSPUnit
        self.init_STR_ctrls_event_handlers()
        
        # profile page : Add entities
        self.init_entity_ctrls_event_handlers()

        # Entity customization page
        self.init_column_ctrls_event_handlers()

        # lookup
        self.lookup_view_model = LookupEntitiesModel()
        self.lvLookups.setModel(self.lookup_view_model)

        self.init_lookup_ctrls_event_handlers()

        self.lookup_item_model = self.lvLookups.selectionModel()
        self.lookup_item_model.selectionChanged.connect(self.lookup_changed)

        # lookup values
        self.lookup_value_view_model = QStandardItemModel(self.lvLookupValues)
        self.init_lkvalues_event_handlers()

        self.init_ui_ctrls()

        self.reg_config = RegistryConfig()

        self.load_directory_path_settings()

        # validate if to show license
        #show_lic = self.check_show_license(self.reg_config)
        #if show_lic:
            #self.setStartId(0)
            #self.reg_config.write({SHOW_LICENSE:0})
        #else:

        self.setStartId(1)

        self.stdm_config = None
        self.orig_assets_count = 0  # count of items in StdmConfiguration instance
        self.load_stdm_config()

    def reject(self):
        """
        Event handler for the cancel button.
        If configuration has been edited, warn user before exiting.
        """
        cnt = len(self.stdm_config)
        if cnt <> self.orig_assets_count:
            msg0 = "All changes you've made on the configuration will be lost.\n"
            msg1 = "Are you sure you want to cancel?"
            if self.query_box(msg0+msg1) == QMessageBox.Cancel:
                return
        self.done(0)

    def load_stdm_config(self):
        """
        Read and load configuration from file 
        """
        self.load_configuration_from_file()  # ????? trap exception!!!!

        self.stdm_config = StdmConfiguration.instance()  
        self.orig_assets_count = len(self.stdm_config)

        self.load_profiles()
        self.is_config_done = False
        self.stdm_config.profile_added.connect(self.cbo_add_profile)

    def check_show_license(self, reg_config):
        """
        Checks if you need to show the license page. Checks if the flag in the
        registry has been set. Returns True to show license. If registry key is not yet
        set, show the license page.
        :param reg_config: regstry config reader
        :type reg_config: RegistryConfig
        :rtype: boolean
        """
        show_lic = 1
        license_key = reg_config.read([SHOW_LICENSE])
        if len(license_key) > 0:
            show_lic = license_key[SHOW_LICENSE]
        if show_lic == 1:
            return True
        else:
            return False
     
    def init_path_ctrls_event_handlers(self):
        """
        Attach OnClick event handlers for the document path buttons
        """
        self.btnDocPath.clicked.connect(self.set_support_doc_path)
        self.btnDocOutput.clicked.connect(self.set_output_path)
        self.btnTemplates.clicked.connect(self.set_template_path)

    def init_profile_ctrls_event_handlers(self):
        """
        Attach event handlers for the profile toolbar
        """
        self.cboProfile.currentIndexChanged.connect(self.profile_changed)
        self.btnNewP.clicked.connect(self.new_profile)
        self.btnPDelete.clicked.connect(self.delete_profile)

    def init_entity_item_model(self):
        """
        Attach a selection change event handler for the custom
        QStandardItemModel - entity_item_model
        """
        self.entity_item_model = self.lvEntities.selectionModel()
        self.entity_item_model.selectionChanged.connect(self.entity_changed)

    def set_views_entity_model(self, entity_model):
        """
        Attach custom item model to hold data for the view controls
        :param entity_model: Custom QStardardItemModel
        :type entity_model: EntitiesModel
        """
        self.pftableView.setModel(entity_model)
        self.lvEntities.setModel(entity_model)	
        self.cboParty.setModel(entity_model)
        self.cboSPUnit.setModel(entity_model)

    def init_STR_ctrls_event_handlers(self):
        """
        Attach onChange event handlers for the STR combobox 
        """
        self.cboParty.currentIndexChanged.connect(self.party_changed)
        self.cboSPUnit.currentIndexChanged.connect(self.spatial_unit_changed)

    def init_entity_ctrls_event_handlers(self):
        """
        Attach OnClick event handlers for the entity toolbar buttons
        """
        self.btnNewEntity.clicked.connect(self.new_entity)
        self.btnEditEntity.clicked.connect(self.edit_entity)
        self.btnDeleteEntity.clicked.connect(self.delete_entity)

    def init_column_ctrls_event_handlers(self):
        """
        Attach OnClick event handlers for the columns toolbar buttons
        """
        self.btnAddColumn.clicked.connect(self.new_column)
        self.btnEditColumn.clicked.connect(self.edit_column)
        self.btnDeleteColumn.clicked.connect(self.delete_column)

    def init_lookup_ctrls_event_handlers(self):
        """
        Attach OnClick event handlers for the lookup toolbar buttons
        """
        self.btnAddLookup.clicked.connect(self.new_lookup)
        self.btnEditLookup.clicked.connect(self.edit_lookup)
        self.btnDeleteLookup.clicked.connect(self.delete_lookup)

    def init_lkvalues_event_handlers(self):
        """
        Attach OnClick event handlers for the lookup values toolbar buttons
        """
        self.btnAddLkupValue.clicked.connect(self.add_lookup_value)
        self.btnEditLkupValue.clicked.connect(self.edit_lookup_value)
        self.btnDeleteLkupValue.clicked.connect(self.delete_lookup_value)

    def init_ui_ctrls(self):
        """
        Set default state for UI controls
        """
        self.edtDocPath.setFocus()
        self.rbReject.setChecked(True)
        self.lblDesc.setText("")
        self.pftableView.setColumnWidth(0, 250)

        # Attach multi party checkbox state change event handler
        self.cbMultiParty.stateChanged.connect(self.multi_party_state_change)

        # disable editing of view widgets
        self.pftableView.setEditTriggers(QtGui.QAbstractItemView.NoEditTriggers)
        self.tbvColumns.setEditTriggers(QtGui.QAbstractItemView.NoEditTriggers)
        self.lvEntities.setEditTriggers(QtGui.QAbstractItemView.NoEditTriggers)
        self.lvLookups.setEditTriggers(QtGui.QAbstractItemView.NoEditTriggers)
        self.lvLookupValues.setEditTriggers(QtGui.QAbstractItemView.NoEditTriggers)

    def load_configuration_from_file(self):
        """
        Load configuration object from the file.
        :return: True if the file was successfully
        loaded. Otherwise, False.
        :rtype: bool
        """
        config_path = QDesktopServices.storageLocation(
            QDesktopServices.HomeLocation) +\
                      '/.stdm/configuration.stc'
        config_serializer = ConfigurationFileSerializer(
            config_path
        )

        try:
            config_serializer.load()

        except IOError as io_err:
            QMessageBox.critical(self.iface.mainWindow(),
                QApplication.translate(
                    'STDM', 'Load Configuration Error'
                ),
                unicode(io_err)
            )

            return False

        except ConfigurationException as c_ex:
            QMessageBox.critical(
                self.iface.mainWindow(),
                QApplication.translate(
                    'STDM',
                    'Load Configuration Error'
                ),
                unicode(c_ex)
            )

            return False

        return True

    def load_profiles(self):
        """
        Read and load profiles from StdmConfiguration instance
        """
        profiles = []
        for profile in self.stdm_config.profiles.values():
            for entity in profile.entities.values():
                self.connect_column_signals(entity)
            self.connect_entity_signals(profile)
            profiles.append(profile.name)
        self.cbo_add_profiles(profiles)

        self.lvLookups.setCurrentIndex(self.lvLookups.model().index(0,0))
        self.lvEntities.setCurrentIndex(self.lvEntities.model().index(0,0))

    def connect_column_signals(self, entity):
        """
        Connect signals triggered when column is added or deleted from an entity
        """
        entity.column_added.connect(self.add_column_item)
        entity.column_removed.connect(self.delete_column_item)

    def validate_STR(self):
        """
        Validate both Party & Spatial Unit entities for STR are properly set. 
        Returns a tuple indicating the setting status and a status message.
        :rtype: tuple (boolean, str)
        """
        # check if any entities exist,
        if self.entity_model.rowCount() == 0:
            return False, "No entities for creating Social Tenure Relationship"

        # check that party and spatial unit entities are not the same
        if self.cboParty.currentIndex() == self.cboSPUnit.currentIndex():
            return False, "Party and Spatial Unit entities cannot be the same!"

        profile = self.current_profile()
        spatial_unit = profile.entity(unicode(self.cboSPUnit.currentText()))

        # check if th spatial unit entity has a geometry column
        if not spatial_unit.has_geometry_column():
            return False, "%s entity should have a geometry column!"\
                    % spatial_unit.short_name

        return True, "Ok"

    def index_party_table(self):
        """
        Returns an index of the selected party unit
        """
        for index, entity in enumerate(self.entity_model.entities().values()):
            if entity.has_geometry_column():
                continue
            else:
                return index
        return 0


    def index_spatial_unit_table(self):
        """
        Returns an index of the selected spatial unit
        """
        for index, entity in enumerate(self.entity_model.entities().values()):
            if entity.has_geometry_column():
                return index
        return 0

    def validate_empty_lookups(self):
        """
        Verifies that all lookups in the current profile
        have values. Returns true if all have values else false
        rtype: bool
        """
        valid = True
        profile  = self.current_profile()
        if not profile:
            return valid
        for vl in profile.value_lists():
            if vl.is_empty():
                valid = False
                self.show_message("Lookup %s has no values" % vl.short_name)
                break
        return valid

    def fmt_path_str(self, path):
        """
        Returns a directory path string formatted in a unix format
        param path: string representing the windows path
        type path: str
        rtype: str
        """
        rpath = r''.join(unicode(path))
        return rpath.replace("\\", "/")

    def read_settings_path(self, reg_keys, os_path):
        """
        Returns path settings from the registry or an os folder path
        param reg_key: list of registry keys to read the path setting
        type reg_keys: list
        param os_path: os directory to use if the reg_key is not set
        type os_path: str
        rtype: str
        """
        try:
            # returns a dict {reg_key:reg_value}
            key = self.reg_config.read(reg_keys)
            if len(key) > 0:
                reg_doc_path = key[reg_keys[0]]
            else:
                reg_doc_path = None
        except:
            reg_doc_path = None

        if reg_doc_path is not None:
            return reg_doc_path
        else:
            doc_path = os.path.expanduser('~')+os_path
            if not os.path.exists(doc_path):
                os.makedirs(doc_path) 
            return self.fmt_path_str(doc_path)

    def show_license(self):
        """
        Show STDM license file
        """
        self.txtLicense.clear()
        license = LicenseDocument()
        self.txtLicense.setText(license.read_license_info())

    def load_directory_path_settings(self):
        """
        Read and display default directory path settings
        """
        self.load_doc_path()
        self.load_output_path()
        self.load_template_path()

    def load_doc_path(self):
        """
        Read and display default document path
        """
        doc_path = self.read_settings_path([LOCAL_SOURCE_DOC], '/.stdm/documents/')
        self.edtDocPath.setText(doc_path)

    def load_output_path(self):
        """
        Read and display default report output path
        """
        output_path = self.read_settings_path([COMPOSER_OUTPUT], 
                '/.stdm/reports/outputs')
        self.edtOutputPath.setText(output_path)

    def load_template_path(self):
        """
        Read and display default template path
        """
        templates_path = self.read_settings_path([COMPOSER_TEMPLATE],
                '/.stdm/reports/templates')
        self.edtTemplatePath.setText(templates_path)

    def initializePage(self, int):
        if self.currentId() == 0:
            self.show_license()

    def bool_to_check(self, state):
        """
        Converts a boolean to a Qt checkstate.
        :param state: True/False
        :type state: boolean
        :rtype: Qt.CheckState
        """
        if state:
            return Qt.Checked
        else:
            return Qt.Unchecked

    def multi_party_state_change(self):
        """
        Event handler for the multi party checkbox state change event.
        """
        profile = self.current_profile()
        profile.social_tenure.multi_party = \
                CHECKBOX_VALUES[self.cbMultiParty.checkState()]

    def set_multi_party_checkbox(self, profile):
        """
        Set the state of multi party checkbox from the current
        profile 'social_tenure.multi_party' attribute.
        :param profile: profile to extract multi party value
        :type profile: Profile
        """
        self.cbMultiParty.setCheckState(self.bool_to_check(
            profile.social_tenure.multi_party))

    def validateCurrentPage(self):
        validPage = True

        if self.currentId() == 0:
            self.load_directory_path_settings()

            if self.rbReject.isChecked():
                message0 = "To continue with the wizard please comply with "
                message1 = "disclaimer policy by selecting the option 'I Agree'"
                self.show_message(message0 + message1)
                validPage = False

        if self.currentId() == 3:
            self.party_changed(0)

            # get entity with no geometry column
            idx = self.index_party_table()
            self.cboParty.setCurrentIndex(idx)
            #self.spatial_unit_changed(idx)

            # get an entity with a geometry column
            idx = self.index_spatial_unit_table()
            self.cboSPUnit.setCurrentIndex(idx)
            self.spatial_unit_changed(idx)

            self.set_multi_party_checkbox(self.current_profile())

            # verify that lookup entities have values
            validPage = self.validate_empty_lookups()

        if self.currentId() == 4:
            validPage, msg = self.validate_STR()

            if validPage:
                profile = self.current_profile()

                party = profile.entity(unicode(self.cboParty.currentText()))
                spatial_unit = profile.entity(unicode(self.cboSPUnit.currentText()))

                profile.set_social_tenure_attr(SocialTenure.PARTY, party)
                profile.set_social_tenure_attr(SocialTenure.SPATIAL_UNIT, spatial_unit)
            else:
                self.show_message(QApplication.translate("Configuration Wizard", msg))

        if self.currentId() == 5: # FINAL_PAGE:
            # last page
            #* commit config to DB
            self.config_updater = ConfigurationSchemaUpdater()

            ##*Thread to handle schema updating
            self.updater_thread = QThread(self)
            self.config_updater.moveToThread(self.updater_thread)

            ##*Connect schema updater slots
            self.config_updater.update_started.connect(self.config_update_started)
            self.config_updater.update_progress.connect(self.config_update_progress)
            self.config_updater.update_completed.connect(self.config_update_completed)

            ##*Connect thread signals
            self.updater_thread.started.connect(self._updater_thread_started)
            self.updater_thread.finished.connect(self.updater_thread.deleteLater)

            ##*Start the process
            self.updater_thread.start()

            # write document paths to registry
            self.reg_config.write(
                    { LOCAL_SOURCE_DOC:self.edtDocPath.text(),
                      COMPOSER_OUTPUT:self.edtOutputPath.text(),
                      COMPOSER_TEMPLATE:self.edtTemplatePath.text()
                     })

            self.wizardFinished.emit(self.cboProfile.currentText())

            # compute a new asset count
            self.orig_assets_count = len(self.stdm_config)

            #pause, allow user to read post saving messages
            self.pause_wizard_dialog()
            validPage = False

        return validPage

    def pause_wizard_dialog(self):
        """
        Pause the wizard before closing to allow user to 
        read the message on the TextEdit widget
        """
        self.button(QWizard.BackButton).setEnabled(False)
        self.button(QWizard.CancelButton).setText(\
                QApplication.translate("Configuration Wizard","Close"))

    def save_update_info(self, info, write_method):
        """
        Call `method` to save update information displayed on the TextEdit widget
        to file
        :param info: update information to save to file
        :type info: str
        :param write_method: function used to write the udpate info to file
        :type write_method:function
        """
        write_method(info)

    def save_status_reminder(self, file_name):
        self.txtHtml.setFontItalic(True)
        self.txtHtml.setTextColor(QColor('black'))
        self.txtHtml.setFontWeight(40)
        self.txtHtml.append('')
        fmt_file = file_name.replace('|', '/')
        self.txtHtml.append("Please note, status information displayed "
                "on this page has been saved in file: \n`"+fmt_file+"`")
        
    def append_update_file(self, info):
        """
        Append info to a single file
        :param info: update information to save to file
        :type info: str
        """
        file_name = os.path.expanduser('~') + '/.stdm/update_info.log'
        info_file = open(file_name, "a")
        time_stamp = self.get_time_stamp()
        info_file.write('\n')
        info_file.write(time_stamp+'\n')
        info_file.write('\n')
        info_file.write(info)
        info_file.write('\n')
        info_file.close()
        self.save_status_reminder(file_name)

    def new_update_file(self, info):
        """
        Create an new file for each update
        :param info: update info to save to file
        :type info: str
        """
        fmt_date = datetime.now().strftime('%d%m%Y%H%M')
        file_name = os.path.expanduser('~') + '/.stdm/update_info_'+fmt_date+'.log'
        info_file = open(file_name, "w")
        info_file.write(info)
        info_file.close()
        self.save_status_reminder(file_name)

    def get_time_stamp(self):
        """
        Return a formatted day of week and date/time
        """
        cdate = date.today()
        week_day = calendar.day_name[cdate.weekday()][:3]  
        fmt_date = datetime.now().strftime('%d-%m-%Y %H:%M')
        time_stamp = week_day+' '+fmt_date
        return time_stamp

    def _updater_thread_started(self):
        """
        Slot for initiating the schema updating process.
        """
        self.config_updater.exec_()

    def config_update_started(self):
        self.button(QWizard.FinishButton).setEnabled(False)

        self.txtHtml.setFontWeight(75)
        self.txtHtml.append(QApplication.translate("Configuration Wizard",
                               "Configuration update started...")
        )
        self.txtHtml.setFontWeight(50)

    def config_update_progress(self, info_id, msg):
        if info_id == 0: # information
            self.txtHtml.setTextColor(QColor('black'))

        if info_id == 1: # Warning
            self.txtHtml.setTextColor(QColor(255, 170, 0))

        if info_id == 2: # Error
            self.txtHtml.setTextColor(QColor('red'))

        self.txtHtml.append(msg)

    def config_update_completed(self, status):
        if status:
            self.txtHtml.setTextColor(QColor(51, 182, 45))
            self.txtHtml.setFontWeight(75)
            msg = QApplication.translate('Configuration Wizard',
                                         'The configuration has been '
                                         'successfully updated.')
            self.txtHtml.append(msg)
            self.is_config_done = True

            #Write config to a file
            config_path = os.path.expanduser('~') + '/.stdm/configuration.stc'
            cfs = ConfigurationFileSerializer(config_path)

            try:
                cfs.save()
                #Save current profile to the registry
                profile_name = unicode(self.cboProfile.currentText())
                save_current_profile(profile_name)

            except(ConfigurationException, IOError) as e:
                self.show_message(QApplication.translate("Configuration Wizard", \
                        unicode(e)))

        else:
            self.txtHtml.append("Failed to update configuration. "
                                "Check error logs.")
            self.is_config_done = False

        self.save_update_info(self.txtHtml.toPlainText(), self.append_update_file)

        #Exit thread
        self.updater_thread.quit()

    def register_fields(self):
        self.setOption(self.HaveHelpButton, True)  
        page_count = self.page(1)
        page_count.registerField("Accept", self.rbAccpt)
        page_count.registerField("Reject", self.rbReject)

    def set_support_doc_path(self):
        """
        OnClick event handler for the supporting document path selection button
        """
        try:
            dir_name = self.open_dir_chooser(QApplication.translate( \
                    "STDM Configuration", 
                    "Select a directory for supporting documents"), 
                    str(self.edtDocPath.text()))

            if len(dir_name.strip()) > 0:
                self.edtDocPath.setText(dir_name)
        except:
            LOGGER.debug("Error setting support document path!")
            raise

    def set_output_path(self):
        """
        OnClick event handler for the document output path selection button
        """
        try:
            dir_name = self.open_dir_chooser(QApplication.translate( \
                    "STDM Configuration",
                    "Select a directory for outputting generated documents"),
                    str(self.edtOutputPath.text()))

            if len(dir_name.strip()) > 0:
                self.edtOutputPath.setText(dir_name)
        except:
            LOGGER.debug("Error setting support document path!")

    def set_template_path(self):
        """
        OnClick event handler for the documents template path selection button
        """
        try:
            dir_name = self.open_dir_chooser(QApplication.translate( \
                    "STDM Configuration",
                    "Select a directory for document templates"),
                    str(self.edtTemplatePath.text()))

            if len(dir_name.strip()) > 0:
                self.edtTemplatePath.setText(dir_name)
        except:
            LOGGER.debug("Error setting support document path!")

    def open_dir_chooser(self, message, dir=None):
        """
        Returns a selected folder from the QFileDialog
        :param message:message to show on the file selector
        :type message: str
        """
        sel_dir = str(QtGui.QFileDialog.getExistingDirectory(
                self, "Select Folder", ""))
        return sel_dir
        
    def add_entity_item(self, entity):
        """
        param entity: Instance of a new entity
        type entity: BaseColumn
        """
        if entity.TYPE_INFO not in ['SUPPORTING_DOCUMENT',
                    'SOCIAL_TENURE', 'ADMINISTRATIVE_SPATIAL_UNIT',
                    'ENTITY_SUPPORTING_DOCUMENT', 'VALUE_LIST', 'ASSOCIATION_ENTITY']:
            self.entity_model.add_entity(entity)

        # if entity is a supporting document, add it to the Valuelist view model
        if entity.TYPE_INFO == 'VALUE_LIST' and entity.action != DbItem.DROP:
            self.lookup_view_model.add_entity(entity)

    def delete_entity_item(self, name):
        """
        Removes an entity from a model
        param name: Name of entity to delete
        type name: str
        """
        items = self.entity_model.findItems(name)
        if len(items) > 0:
            self.entity_model.removeRow(items[0].row())

    def cbo_add_profile(self, profile):
        """
        param profile: List of profile to add in a combobox
        type profile: list
        """
        profiles = []
        profiles.append(profile.name)
        self.cboProfile.insertItems(0, profiles)
        self.cboProfile.setCurrentIndex(0)

    def cbo_add_profiles(self, profiles):
        """
        param profiles: list of profiles to add in the profile combobox
        type profiles: list
        """
        self.cboProfile.insertItems(0, profiles)
        # Set current profile on the profile combobox.
        cp = self.current_profile()
        if cp:
            index = self.cboProfile.findText(cp.name, Qt.MatchFixedString)
            if index >= 0:
                self.cboProfile.setCurrentIndex(index)
        else:
            self.cboProfile.setCurrentIndex(0)

    #PROFILE
    def new_profile(self):
        """
        Event handler for creating a new profiled
        """
        editor = ProfileEditor(self)
        result = editor.exec_()
        if result == 1:
            profile = self.stdm_config.create_profile(editor.profile_name)
            profile.description = editor.desc
            self.connect_entity_signals(profile)
            self.stdm_config.add_profile(profile)

    def connect_entity_signals(self, profile):
        """
        Connects signals to emit when an entity is added or removed from a
        profile
        :param profile: Profile that emits the signals
        :type profile: Profile
        """
        profile.entity_added.connect(self.add_entity_item)
        profile.entity_removed.connect(self.delete_entity_item)

    def current_profile(self):
        """
        Returns an instance of the selected profile in the 
        profile combobox
        rtype: Profile
        """
        profile = None
        prof_name = self.cboProfile.currentText()
        if len(prof_name) > 0:
            profile = self.stdm_config.profile(unicode(prof_name))
        return profile

    def delete_profile(self):
        """
        Delete the current selected profile, but not the last one.
        """
        if self.cboProfile.count() == 1:
            msg0 = "This is the last profile in your wizard. "
            msg1 = "STDM requirement is to have atleast one profile in your database."
            msg2 = " Delete is prohibited."
            self.show_message(QApplication.translate("Configuration Wizard", \
                    msg0+msg1+msg2), QMessageBox.Information)
            return

        msg0 ="You will loose all items related to this profile i.e \n"
        msg1 ="entities, lookups and Social Tenure Relationships.\n"
        msg2 = "Are you sure you want to delete this profile?"
        if self.query_box(msg0+msg1+msg2) == QMessageBox.Cancel:
            return

        profile_name = unicode(self.cboProfile.currentText())
        if not self.stdm_config.remove_profile(profile_name):
            self.show_message(QApplication.translate("Configuration Wizard", \
                    "Unable to delete profile!"))
            return
        self.load_profile_cbo()

    def get_profiles(self):
        """
        Returns a list of profiles from the StdmConfiguration instance.
        :rtype: list
        """
        profiles = []
        for profile in self.stdm_config.profiles.items():
                profiles.append(profile[0])

        return profiles

    def load_profile_cbo(self):
        """
        Populate profile combobox with list of profiles.
        """
        profiles = self.get_profiles()
        self.cboProfile.clear()
        self.cboProfile.insertItems(0, profiles)
        self.cboProfile.setCurrentIndex(0)

    def add_column_item(self, column):
        """
        Event handler to add new column to various view models
        :param column: instance of BaseColumn to add
        :type column: BaseColumn
        """
        self.col_view_model.add_entity(column)
        self.party_item_model.add_entity(column)
        self.spunit_item_model.add_entity(column)

    def delete_column_item(self):
        """
        Event handler for removing column item from various view models
        """
        model_item, column, row_id = self.get_model_entity(self.tbvColumns)
        self.col_view_model.delete_entity(column)
        self.col_view_model.removeRow(row_id)
        self.party_item_model.removeRow(row_id)
        self.spunit_item_model.removeRow(row_id)

    def new_entity(self):
        """
        Creates a new entity and adds it to the current profile
        """
        profile = self.current_profile()
        if profile:
            editor = EntityEditor(self, profile)
            editor.exec_()
        else:
            self.show_message(QApplication.translate("Configuration Wizard", \
                    "No profile selected to add entity!"))

    def edit_entity(self):
        """
        Edit selected entity
        """
        if len(self.pftableView.selectedIndexes())==0:
            self.show_message(QApplication.translate("Configuration Wizard", \
                    "No entity selected for edit!"))
            return

        model_item, entity, row_id = self.get_model_entity(self.pftableView)

        # don't edit entities that already exist in the database
        if pg_table_exists(entity.name):
            self.show_message(QApplication.translate("Configuration Wizard", \
                    "Editing entity that exist in database is not allowed!"))
            return

        if model_item:
            profile = self.current_profile()
            editor = EntityEditor(self, profile, entity)
            result = editor.exec_()
            if result == 1:
                if entity.supports_documents:
                    # mark the lookup for deletion
                    doc_name = u'check_{0}_document_type'.format(
                            entity.short_name.lower())
                    de = profile.entity(doc_name)
                    de.action = DbItem.DROP

                self.entity_model.delete_entity(entity)

                self.init_entity_item_model()
                self.trigger_entity_change()

                self.entity_model.add_entity(editor.entity)
                self.refresh_lookup_view()

    def delete_entity(self):
        """
        Delete selected entity
        """
        if len(self.pftableView.selectedIndexes())==0:
            self.show_message(QApplication.translate("Configuration Wizard", \
                    "No entity selected for deletion!"))
            return

        model_item, entity, row_id = self.get_model_entity(self.pftableView)

        if model_item:
            dependencies = entity.dependencies()
            if len(dependencies['entities']) > 0 or len(dependencies['views']) > 0:
                entity_depend = EntityDepend(self, entity, dependencies)
                result = entity_depend.exec_()
                if result == 0:
                    return

            self.entity_item_model.selectionChanged.disconnect()
            model_item.delete_entity(entity)
            # delete entity from selected profile
            profile = self.current_profile()
            profile.remove_entity(entity.short_name)

            self.init_entity_item_model()
            self.trigger_entity_change()

    def column_exist_in_entity(self, entity, column):
        """
        Returns True if a column exists in a given entity in DB
        :param entity: Entity instance to check if column exist
        :type entity: Entity
        :param column: Column instance to check its existance
        :type entity: BaseColumn 
        :rtype: boolean
        """
        cols = table_column_names(entity.name) 
        if column.name in cols:
            return True
        else:
            return False

    def clear_view_model(self, view_model):
        rows = view_model.rowCount()
        for i in range(rows):
            view_model.removeRow(i)
        view_model.clear()

    def set_view_model(self, view_model):
        """
        Attach model to table views, list views and combobox widgets
        :param view_model: custom EntitiesModel
        :type view_model: EntitiesModel
        """
        self.pftableView.setModel(view_model)
        self.lvEntities.setModel(view_model)
        self.cboParty.setModel(view_model)
        self.cboSPUnit.setModel(view_model)

    def populate_view_models(self, profile):
        for entity in profile.entities.values():
            # if item is "deleted", don't show it
            if entity.action == DbItem.DROP:
                continue

            if entity.TYPE_INFO not in ['SUPPORTING_DOCUMENT',
                    'SOCIAL_TENURE', 'ADMINISTRATIVE_SPATIAL_UNIT',
                    'ENTITY_SUPPORTING_DOCUMENT']:

                if entity.TYPE_INFO == 'VALUE_LIST':
                    self.lookup_view_model.add_entity(entity)
                    self.addValues_byEntity(entity)
                else:
                    self.entity_model.add_entity(entity)

    def connect_signals(self):
        self.init_entity_item_model()

        self.lookup_item_model = self.lvLookups.selectionModel()
        self.lookup_item_model.selectionChanged.connect(self.lookup_changed)

        self.cboParty.currentIndexChanged.emit(self.cboParty.currentIndex())
        self.cboSPUnit.currentIndexChanged.emit(self.cboSPUnit.currentIndex())

    def switch_profile(self, name):
        """
        Used to refresh all QStandardItemModel's attached to various
        view widgets in the wizard.
        :param name: name of the new profile to show
        :type name: str
        """
        if not name:
            return

        profile = self.stdm_config.profile(unicode(name))
        if profile is not None:
            self.lblDesc.setText(profile.description)
        else:
            return
        # clear view models
        self.clear_view_model(self.entity_model)
        self.clear_view_model(self.col_view_model)
        self.clear_view_model(self.lookup_view_model)
        self.clear_view_model(self.lookup_value_view_model)
        self.clear_view_model(self.party_item_model)
        self.clear_view_model(self.spunit_item_model)

        self.entity_model = EntitiesModel()
        self.set_view_model(self.entity_model)

        self.col_view_model = ColumnEntitiesModel()
        self.tbvColumns.setModel(self.col_view_model)

        self.lookup_view_model = LookupEntitiesModel()
        self.lvLookups.setModel(self.lookup_view_model)
        self.lvLookupValues.setModel(self.lookup_value_view_model)

        # from profile entities to view_model
        self.populate_view_models(profile)

        self.connect_signals()

    def refresh_lookup_view(self):
        """
        Reloads the lookups after editing an entity.
        """
        self.clear_view_model(self.lookup_view_model)

        self.lookup_view_model = LookupEntitiesModel()
        self.lvLookups.setModel(self.lookup_view_model)

        profile = self.current_profile()
        self.populate_lookup_view(profile)

        self.lookup_item_model = self.lvLookups.selectionModel()
        self.lookup_item_model.selectionChanged.connect(self.lookup_changed)
        self.lvLookups.setCurrentIndex(self.lookup_view_model.index(0,0))


    def profile_changed(self, row_id):
        """
        Event handler for the profile combobox current index changed.
        """
        self.switch_profile(self.cboProfile.currentText())

    def get_model_entity(self, view):
        """
        Extracts and returns an entitymodel, entity and the 
        current selected item ID from QAbstractItemView of a 
        given view widget
        param view: Widget that inherits QAbstractItemView
        type view: QAbstractitemView
        rtype: tuple - (QStandardItemModel, Entity, int)
        """
        sel_id = -1
        entity = None
        model_item = view.currentIndex().model()
        if model_item:
            sel_id = view.currentIndex().row()
            entity = model_item.entities().items()[sel_id][1]
        return (model_item, entity, sel_id)
		
    def addColumns(self, v_model, columns):
        """
        Add columns to a view model
        param v_model: Instance of EntitiesModel
        type v_model: EntitiesModel
        param columns: List of column names to insert in v_model
        type columns: list
        """
        for column in columns:
            if column.user_editable():
                v_model.add_entity(column)

    def entity_changed(self, selected, diselected):
        """
        triggered when you select an entity, clears an existing column entity
        model and create a new one.
        Get the columns of the selected entity, add them to the newly created
        column entity model
        """
        self.trigger_entity_change()

    def trigger_entity_change(self):
        row_id = self.entity_item_model.currentIndex().row()

        if row_id > -1:
            view_model = self.entity_item_model.currentIndex().model()
            self.col_view_model.clear()
            self.col_view_model = ColumnEntitiesModel()

            columns = view_model.entity_byId(row_id).columns.values()
            self.addColumns(self.col_view_model, columns)

            self.tbvColumns.setModel(self.col_view_model)

    def party_changed(self, row_id):
        """
        Event handler for STR party combobox - event currentIndexChanged.
        """
        cbo_model = self.cboParty.model()
        try:
            columns = cbo_model.entity_byId(row_id).columns.values()
            self.party_item_model.clear()
            self.party_item_model = STRColumnEntitiesModel()
            self.addColumns(self.party_item_model, columns)
        except:
            pass

    def spatial_unit_changed(self, row_id):
        """
        Event handler for STR spatial unit combobox - event currentIndexChanged.
        :param row_id: index of the selected item in the combobox
        :type row_id: int
        """
        cbo_model = self.cboSPUnit.model()
        try:
            columns = cbo_model.entity_byId(row_id).columns.values()
            self.spunit_item_model.clear()
            self.spunit_item_model = STRColumnEntitiesModel()
            self.addColumns(self.spunit_item_model, columns)
        except:
            pass

    def new_column(self):
        """
        On click event handler for adding a new column
        """
        if len(self.lvEntities.selectedIndexes())==0:
            self.show_message(QApplication.translate("Configuration Wizard", \
                    "No entity selected to add column!"))
            return

        model_item, entity, row_id = self.get_model_entity(self.lvEntities)

        if model_item:
            profile = self.current_profile()
            params = {}
            params['entity'] = entity
            params['profile'] = profile

            editor = ColumnEditor(self, **params)
            result = editor.exec_()

            if result == 1:
                if editor.type_info == 'LOOKUP':
                    self.clear_lookup_view()
                    self.populate_lookup_view(profile)
                    self.lvLookups.setCurrentIndex(self.lookup_view_model.index(0,0))

    def edit_column(self):
        """
        On click event handler for editing a column
        Only allow editing of columns that have not yet being persisted to the
        database
        """
        rid, column = self._get_column(self.tbvColumns)
        
        if column and column.action == DbItem.CREATE:
            row_id, entity = self._get_entity(self.lvEntities)

            # Don't edit if a column exist in database
            if self.column_exist_in_entity(entity, column):
                self.show_message(QApplication.translate("Configuration Wizard", \
                        "Editing columns that exist in database is not allowed!"))
                return

            params = {}
            params['column'] = column
            params['entity'] = entity
            params['profile'] = self.current_profile()
            
            editor = ColumnEditor(self, **params)
            result = editor.exec_()
        else:
            self.show_message(QApplication.translate("Configuration Wizard", \
                    "No column selected for edit!"))

    def clear_lookup_view(self):
        """
        Clears items from the model attached to the lookup view
        """
        self.clear_view_model(self.lookup_view_model)
        self.lookup_view_model = LookupEntitiesModel()
        self.lvLookups.setModel(self.lookup_view_model)
        self.lookup_item_model = self.lvLookups.selectionModel()
        self.lookup_item_model.selectionChanged.connect(self.lookup_changed)
        
    def populate_lookup_view(self, profile):
        """
        Fills the lookup view model with lookup entites from a 
        given profile.
        :param profile: profile to extract lookups
        :type profile: Profile
        """
        for entity in profile.entities.values():
            # if item is "deleted", don't show it
            if entity.action == DbItem.DROP:
                continue
            if entity.TYPE_INFO == 'VALUE_LIST':
                self.lookup_view_model.add_entity(entity)
                self.addValues_byEntity(entity)

    def _get_entity_item(self, view):
        """
        Helper function to extract item model from a listview
        :param view: Listview to extract a model
        :type view: QListView
        :rtype: tuple (int, EntitiesModel)
        """
        model_item, entity, row_id = self.get_model_entity(view)
        entity_item = None
        if model_item:
            entity_item = model_item.entities().values()[row_id]
        return row_id, entity_item

    def _get_column(self, view):
        row_id = -1
        model_item, entity, row_id = self.get_model_entity(view)
        column = None
        if model_item:
            column = model_item.entities().values()[row_id]
        return row_id, column

    def _get_entity(self, view):
        model_item, entity, row_id = self.get_model_entity(view)
        if entity:
            return row_id, entity

    def delete_column(self):
        """
        Delete selected column, show warning dialog if a column has dependencies.
        """
        row_id, column = self._get_column(self.tbvColumns)
        if not column:
            self.show_message(QApplication.translate("Configuration Wizard", \
                    "No column selected for deletion!"))
            return

        if self.check_column_dependencies(column):
            ent_id, entity = self._get_entity(self.lvEntities)
            # delete from the entity
            entity.remove_column(column.name)

    def check_column_dependencies(self, column):
        """
        Checks if a columns has dependencies, 
        :param column: column to check for dependencies.
        :type column: BaseColumn
        :rtype: boolean
        """
        ok_delete = True
        dependencies = column.dependencies()
        if len(dependencies['entities']) > 0 or len(dependencies['views']) > 0:
            # show dependencies dialog
            column_depend = ColumnDepend(self, column, dependencies)
            result = column_depend.exec_()
            # 0 - user choose not to delete column
            if result == 0:
                ok_delete =  False

        return ok_delete
	
    def new_lookup(self):
        """
        Event handler for adding a new lookup to the current profile
        """
        profile = self.current_profile()
        if profile:
            editor = LookupEditor(self, profile)
            result = editor.exec_()
            if result == 1:
                self.lookup_view_model.add_entity(editor.lookup)
        else:
            self.show_message(QApplication.translate("Configuration Wizard", \
                    "No profile selected to add lookup!"))

    def edit_lookup(self):
        """
        Event handler for editing a lookup. Editing is only allowed to lookups 
        that have not yet been saved in the database.
        """
        profile = self.current_profile()
        if profile:
            if len(self.lvLookups.selectedIndexes()) == 0:
                self.show_message(QApplication.translate("Configuration Wizard", \
                        "No lookup selected for edit!"))
                return

            row_id, lookup = self._get_entity_item(self.lvLookups)
            # don't edit entities that already exist in the database
            if pg_table_exists(lookup.name):
                self.show_message(QApplication.translate("Configuration Wizard", \
                        "Editing lookup that exist in database is not allowed!"))
                return
            editor = LookupEditor(self, profile, lookup)
            result = editor.exec_()
            if result == 1:
                self.lookup_view_model.delete_entity(lookup)
                self.lookup_view_model.removeRow(row_id)
                self.lookup_view_model.add_entity(editor.lookup)
        else:
            self.show_message(QApplication.translate("Configuration Wizard", \
                    "Nothing to edit!"))

    def delete_lookup(self):
        """
        Event handler for deleting a selected lookup. Does NOT allow
        deleting of 'tenure_type' lookup.
        """
        profile = self.current_profile()
        if profile:
            if len(self.lvLookups.selectedIndexes()) > 0:
                row_id, lookup = self._get_entity_item(self.lvLookups)
                # dont delete `tenure_type` lookup
                if lookup.short_name == 'check_tenure_type':
                    self.show_message(QApplication.translate("Configuration Wizard",
                        "Cannot delete tenure type lookup table!"))
                    return
                profile.remove_entity(lookup.short_name)
                self.lookup_view_model.removeRow(row_id)
            else:
                self.show_message(QApplication.translate("Configuration Wizard", \
                        "No lookup selected for deletion!"))
        else:
            self.show_message(QApplication.translate("Configuration Wizard", \
                    "Nothing to delete!"))

    def addValues_byEntity(self, entity):
        """
        Populate lookup values model with values extracted from entity.
        :param entity: ValueList(a.k.a Lookup)
        :type entity: Entity of TYPE_INFO - VALUE_LIST
        """
        for v in entity.values:
            cv = entity.code_value(v)
            if cv.updated_value == '':
                txt = cv.value
            else:
                txt = cv.updated_value

            val = QStandardItem(txt)
            self.lookup_value_view_model.appendRow(val)

    def add_values(self, values):
        """
        Populate lookup values model.
        :param values: list of lookup values
        :type values: list 
        """
        self.lookup_value_view_model.clear()
        for v in values:
            val = QStandardItem(v.value)
            self.lookup_value_view_model.appendRow(val)

    def lookup_changed(self, selected, diselected):
        """
        On selection changed event handler for the lookup model.
        Attached to "lookup_item_model"
        :param selected: the selected item
        :type selected: QItemSelection
        :param diselected: previous selected item
        :type diselected: QItemSelection
        """
        row_id = self.lookup_item_model.currentIndex().row()
        if row_id == -1:
            return
        view_model = self.lookup_item_model.currentIndex().model()
        self.lookup_value_view_model.clear()
        self.addValues_byEntity(view_model.entity_byId(row_id))
        self.lvLookupValues.setModel(self.lookup_value_view_model)

    def add_lookup_value(self):
        """
        On click event handler for the lookup values `Add` button
        """
        if len(self.lvLookups.selectedIndexes()) == 0:
            self.show_message(QApplication.translate("Configuration Wizard", \
                    "No lookup selected to add value!"))
            return

        row_id, lookup = self._get_entity_item(self.lvLookups)
        if lookup:
            value_editor = ValueEditor(self, lookup)
            result = value_editor.exec_()
            if result == 1:
                self.add_values(value_editor.lookup.values.values())
                self.lvLookupValues.setModel(self.lookup_value_view_model)

    def edit_lookup_value(self):
        """
        On click event handler for the lookup values `Edit` button
        """
        if len(self.lvLookupValues.selectedIndexes() ) == 0:
            self.show_message(QApplication.translate("Configuration Wizard", \
                    "No value selected for edit!"))
            return
        # get selected lookup value
        model_index = self.lvLookupValues.selectedIndexes()[0]
        value_text = self.lookup_value_view_model.itemFromIndex(model_index).text()

        # get selected lookup
        row_id, lookup = self._get_entity_item(self.lvLookups)
        lookup_view_model = self.lookup_item_model.currentIndex().model().entity_byId(row_id)
        code_value = lookup_view_model.values[unicode(value_text)]

        value_editor = ValueEditor(self, lookup, code_value)
        result = value_editor.exec_()
        if result == 1:
            self.add_values(value_editor.lookup.values.values())

    def delete_lookup_value(self):
        """
        On click event handler for the lookup values `Delete` button
        """
        if len(self.lvLookupValues.selectedIndexes() ) == 0:
            self.show_message(QApplication.translate("Configuration Wizard", \
                    "Select value to delete"))
            return

        row_id, lookup = self._get_entity_item(self.lvLookups)
        model_index = self.lvLookupValues.selectedIndexes()[0]
        value_text = self.lookup_value_view_model.itemFromIndex(model_index).text()
        lookup.remove_value(unicode(value_text))
        self.add_values(lookup.values.values())

    def show_message(self, message, msg_icon=QMessageBox.Critical):
        """
        Show a message dialog message
        :param message: Message to show
        :type message: str
        :param msg_icon:Icon to show on the message box
        :type msg_icon: QMessage.Icon 
        """
        msg = QMessageBox(self)
        msg.setIcon(msg_icon)
        msg.setWindowTitle(QApplication.translate("STDM Configuration Wizard","STDM"))
        msg.setText(QApplication.translate("STDM Configuration Wizard",message))
        msg.exec_()

    def query_box(self, msg):
        """
        Show 'OK/Cancel' query message box
        :param msg: message to show on the box
        :type msg: str
        :rtype: QMessageBox.StandardButton

        """
        msgbox = QMessageBox(self)
        msgbox.setIcon(QMessageBox.Warning)
        msgbox.setWindowTitle(QApplication.translate("STDM Configuration Wizard","STDM"))
        msgbox.setText(QApplication.translate("STDM Configuration Wizard", msg))
        msgbox.setStandardButtons(QMessageBox.Cancel | QMessageBox.Ok);
        msgbox.setDefaultButton(QMessageBox.Cancel);
        result = msgbox.exec_()
        return result


=======
"""
/***************************************************************************
Name                 : wizard
Description          : STDM profile configuration wizard
Date                 : 06/January/2016
copyright            : (C) 2015 by UN-Habitat and implementing partners.
                       See the accompanying file CONTRIBUTORS.txt in the root
email                : stdm@unhabitat.org
 ***************************************************************************/

/***************************************************************************
 *                                                                         *
 *   This program is free software; you can redistribute it and/or modify  *
 *   it under the terms of the GNU General Public License as published by  *
 *   the Free Software Foundation; either version 2 of the License, or     *
 *   (at your option) any later version.                                   *
 *                                                                         *
 ***************************************************************************/
"""

import platform
import os
import sys
import logging
from datetime import date
from datetime import datetime 
import calendar

from PyQt4 import QtGui
from PyQt4 import QtCore
from PyQt4.QtGui import *
from PyQt4.QtCore import *

from stdm.data.configuration.stdm_configuration import (
        StdmConfiguration, 
        Profile
)

from stdm.data.configuration.entity import entity_factory, Entity
from stdm.data.configuration.entity_relation import EntityRelation 
from stdm.data.configuration.columns import BaseColumn

from stdm.data.configuration.value_list import (
    ValueList,
    CodeValue,
    value_list_factory
)

from stdm.data.configuration.social_tenure import *
from stdm.data.configuration.config_updater import ConfigurationSchemaUpdater
from stdm.data.configuration.db_items import DbItem
from stdm.data.pg_utils import (
        pg_table_exists, 
        table_column_names
       )
from stdm.settings.config_serializer import ConfigurationFileSerializer 
from stdm.settings.registryconfig import RegistryConfig 
from stdm.data.configuration.exception import ConfigurationException
from stdm.data.license_doc import LicenseDocument
from stdm.settings import (
    current_profile,
    save_current_profile
)

from stdm.settings.registryconfig import (
        RegistryConfig,
        LOCAL_SOURCE_DOC,
        COMPOSER_OUTPUT,
        COMPOSER_TEMPLATE,
        SHOW_LICENSE
)

from custom_item_model import *

from ui_stdm_config import Ui_STDMWizard
from ui_entity import Ui_dlgEntity
from profile_editor import ProfileEditor
from create_entity import EntityEditor
from column_editor import ColumnEditor
from create_lookup import LookupEditor
from create_lookup_value import ValueEditor
from entity_depend import EntityDepend
from column_depend import ColumnDepend

# create logger
LOGGER = logging.getLogger('stdm')
LOGGER.setLevel(logging.DEBUG)

CHECKBOX_VALUES = [False, None, True]

class ConfigWizard(QWizard, Ui_STDMWizard):
    wizardFinished = pyqtSignal(object)
    """
    STDM configuration wizard editor
    """
    def __init__(self, parent):
        QWizard.__init__(self, parent)
        self.setupUi(self)
        self.register_fields()

        # directory path settings
        self.init_path_ctrls_event_handlers()

        # profile
        self.init_profile_ctrls_event_handlers()
        
        # register enitity model to different view controllers
        self.entity_model = EntitiesModel()
        self.set_views_entity_model(self.entity_model)

        self.init_entity_item_model()

        self.col_view_model = ColumnEntitiesModel()
        self.tbvColumns.setModel(self.col_view_model)

        # STR view model
        self.party_item_model = STRColumnEntitiesModel()
        self.spunit_item_model = STRColumnEntitiesModel()

        #cboParty & cboSPUnit
        self.init_STR_ctrls_event_handlers()
        
        # profile page : Add entities
        self.init_entity_ctrls_event_handlers()

        # Entity customization page
        self.init_column_ctrls_event_handlers()

        # lookup
        self.lookup_view_model = LookupEntitiesModel()
        self.lvLookups.setModel(self.lookup_view_model)

        self.init_lookup_ctrls_event_handlers()

        self.lookup_item_model = self.lvLookups.selectionModel()
        self.lookup_item_model.selectionChanged.connect(self.lookup_changed)

        # lookup values
        self.lookup_value_view_model = QStandardItemModel(self.lvLookupValues)
        self.init_lkvalues_event_handlers()

        self.init_ui_ctrls()

        self.reg_config = RegistryConfig()

        self.load_directory_path_settings()

        # validate if to show license
        #show_lic = self.check_show_license(self.reg_config)
        #if show_lic:
            #self.setStartId(0)
            #self.reg_config.write({SHOW_LICENSE:0})
        #else:

        self.setStartId(1)

        self.stdm_config = None
        self.orig_assets_count = 0  # count of items in StdmConfiguration instance
        self.load_stdm_config()

    def reject(self):
        """
        Event handler for the cancel button.
        If configuration has been edited, warn user before exiting.
        """
        cnt = len(self.stdm_config)
        if cnt <> self.orig_assets_count:
            msg0 = "All changes you've made on the configuration will be lost.\n"
            msg1 = "Are you sure you want to cancel?"
            if self.query_box(msg0+msg1) == QMessageBox.Cancel:
                return
        self.done(0)

    def load_stdm_config(self):
        """
        Read and load configuration from file 
        """
        self.load_configuration_from_file()  # ????? trap exception!!!!

        self.stdm_config = StdmConfiguration.instance()  
        self.orig_assets_count = len(self.stdm_config)

        self.load_profiles()
        self.is_config_done = False
        self.stdm_config.profile_added.connect(self.cbo_add_profile)

    def check_show_license(self, reg_config):
        """
        Checks if you need to show the license page. Checks if the flag in the
        registry has been set. Returns True to show license. If registry key is not yet
        set, show the license page.
        :param reg_config: regstry config reader
        :type reg_config: RegistryConfig
        :rtype: boolean
        """
        show_lic = 1
        license_key = reg_config.read([SHOW_LICENSE])
        if len(license_key) > 0:
            show_lic = license_key[SHOW_LICENSE]
        if show_lic == 1:
            return True
        else:
            return False
     
    def init_path_ctrls_event_handlers(self):
        """
        Attach OnClick event handlers for the document path buttons
        """
        self.btnDocPath.clicked.connect(self.set_support_doc_path)
        self.btnDocOutput.clicked.connect(self.set_output_path)
        self.btnTemplates.clicked.connect(self.set_template_path)

    def init_profile_ctrls_event_handlers(self):
        """
        Attach event handlers for the profile toolbar
        """
        self.cboProfile.currentIndexChanged.connect(self.profile_changed)
        self.btnNewP.clicked.connect(self.new_profile)
        self.btnPDelete.clicked.connect(self.delete_profile)

    def init_entity_item_model(self):
        """
        Attach a selection change event handler for the custom
        QStandardItemModel - entity_item_model
        """
        self.entity_item_model = self.lvEntities.selectionModel()
        self.entity_item_model.selectionChanged.connect(self.entity_changed)

    def set_views_entity_model(self, entity_model):
        """
        Attach custom item model to hold data for the view controls
        :param entity_model: Custom QStardardItemModel
        :type entity_model: EntitiesModel
        """
        self.pftableView.setModel(entity_model)
        self.lvEntities.setModel(entity_model)	
        self.cboParty.setModel(entity_model)
        self.cboSPUnit.setModel(entity_model)

    def init_STR_ctrls_event_handlers(self):
        """
        Attach onChange event handlers for the STR combobox 
        """
        self.cboParty.currentIndexChanged.connect(self.party_changed)
        self.cboSPUnit.currentIndexChanged.connect(self.spatial_unit_changed)

    def init_entity_ctrls_event_handlers(self):
        """
        Attach OnClick event handlers for the entity toolbar buttons
        """
        self.btnNewEntity.clicked.connect(self.new_entity)
        self.btnEditEntity.clicked.connect(self.edit_entity)
        self.btnDeleteEntity.clicked.connect(self.delete_entity)

    def init_column_ctrls_event_handlers(self):
        """
        Attach OnClick event handlers for the columns toolbar buttons
        """
        self.btnAddColumn.clicked.connect(self.new_column)
        self.btnEditColumn.clicked.connect(self.edit_column)
        self.btnDeleteColumn.clicked.connect(self.delete_column)

    def init_lookup_ctrls_event_handlers(self):
        """
        Attach OnClick event handlers for the lookup toolbar buttons
        """
        self.btnAddLookup.clicked.connect(self.new_lookup)
        self.btnEditLookup.clicked.connect(self.edit_lookup)
        self.btnDeleteLookup.clicked.connect(self.delete_lookup)

    def init_lkvalues_event_handlers(self):
        """
        Attach OnClick event handlers for the lookup values toolbar buttons
        """
        self.btnAddLkupValue.clicked.connect(self.add_lookup_value)
        self.btnEditLkupValue.clicked.connect(self.edit_lookup_value)
        self.btnDeleteLkupValue.clicked.connect(self.delete_lookup_value)

    def init_ui_ctrls(self):
        """
        Set default state for UI controls
        """
        self.edtDocPath.setFocus()
        self.rbReject.setChecked(True)
        self.lblDesc.setText("")
        self.pftableView.setColumnWidth(0, 250)

        # Attach multi party checkbox state change event handler
        self.cbMultiParty.stateChanged.connect(self.multi_party_state_change)

        # disable editing of view widgets
        self.pftableView.setEditTriggers(QtGui.QAbstractItemView.NoEditTriggers)
        self.tbvColumns.setEditTriggers(QtGui.QAbstractItemView.NoEditTriggers)
        self.lvEntities.setEditTriggers(QtGui.QAbstractItemView.NoEditTriggers)
        self.lvLookups.setEditTriggers(QtGui.QAbstractItemView.NoEditTriggers)
        self.lvLookupValues.setEditTriggers(QtGui.QAbstractItemView.NoEditTriggers)

    def load_configuration_from_file(self):
        """
        Load configuration object from the file.
        :return: True if the file was successfully
        loaded. Otherwise, False.
        :rtype: bool
        """
        config_path = QDesktopServices.storageLocation(
            QDesktopServices.HomeLocation) +\
                      '/.stdm/configuration.stc'
        config_serializer = ConfigurationFileSerializer(
            config_path
        )

        try:
            config_serializer.load()

        except IOError as io_err:
            QMessageBox.critical(self.iface.mainWindow(),
                QApplication.translate(
                    'STDM', 'Load Configuration Error'
                ),
                unicode(io_err)
            )

            return False

        except ConfigurationException as c_ex:
            QMessageBox.critical(
                self.iface.mainWindow(),
                QApplication.translate(
                    'STDM',
                    'Load Configuration Error'
                ),
                unicode(c_ex)
            )

            return False

        return True

    def load_profiles(self):
        """
        Read and load profiles from StdmConfiguration instance
        """
        profiles = []
        for profile in self.stdm_config.profiles.values():
            for entity in profile.entities.values():
                self.connect_column_signals(entity)
            self.connect_entity_signals(profile)
            profiles.append(profile.name)
        self.cbo_add_profiles(profiles)

        self.lvLookups.setCurrentIndex(self.lvLookups.model().index(0,0))
        self.lvEntities.setCurrentIndex(self.lvEntities.model().index(0,0))

    def connect_column_signals(self, entity):
        """
        Connect signals triggered when column is added or deleted from an entity
        """
        entity.column_added.connect(self.add_column_item)
        entity.column_removed.connect(self.delete_column_item)

    def validate_STR(self):
        """
        Validate both Party & Spatial Unit entities for STR are properly set. 
        Returns a tuple indicating the setting status and a status message.
        :rtype: tuple (boolean, str)
        """
        # check if any entities exist,
        if self.entity_model.rowCount() == 0:
            return False, "No entities for creating Social Tenure Relationship"

        # check that party and spatial unit entities are not the same
        if self.cboParty.currentIndex() == self.cboSPUnit.currentIndex():
            return False, "Party and Spatial Unit entities cannot be the same!"

        profile = self.current_profile()
        spatial_unit = profile.entity(unicode(self.cboSPUnit.currentText()))

        # check if th spatial unit entity has a geometry column
        if not spatial_unit.has_geometry_column():
            return False, "%s entity should have a geometry column!"\
                    % spatial_unit.short_name

        return True, "Ok"

    def index_party_table(self):
        """
        Returns an index of the selected party unit
        """
        for index, entity in enumerate(self.entity_model.entities().values()):
            if entity.has_geometry_column():
                continue
            else:
                return index
        return 0


    def index_spatial_unit_table(self):
        """
        Returns an index of the selected spatial unit
        """
        for index, entity in enumerate(self.entity_model.entities().values()):
            if entity.has_geometry_column():
                return index
        return 0

    def validate_empty_lookups(self):
        """
        Verifies that all lookups in the current profile
        have values. Returns true if all have values else false
        rtype: bool
        """
        valid = True
        profile  = self.current_profile()
        if not profile:
            return valid
        for vl in profile.value_lists():
            if vl.is_empty():
                valid = False
                self.show_message("Lookup %s has no values" % vl.short_name)
                break
        return valid

    def fmt_path_str(self, path):
        """
        Returns a directory path string formatted in a unix format
        param path: string representing the windows path
        type path: str
        rtype: str
        """
        rpath = r''.join(unicode(path))
        return rpath.replace("\\", "/")

    def read_settings_path(self, reg_keys, os_path):
        """
        Returns path settings from the registry or an os folder path
        param reg_key: list of registry keys to read the path setting
        type reg_keys: list
        param os_path: os directory to use if the reg_key is not set
        type os_path: str
        rtype: str
        """
        try:
            # returns a dict {reg_key:reg_value}
            key = self.reg_config.read(reg_keys)
            if len(key) > 0:
                reg_doc_path = key[reg_keys[0]]
            else:
                reg_doc_path = None
        except:
            reg_doc_path = None

        if reg_doc_path is not None:
            return reg_doc_path
        else:
            doc_path = os.path.expanduser('~')+os_path
            if not os.path.exists(doc_path):
                os.makedirs(doc_path) 
            return self.fmt_path_str(doc_path)

    def show_license(self):
        """
        Show STDM license file
        """
        self.txtLicense.clear()
        license = LicenseDocument()
        self.txtLicense.setText(license.read_license_info())

    def load_directory_path_settings(self):
        """
        Read and display default directory path settings
        """
        self.load_doc_path()
        self.load_output_path()
        self.load_template_path()

    def load_doc_path(self):
        """
        Read and display default document path
        """
        doc_path = self.read_settings_path([LOCAL_SOURCE_DOC], '/.stdm/documents/')
        self.edtDocPath.setText(doc_path)

    def load_output_path(self):
        """
        Read and display default report output path
        """
        output_path = self.read_settings_path([COMPOSER_OUTPUT], 
                '/.stdm/reports/outputs')
        self.edtOutputPath.setText(output_path)

    def load_template_path(self):
        """
        Read and display default template path
        """
        templates_path = self.read_settings_path([COMPOSER_TEMPLATE],
                '/.stdm/reports/templates')
        self.edtTemplatePath.setText(templates_path)

    def initializePage(self, int):
        if self.currentId() == 0:
            self.show_license()

    def bool_to_check(self, state):
        """
        Converts a boolean to a Qt checkstate.
        :param state: True/False
        :type state: boolean
        :rtype: Qt.CheckState
        """
        if state:
            return Qt.Checked
        else:
            return Qt.Unchecked

    def multi_party_state_change(self):
        """
        Event handler for the multi party checkbox state change event.
        """
        profile = self.current_profile()
        profile.social_tenure.multi_party = \
                CHECKBOX_VALUES[self.cbMultiParty.checkState()]

    def set_multi_party_checkbox(self, profile):
        """
        Set the state of multi party checkbox from the current
        profile 'social_tenure.multi_party' attribute.
        :param profile: profile to extract multi party value
        :type profile: Profile
        """
        self.cbMultiParty.setCheckState(self.bool_to_check(
            profile.social_tenure.multi_party))

    def validateCurrentPage(self):
        validPage = True

        if self.currentId() == 0:
            self.load_directory_path_settings()

            if self.rbReject.isChecked():
                message0 = "To continue with the wizard please comply with "
                message1 = "disclaimer policy by selecting the option 'I Agree'"
                self.show_message(message0 + message1)
                validPage = False

        if self.currentId() == 3:
            self.party_changed(0)

            # get entity with no geometry column
            idx = self.index_party_table()
            self.cboParty.setCurrentIndex(idx)
            #self.spatial_unit_changed(idx)

            # get an entity with a geometry column
            idx = self.index_spatial_unit_table()
            self.cboSPUnit.setCurrentIndex(idx)
            self.spatial_unit_changed(idx)

            self.set_multi_party_checkbox(self.current_profile())

            # verify that lookup entities have values
            validPage = self.validate_empty_lookups()

        if self.currentId() == 4:
            validPage, msg = self.validate_STR()

            if validPage:
                profile = self.current_profile()

                party = profile.entity(unicode(self.cboParty.currentText()))
                spatial_unit = profile.entity(unicode(self.cboSPUnit.currentText()))

                profile.set_social_tenure_attr(SocialTenure.PARTY, party)
                profile.set_social_tenure_attr(SocialTenure.SPATIAL_UNIT, spatial_unit)
            else:
                self.show_message(QApplication.translate("Configuration Wizard", msg))

        if self.currentId() == 5: # FINAL_PAGE:
            # last page
            #* commit config to DB
            self.config_updater = ConfigurationSchemaUpdater()

            ##*Thread to handle schema updating
            self.updater_thread = QThread(self)
            self.config_updater.moveToThread(self.updater_thread)

            ##*Connect schema updater slots
            self.config_updater.update_started.connect(self.config_update_started)
            self.config_updater.update_progress.connect(self.config_update_progress)
            self.config_updater.update_completed.connect(self.config_update_completed)

            ##*Connect thread signals
            self.updater_thread.started.connect(self._updater_thread_started)
            self.updater_thread.finished.connect(self.updater_thread.deleteLater)

            ##*Start the process
            self.updater_thread.start()

            # write document paths to registry
            self.reg_config.write(
                    { LOCAL_SOURCE_DOC:self.edtDocPath.text(),
                      COMPOSER_OUTPUT:self.edtOutputPath.text(),
                      COMPOSER_TEMPLATE:self.edtTemplatePath.text()
                     })

            self.wizardFinished.emit(self.cboProfile.currentText())

            # compute a new asset count
            self.orig_assets_count = len(self.stdm_config)

            #pause, allow user to read post saving messages
            self.pause_wizard_dialog()
            validPage = False

        return validPage

    def pause_wizard_dialog(self):
        """
        Pause the wizard before closing to allow user to 
        read the message on the TextEdit widget
        """
        self.button(QWizard.BackButton).setEnabled(False)
        self.button(QWizard.CancelButton).setText(\
                QApplication.translate("Configuration Wizard","Close"))

    def save_update_info(self, info, write_method):
        """
        Call `method` to save update information displayed on the TextEdit widget
        to file
        :param info: update information to save to file
        :type info: str
        :param write_method: function used to write the udpate info to file
        :type write_method:function
        """
        write_method(info)

    def save_status_reminder(self, file_name):
        self.txtHtml.setFontItalic(True)
        self.txtHtml.setTextColor(QColor('black'))
        self.txtHtml.setFontWeight(40)
        self.txtHtml.append('')
        fmt_file = file_name.replace('|', '/')
        self.txtHtml.append("Please note, status information displayed "
                "on this page has been saved in file: \n`"+fmt_file+"`")
        
    def append_update_file(self, info):
        """
        Append info to a single file
        :param info: update iformation to save to file
        :type info: str
        """
        file_name = os.path.expanduser('~') + '/.stdm/update_info.log'
        info_file = open(file_name, "a")
        time_stamp = self.get_time_stamp()
        info_file.write('\n')
        info_file.write(time_stamp+'\n')
        info_file.write('\n')
        info_file.write(info)
        info_file.write('\n')
        info_file.close()
        self.save_status_reminder(file_name)

    def new_update_file(self, info):
        """
        Create an new file for each update
        :param info: update info to save to file
        :type info: str
        """
        fmt_date = datetime.now().strftime('%d%m%Y%H%M')
        file_name = os.path.expanduser('~') + '/.stdm/update_info_'+fmt_date+'.log'
        info_file = open(file_name, "w")
        info_file.write(info)
        info_file.close()
        self.save_status_reminder(file_name)

    def get_time_stamp(self):
        """
        Return a formatted day of week and date/time
        """
        cdate = date.today()
        week_day = calendar.day_name[cdate.weekday()][:3]  
        fmt_date = datetime.now().strftime('%d-%m-%Y %H:%M')
        time_stamp = week_day+' '+fmt_date
        return time_stamp

    def _updater_thread_started(self):
        """
        Slot for initiating the schema updating process.
        """
        self.config_updater.exec_()

    def config_update_started(self):
        self.button(QWizard.FinishButton).setEnabled(False)

        self.txtHtml.setFontWeight(75)
        self.txtHtml.append(QApplication.translate("Configuration Wizard",
                               "Configuration update started...")
        )
        self.txtHtml.setFontWeight(50)

    def config_update_progress(self, info_id, msg):
        if info_id == 0: # information
            self.txtHtml.setTextColor(QColor('black'))

        if info_id == 1: # Warning
            self.txtHtml.setTextColor(QColor(255, 170, 0))

        if info_id == 2: # Error
            self.txtHtml.setTextColor(QColor('red'))

        self.txtHtml.append(msg)

    def config_update_completed(self, status):
        if status:
            self.txtHtml.setTextColor(QColor(51, 182, 45))
            self.txtHtml.setFontWeight(75)
            msg = QApplication.translate('Configuration Wizard',
                                         'The configuration has been '
                                         'successfully updated.')
            self.txtHtml.append(msg)
            self.is_config_done = True

            #Write config to a file
            config_path = os.path.expanduser('~') + '/.stdm/configuration.stc'
            cfs = ConfigurationFileSerializer(config_path)

            try:
                cfs.save()
                #Save current profile to the registry
                profile_name = unicode(self.cboProfile.currentText())
                save_current_profile(profile_name)

            except(ConfigurationException, IOError) as e:
                self.show_message(QApplication.translate("Configuration Wizard", \
                        unicode(e)))

        else:
            self.txtHtml.append("Failed to update configuration. "
                                "Check error logs.")
            self.is_config_done = False

        self.save_update_info(self.txtHtml.toPlainText(), self.append_update_file)

        #Exit thread
        self.updater_thread.quit()

    def register_fields(self):
        self.setOption(self.HaveHelpButton, True)  
        page_count = self.page(1)
        page_count.registerField("Accept", self.rbAccpt)
        page_count.registerField("Reject", self.rbReject)

    def set_support_doc_path(self):
        """
        OnClick event handler for the supporting document path selection button
        """
        try:
            dir_name = self.open_dir_chooser(QApplication.translate( \
                    "STDM Configuration", 
                    "Select a directory for supporting documents"), 
                    str(self.edtDocPath.text()))

            if len(dir_name.strip()) > 0:
                self.edtDocPath.setText(dir_name)
        except:
            LOGGER.debug("Error setting support document path!")
            raise

    def set_output_path(self):
        """
        OnClick event handler for the document output path selection button
        """
        try:
            dir_name = self.open_dir_chooser(QApplication.translate( \
                    "STDM Configuration",
                    "Select a directory for outputting generated documents"),
                    str(self.edtOutputPath.text()))

            if len(dir_name.strip()) > 0:
                self.edtOutputPath.setText(dir_name)
        except:
            LOGGER.debug("Error setting support document path!")

    def set_template_path(self):
        """
        OnClick event handler for the documents template path selection button
        """
        try:
            dir_name = self.open_dir_chooser(QApplication.translate( \
                    "STDM Configuration",
                    "Select a directory for document templates"),
                    str(self.edtTemplatePath.text()))

            if len(dir_name.strip()) > 0:
                self.edtTemplatePath.setText(dir_name)
        except:
            LOGGER.debug("Error setting support document path!")

    def open_dir_chooser(self, message, dir=None):
        """
        Returns a selected folder from the QFileDialog
        :param message:message to show on the file selector
        :type message: str
        """
        sel_dir = str(QtGui.QFileDialog.getExistingDirectory(
                self, "Select Folder", ""))
        return sel_dir
        
    def add_entity_item(self, entity):
        """
        param entity: Instance of a new entity
        type entity: BaseColumn
        """
        if entity.TYPE_INFO not in ['SUPPORTING_DOCUMENT',
                    'SOCIAL_TENURE', 'ADMINISTRATIVE_SPATIAL_UNIT',
                    'ENTITY_SUPPORTING_DOCUMENT', 'VALUE_LIST', 'ASSOCIATION_ENTITY']:
            self.entity_model.add_entity(entity)

        # if entity is a supporting document, add it to the Valuelist view model
        if entity.TYPE_INFO == 'VALUE_LIST' and entity.action != DbItem.DROP:
            self.lookup_view_model.add_entity(entity)

    def delete_entity_item(self, name):
        """
        Removes an entity from a model
        param name: Name of entity to delete
        type name: str
        """
        items = self.entity_model.findItems(name)
        if len(items) > 0:
            self.entity_model.removeRow(items[0].row())

    def cbo_add_profile(self, profile):
        """
        param profile: List of profile to add in a combobox
        type profile: list
        """
        profiles = []
        profiles.append(profile.name)
        self.cboProfile.insertItems(0, profiles)
        self.cboProfile.setCurrentIndex(0)

    def cbo_add_profiles(self, profiles):
        """
        param profiles: list of profiles to add in the profile combobox
        type profiles: list
        """
        self.cboProfile.insertItems(0, profiles)
        # Set current profile on the profile combobox.
        if self.current_profile is not None:
            index = self.cboProfile.findText(
                current_profile().name, Qt.MatchFixedString
            )
            if index >= 0:
                self.cboProfile.setCurrentIndex(index)
        else:
            self.cboProfile.setCurrentIndex(0)

    #PROFILE
    def new_profile(self):
        """
        Event handler for creating a new profiled
        """
        editor = ProfileEditor(self)
        result = editor.exec_()
        if result == 1:
            profile = self.stdm_config.create_profile(editor.profile_name)
            profile.description = editor.desc
            self.connect_entity_signals(profile)
            self.stdm_config.add_profile(profile)

    def connect_entity_signals(self, profile):
        """
        Connects signals to emit when an entity is added or removed from a
        profile
        :param profile: Profile that emits the signals
        :type profile: Profile
        """
        profile.entity_added.connect(self.add_entity_item)
        profile.entity_removed.connect(self.delete_entity_item)

    def current_profile(self):
        """
        Returns an instance of the selected profile in the 
        profile combobox
        rtype: Profile
        """
        profile = None
        prof_name = self.cboProfile.currentText()
        if len(prof_name) > 0:
            profile = self.stdm_config.profile(unicode(prof_name))
        return profile

    def delete_profile(self):
        """
        Delete the current selected profile, but not the last one.
        """
        if self.cboProfile.count() == 1:
            msg0 = "This is the last profile in your wizard. "
            msg1 = "STDM requirement is to have atleast one profile in your database."
            msg2 = " Delete is prohibited."
            self.show_message(QApplication.translate("Configuration Wizard", \
                    msg0+msg1+msg2), QMessageBox.Information)
            return

        msg0 ="You will loose all items related to this profile i.e \n"
        msg1 ="entities, lookups and Social Tenure Relationships.\n"
        msg2 = "Are you sure you want to delete this profile?"
        if self.query_box(msg0+msg1+msg2) == QMessageBox.Cancel:
            return

        profile_name = unicode(self.cboProfile.currentText())
        if not self.stdm_config.remove_profile(profile_name):
            self.show_message(QApplication.translate("Configuration Wizard", \
                    "Unable to delete profile!"))
            return
        self.load_profile_cbo()

    def get_profiles(self):
        """
        Returns a list of profiles from the StdmConfiguration instance.
        :rtype: list
        """
        profiles = []
        for profile in self.stdm_config.profiles.items():
                profiles.append(profile[0])

        return profiles

    def load_profile_cbo(self):
        """
        Populate profile combobox with list of profiles.
        """
        profiles = self.get_profiles()
        self.cboProfile.clear()
        self.cboProfile.insertItems(0, profiles)
        self.cboProfile.setCurrentIndex(0)

    def add_column_item(self, column):
        """
        Event handler to add new column to various view models
        :param column: instance of BaseColumn to add
        :type column: BaseColumn
        """
        self.col_view_model.add_entity(column)
        self.party_item_model.add_entity(column)
        self.spunit_item_model.add_entity(column)

    def delete_column_item(self):
        """
        Event handler for removing column item from various view models
        """
        model_item, column, row_id = self.get_model_entity(self.tbvColumns)
        self.col_view_model.delete_entity(column)
        self.col_view_model.removeRow(row_id)
        self.party_item_model.removeRow(row_id)
        self.spunit_item_model.removeRow(row_id)

    def new_entity(self):
        """
        Creates a new entity and adds it to the current profile
        """
        profile = self.current_profile()
        if profile:
            editor = EntityEditor(self, profile)
            editor.exec_()
        else:
            self.show_message(QApplication.translate("Configuration Wizard", \
                    "No profile selected to add entity!"))

    def edit_entity(self):
        """
        Edit selected entity
        """
        if len(self.pftableView.selectedIndexes())==0:
            self.show_message(QApplication.translate("Configuration Wizard", \
                    "No entity selected for edit!"))
            return

        model_item, entity, row_id = self.get_model_entity(self.pftableView)

        # don't edit entities that already exist in the database
        if pg_table_exists(entity.name):
            self.show_message(QApplication.translate("Configuration Wizard", \
                    "Editing entity that exist in database is not allowed!"))
            return

        if model_item:
            profile = self.current_profile()
            editor = EntityEditor(self, profile, entity)
            result = editor.exec_()
            if result == 1:
                if entity.supports_documents:
                    # mark the lookup for deletion
                    doc_name = u'check_{0}_document_type'.format(
                            entity.short_name.lower())
                    de = profile.entity(doc_name)
                    de.action = DbItem.DROP

                self.entity_model.delete_entity(entity)

                self.init_entity_item_model()
                self.trigger_entity_change()

                self.entity_model.add_entity(editor.entity)
                self.refresh_lookup_view()

    def delete_entity(self):
        """
        Delete selected entity
        """
        if len(self.pftableView.selectedIndexes())==0:
            self.show_message(QApplication.translate("Configuration Wizard", \
                    "No entity selected for deletion!"))
            return

        model_item, entity, row_id = self.get_model_entity(self.pftableView)

        if model_item:
            dependencies = entity.dependencies()
            if len(dependencies['entities']) > 0 or len(dependencies['views']) > 0:
                entity_depend = EntityDepend(self, entity, dependencies)
                result = entity_depend.exec_()
                if result == 0:
                    return

            self.entity_item_model.selectionChanged.disconnect()
            model_item.delete_entity(entity)
            # delete entity from selected profile
            profile = self.current_profile()
            profile.remove_entity(entity.short_name)

            self.init_entity_item_model()
            self.trigger_entity_change()

    def column_exist_in_entity(self, entity, column):
        """
        Returns True if a column exists in a given entity in DB
        :param entity: Entity instance to check if column exist
        :type entity: Entity
        :param column: Column instance to check its existance
        :type entity: BaseColumn 
        :rtype: boolean
        """
        cols = table_column_names(entity.name) 
        if column.name in cols:
            return True
        else:
            return False

    def clear_view_model(self, view_model):
        rows = view_model.rowCount()
        for i in range(rows):
            view_model.removeRow(i)
        view_model.clear()

    def set_view_model(self, view_model):
        """
        Attach model to table views, list views and combobox widgets
        :param view_model: custom EntitiesModel
        :type view_model: EntitiesModel
        """
        self.pftableView.setModel(view_model)
        self.lvEntities.setModel(view_model)
        self.cboParty.setModel(view_model)
        self.cboSPUnit.setModel(view_model)

    def populate_view_models(self, profile):
        for entity in profile.entities.values():
            # if item is "deleted", don't show it
            if entity.action == DbItem.DROP:
                continue

            if entity.TYPE_INFO not in ['SUPPORTING_DOCUMENT',
                    'SOCIAL_TENURE', 'ADMINISTRATIVE_SPATIAL_UNIT',
                    'ENTITY_SUPPORTING_DOCUMENT', 'ASSOCIATION_ENTITY']:

                if entity.TYPE_INFO == 'VALUE_LIST':
                    self.lookup_view_model.add_entity(entity)
                    self.addValues_byEntity(entity)
                else:
                    self.entity_model.add_entity(entity)

    def connect_signals(self):
        self.init_entity_item_model()

        self.lookup_item_model = self.lvLookups.selectionModel()
        self.lookup_item_model.selectionChanged.connect(self.lookup_changed)

        self.cboParty.currentIndexChanged.emit(self.cboParty.currentIndex())
        self.cboSPUnit.currentIndexChanged.emit(self.cboSPUnit.currentIndex())

    def switch_profile(self, name):
        """
        Used to refresh all QStandardItemModel's attached to various
        view widgets in the wizard.
        :param name: name of the new profile to show
        :type name: str
        """
        if not name:
            return

        profile = self.stdm_config.profile(unicode(name))
        if profile is not None:
            self.lblDesc.setText(profile.description)
        else:
            return
        # clear view models
        self.clear_view_model(self.entity_model)
        self.clear_view_model(self.col_view_model)
        self.clear_view_model(self.lookup_view_model)
        self.clear_view_model(self.lookup_value_view_model)
        self.clear_view_model(self.party_item_model)
        self.clear_view_model(self.spunit_item_model)

        self.entity_model = EntitiesModel()
        self.set_view_model(self.entity_model)

        self.col_view_model = ColumnEntitiesModel()
        self.tbvColumns.setModel(self.col_view_model)

        self.lookup_view_model = LookupEntitiesModel()
        self.lvLookups.setModel(self.lookup_view_model)
        self.lvLookupValues.setModel(self.lookup_value_view_model)

        # from profile entities to view_model
        self.populate_view_models(profile)

        self.connect_signals()

    def refresh_lookup_view(self):
        """
        Reloads the lookups after editing an entity.
        """
        self.clear_view_model(self.lookup_view_model)

        self.lookup_view_model = LookupEntitiesModel()
        self.lvLookups.setModel(self.lookup_view_model)

        profile = self.current_profile()
        self.populate_lookup_view(profile)

        self.lookup_item_model = self.lvLookups.selectionModel()
        self.lookup_item_model.selectionChanged.connect(self.lookup_changed)
        self.lvLookups.setCurrentIndex(self.lookup_view_model.index(0,0))


    def profile_changed(self, row_id):
        """
        Event handler for the profile combobox current index changed.
        """
        self.switch_profile(self.cboProfile.currentText())

    def get_model_entity(self, view):
        """
        Extracts and returns an entitymodel, entity and the 
        current selected item ID from QAbstractItemView of a 
        given view widget
        param view: Widget that inherits QAbstractItemView
        type view: QAbstractitemView
        rtype: tuple - (QStandardItemModel, Entity, int)
        """
        sel_id = -1
        entity = None
        model_item = view.currentIndex().model()
        if model_item:
            sel_id = view.currentIndex().row()
            entity = model_item.entities().items()[sel_id][1]
        return (model_item, entity, sel_id)
		
    def addColumns(self, v_model, columns):
        """
        Add columns to a view model
        param v_model: Instance of EntitiesModel
        type v_model: EntitiesModel
        param columns: List of column names to insert in v_model
        type columns: list
        """
        for column in columns:
            if column.user_editable():
                v_model.add_entity(column)

    def entity_changed(self, selected, diselected):
        """
        triggered when you select an entity, clears an existing column entity
        model and create a new one.
        Get the columns of the selected entity, add them to the newly created
        column entity model
        """
        self.trigger_entity_change()

    def trigger_entity_change(self):
        row_id = self.entity_item_model.currentIndex().row()

        if row_id > -1:
            view_model = self.entity_item_model.currentIndex().model()
            self.col_view_model.clear()
            self.col_view_model = ColumnEntitiesModel()

            columns = view_model.entity_byId(row_id).columns.values()
            self.addColumns(self.col_view_model, columns)

            self.tbvColumns.setModel(self.col_view_model)

    def party_changed(self, row_id):
        """
        Event handler for STR party combobox - event currentIndexChanged.
        """
        cbo_model = self.cboParty.model()
        try:
            columns = cbo_model.entity_byId(row_id).columns.values()
            self.party_item_model.clear()
            self.party_item_model = STRColumnEntitiesModel()
            self.addColumns(self.party_item_model, columns)
        except:
            pass

    def spatial_unit_changed(self, row_id):
        """
        Event handler for STR spatial unit combobox - event currentIndexChanged.
        :param row_id: index of the selected item in the combobox
        :type row_id: int
        """
        cbo_model = self.cboSPUnit.model()
        try:
            columns = cbo_model.entity_byId(row_id).columns.values()
            self.spunit_item_model.clear()
            self.spunit_item_model = STRColumnEntitiesModel()
            self.addColumns(self.spunit_item_model, columns)
        except:
            pass

    def new_column(self):
        """
        On click event handler for adding a new column
        """
        if len(self.lvEntities.selectedIndexes())==0:
            self.show_message(QApplication.translate("Configuration Wizard", \
                    "No entity selected to add column!"))
            return

        model_item, entity, row_id = self.get_model_entity(self.lvEntities)

        if model_item:
            profile = self.current_profile()
            params = {}
            params['entity'] = entity
            params['profile'] = profile

            editor = ColumnEditor(self, **params)
            result = editor.exec_()

            if result == 1:
                if editor.type_info == 'LOOKUP':
                    self.clear_lookup_view()
                    self.populate_lookup_view(profile)
                    self.lvLookups.setCurrentIndex(self.lookup_view_model.index(0,0))

    def edit_column(self):
        """
        On click event handler for editing a column
        Only allow editing of columns that have not yet being persisted to the
        database
        """
        rid, column = self._get_column(self.tbvColumns)
        
        if column and column.action == DbItem.CREATE:
            row_id, entity = self._get_entity(self.lvEntities)

            # Don't edit if a column exist in database
            if self.column_exist_in_entity(entity, column):
                self.show_message(QApplication.translate("Configuration Wizard", \
                        "Editing columns that exist in database is not allowed!"))
                return

            params = {}
            params['column'] = column
            params['entity'] = entity
            params['profile'] = self.current_profile()
            
            editor = ColumnEditor(self, **params)
            result = editor.exec_()
        else:
            self.show_message(QApplication.translate("Configuration Wizard", \
                    "No column selected for edit!"))

    def clear_lookup_view(self):
        """
        Clears items from the model attached to the lookup view
        """
        self.clear_view_model(self.lookup_view_model)
        self.lookup_view_model = LookupEntitiesModel()
        self.lvLookups.setModel(self.lookup_view_model)
        self.lookup_item_model = self.lvLookups.selectionModel()
        self.lookup_item_model.selectionChanged.connect(self.lookup_changed)
        
    def populate_lookup_view(self, profile):
        """
        Fills the lookup view model with lookup entites from a 
        given profile.
        :param profile: profile to extract lookups
        :type profile: Profile
        """
        for entity in profile.entities.values():
            # if item is "deleted", don't show it
            if entity.action == DbItem.DROP:
                continue
            if entity.TYPE_INFO == 'VALUE_LIST':
                self.lookup_view_model.add_entity(entity)
                self.addValues_byEntity(entity)

    def _get_entity_item(self, view):
        """
        Helper function to extract item model from a listview
        :param view: Listview to extract a model
        :type view: QListView
        :rtype: tuple (int, EntitiesModel)
        """
        model_item, entity, row_id = self.get_model_entity(view)
        entity_item = None
        if model_item:
            entity_item = model_item.entities().values()[row_id]
        return row_id, entity_item

    def _get_column(self, view):
        row_id = -1
        model_item, entity, row_id = self.get_model_entity(view)
        column = None
        if model_item:
            column = model_item.entities().values()[row_id]
        return row_id, column

    def _get_entity(self, view):
        model_item, entity, row_id = self.get_model_entity(view)
        if entity:
            return row_id, entity

    def delete_column(self):
        """
        Delete selected column, show warning dialog if a column has dependencies.
        """
        row_id, column = self._get_column(self.tbvColumns)
        if not column:
            self.show_message(QApplication.translate("Configuration Wizard", \
                    "No column selected for deletion!"))
            return

        if self.check_column_dependencies(column):
            ent_id, entity = self._get_entity(self.lvEntities)
            # delete from the entity
            entity.remove_column(column.name)

    def check_column_dependencies(self, column):
        """
        Checks if a columns has dependencies, 
        :param column: column to check for dependencies.
        :type column: BaseColumn
        :rtype: boolean
        """
        ok_delete = True
        dependencies = column.dependencies()
        if len(dependencies['entities']) > 0 or len(dependencies['views']) > 0:
            # show dependencies dialog
            column_depend = ColumnDepend(self, column, dependencies)
            result = column_depend.exec_()
            # 0 - user choose not to delete column
            if result == 0:
                ok_delete =  False

        return ok_delete
	
    def new_lookup(self):
        """
        Event handler for adding a new lookup to the current profile
        """
        profile = self.current_profile()
        if profile:
            editor = LookupEditor(self, profile)
            result = editor.exec_()
            if result == 1:
                self.lookup_view_model.add_entity(editor.lookup)
        else:
            self.show_message(QApplication.translate("Configuration Wizard", \
                    "No profile selected to add lookup!"))

    def edit_lookup(self):
        """
        Event handler for editing a lookup. Editing is only allowed to lookups 
        that have not yet been saved in the database.
        """
        profile = self.current_profile()
        if profile:
            if len(self.lvLookups.selectedIndexes()) == 0:
                self.show_message(QApplication.translate("Configuration Wizard", \
                        "No lookup selected for edit!"))
                return

            row_id, lookup = self._get_entity_item(self.lvLookups)
            # don't edit entities that already exist in the database
            if pg_table_exists(lookup.name):
                self.show_message(QApplication.translate("Configuration Wizard", \
                        "Editing lookup that exist in database is not allowed!"))
                return
            editor = LookupEditor(self, profile, lookup)
            result = editor.exec_()
            if result == 1:
                self.lookup_view_model.delete_entity(lookup)
                self.lookup_view_model.removeRow(row_id)
                self.lookup_view_model.add_entity(editor.lookup)
        else:
            self.show_message(QApplication.translate("Configuration Wizard", \
                    "Nothing to edit!"))

    def delete_lookup(self):
        """
        Event handler for deleting a selected lookup. Does NOT allow
        deleting of 'tenure_type' lookup.
        """
        profile = self.current_profile()
        if profile:
            if len(self.lvLookups.selectedIndexes()) > 0:
                row_id, lookup = self._get_entity_item(self.lvLookups)
                # dont delete `tenure_type` lookup
                if lookup.short_name == 'check_tenure_type':
                    self.show_message(QApplication.translate("Configuration Wizard",
                        "Cannot delete tenure type lookup table!"))
                    return
                profile.remove_entity(lookup.short_name)
                self.lookup_view_model.removeRow(row_id)
            else:
                self.show_message(QApplication.translate("Configuration Wizard", \
                        "No lookup selected for deletion!"))
        else:
            self.show_message(QApplication.translate("Configuration Wizard", \
                    "Nothing to delete!"))

    def addValues_byEntity(self, entity):
        """
        Populate lookup values model with values extracted from entity.
        :param entity: ValueList(a.k.a Lookup)
        :type entity: Entity of TYPE_INFO - VALUE_LIST
        """
        for v in entity.values:
            cv = entity.code_value(v)
            if cv.updated_value == '':
                txt = cv.value
            else:
                txt = cv.updated_value

            val = QStandardItem(txt)
            self.lookup_value_view_model.appendRow(val)

    def add_values(self, values):
        """
        Populate lookup values model.
        :param values: list of lookup values
        :type values: list 
        """
        self.lookup_value_view_model.clear()
        for v in values:
            val = QStandardItem(v.value)
            self.lookup_value_view_model.appendRow(val)

    def lookup_changed(self, selected, diselected):
        """
        On selection changed event handler for the lookup model.
        Attached to "lookup_item_model"
        :param selected: the selected item
        :type selected: QItemSelection
        :param diselected: previous selected item
        :type diselected: QItemSelection
        """
        row_id = self.lookup_item_model.currentIndex().row()
        if row_id == -1:
            return
        view_model = self.lookup_item_model.currentIndex().model()
        self.lookup_value_view_model.clear()
        self.addValues_byEntity(view_model.entity_byId(row_id))
        self.lvLookupValues.setModel(self.lookup_value_view_model)

    def add_lookup_value(self):
        """
        On click event handler for the lookup values `Add` button
        """
        if len(self.lvLookups.selectedIndexes()) == 0:
            self.show_message(QApplication.translate("Configuration Wizard", \
                    "No lookup selected to add value!"))
            return

        row_id, lookup = self._get_entity_item(self.lvLookups)
        if lookup:
            value_editor = ValueEditor(self, lookup)
            result = value_editor.exec_()
            if result == 1:
                self.add_values(value_editor.lookup.values.values())
                self.lvLookupValues.setModel(self.lookup_value_view_model)

    def edit_lookup_value(self):
        """
        On click event handler for the lookup values `Edit` button
        """
        if len(self.lvLookupValues.selectedIndexes() ) == 0:
            self.show_message(QApplication.translate("Configuration Wizard", \
                    "No value selected for edit!"))
            return
        # get selected lookup value
        model_index = self.lvLookupValues.selectedIndexes()[0]
        value_text = self.lookup_value_view_model.itemFromIndex(model_index).text()

        # get selected lookup
        row_id, lookup = self._get_entity_item(self.lvLookups)
        lookup_view_model = self.lookup_item_model.currentIndex().model().entity_byId(row_id)
        code_value = lookup_view_model.values[unicode(value_text)]

        value_editor = ValueEditor(self, lookup, code_value)
        result = value_editor.exec_()
        if result == 1:
            self.add_values(value_editor.lookup.values.values())

    def delete_lookup_value(self):
        """
        On click event handler for the lookup values `Delete` button
        """
        if len(self.lvLookupValues.selectedIndexes() ) == 0:
            self.show_message(QApplication.translate("Configuration Wizard", \
                    "Select value to delete"))
            return

        row_id, lookup = self._get_entity_item(self.lvLookups)
        model_index = self.lvLookupValues.selectedIndexes()[0]
        value_text = self.lookup_value_view_model.itemFromIndex(model_index).text()
        lookup.remove_value(unicode(value_text))
        self.add_values(lookup.values.values())

    def show_message(self, message, msg_icon=QMessageBox.Critical):
        """
        Show a message dialog message
        :param message: Message to show
        :type message: str
        :param msg_icon:Icon to show on the message box
        :type msg_icon: QMessage.Icon 
        """
        msg = QMessageBox(self)
        msg.setIcon(msg_icon)
        msg.setWindowTitle(QApplication.translate("STDM Configuration Wizard","STDM"))
        msg.setText(QApplication.translate("STDM Configuration Wizard",message))
        msg.exec_()

    def query_box(self, msg):
        """
        Show 'OK/Cancel' query message box
        :param msg: message to show on the box
        :type msg: str
        :rtype: QMessageBox.StandardButton

        """
        msgbox = QMessageBox(self)
        msgbox.setIcon(QMessageBox.Warning)
        msgbox.setWindowTitle(QApplication.translate("STDM Configuration Wizard","STDM"))
        msgbox.setText(QApplication.translate("STDM Configuration Wizard", msg))
        msgbox.setStandardButtons(QMessageBox.Cancel | QMessageBox.Ok);
        msgbox.setDefaultButton(QMessageBox.Cancel);
        result = msgbox.exec_()
        return result

>>>>>>> d6afaaed
<|MERGE_RESOLUTION|>--- conflicted
+++ resolved
@@ -1,3131 +1,1563 @@
-<<<<<<< HEAD
-"""
-/***************************************************************************
-Name                 : wizard
-Description          : STDM profile configuration wizard
-Date                 : 06/January/2016
-copyright            : (C) 2015 by UN-Habitat and implementing partners.
-                       See the accompanying file CONTRIBUTORS.txt in the root
-email                : stdm@unhabitat.org
- ***************************************************************************/
-
-/***************************************************************************
- *                                                                         *
- *   This program is free software; you can redistribute it and/or modify  *
- *   it under the terms of the GNU General Public License as published by  *
- *   the Free Software Foundation; either version 2 of the License, or     *
- *   (at your option) any later version.                                   *
- *                                                                         *
- ***************************************************************************/
-"""
-
-import platform
-import os
-import sys
-import logging
-from datetime import date
-from datetime import datetime 
-import calendar
-
-from PyQt4 import QtGui
-from PyQt4 import QtCore
-from PyQt4.QtGui import *
-from PyQt4.QtCore import *
-
-from stdm.data.configuration.stdm_configuration import (
-        StdmConfiguration, 
-        Profile
-)
-
-from stdm.data.configuration.entity import entity_factory, Entity
-from stdm.data.configuration.entity_relation import EntityRelation 
-from stdm.data.configuration.columns import BaseColumn
-
-from stdm.data.configuration.value_list import (
-    ValueList,
-    CodeValue,
-    value_list_factory
-)
-
-from stdm.data.configuration.social_tenure import *
-from stdm.data.configuration.config_updater import ConfigurationSchemaUpdater
-from stdm.data.configuration.db_items import DbItem
-from stdm.data.pg_utils import (
-        pg_table_exists, 
-        table_column_names
-       )
-from stdm.settings.config_serializer import ConfigurationFileSerializer 
-from stdm.settings.registryconfig import RegistryConfig 
-from stdm.data.configuration.exception import ConfigurationException
-from stdm.data.license_doc import LicenseDocument
-from stdm.settings import (
-    current_profile,
-    save_current_profile
-)
-
-from stdm.settings.registryconfig import (
-        RegistryConfig,
-        LOCAL_SOURCE_DOC,
-        COMPOSER_OUTPUT,
-        COMPOSER_TEMPLATE,
-        SHOW_LICENSE
-)
-
-from custom_item_model import *
-
-from ui_stdm_config import Ui_STDMWizard
-from ui_entity import Ui_dlgEntity
-from profile_editor import ProfileEditor
-from create_entity import EntityEditor
-from column_editor import ColumnEditor
-from create_lookup import LookupEditor
-from create_lookup_value import ValueEditor
-from entity_depend import EntityDepend
-from column_depend import ColumnDepend
-
-# create logger
-LOGGER = logging.getLogger('stdm')
-LOGGER.setLevel(logging.DEBUG)
-
-CHECKBOX_VALUES = [False, None, True]
-
-class ConfigWizard(QWizard, Ui_STDMWizard):
-    wizardFinished = pyqtSignal(object)
-    """
-    STDM configuration wizard editor
-    """
-    def __init__(self, parent):
-        QWizard.__init__(self, parent)
-        self.setupUi(self)
-        self.register_fields()
-
-        # directory path settings
-        self.init_path_ctrls_event_handlers()
-
-        # profile
-        self.init_profile_ctrls_event_handlers()
-        
-        # register enitity model to different view controllers
-        self.entity_model = EntitiesModel()
-        self.set_views_entity_model(self.entity_model)
-
-        self.init_entity_item_model()
-
-        self.col_view_model = ColumnEntitiesModel()
-        self.tbvColumns.setModel(self.col_view_model)
-
-        # STR view model
-        self.party_item_model = STRColumnEntitiesModel()
-        self.spunit_item_model = STRColumnEntitiesModel()
-
-        #cboParty & cboSPUnit
-        self.init_STR_ctrls_event_handlers()
-        
-        # profile page : Add entities
-        self.init_entity_ctrls_event_handlers()
-
-        # Entity customization page
-        self.init_column_ctrls_event_handlers()
-
-        # lookup
-        self.lookup_view_model = LookupEntitiesModel()
-        self.lvLookups.setModel(self.lookup_view_model)
-
-        self.init_lookup_ctrls_event_handlers()
-
-        self.lookup_item_model = self.lvLookups.selectionModel()
-        self.lookup_item_model.selectionChanged.connect(self.lookup_changed)
-
-        # lookup values
-        self.lookup_value_view_model = QStandardItemModel(self.lvLookupValues)
-        self.init_lkvalues_event_handlers()
-
-        self.init_ui_ctrls()
-
-        self.reg_config = RegistryConfig()
-
-        self.load_directory_path_settings()
-
-        # validate if to show license
-        #show_lic = self.check_show_license(self.reg_config)
-        #if show_lic:
-            #self.setStartId(0)
-            #self.reg_config.write({SHOW_LICENSE:0})
-        #else:
-
-        self.setStartId(1)
-
-        self.stdm_config = None
-        self.orig_assets_count = 0  # count of items in StdmConfiguration instance
-        self.load_stdm_config()
-
-    def reject(self):
-        """
-        Event handler for the cancel button.
-        If configuration has been edited, warn user before exiting.
-        """
-        cnt = len(self.stdm_config)
-        if cnt <> self.orig_assets_count:
-            msg0 = "All changes you've made on the configuration will be lost.\n"
-            msg1 = "Are you sure you want to cancel?"
-            if self.query_box(msg0+msg1) == QMessageBox.Cancel:
-                return
-        self.done(0)
-
-    def load_stdm_config(self):
-        """
-        Read and load configuration from file 
-        """
-        self.load_configuration_from_file()  # ????? trap exception!!!!
-
-        self.stdm_config = StdmConfiguration.instance()  
-        self.orig_assets_count = len(self.stdm_config)
-
-        self.load_profiles()
-        self.is_config_done = False
-        self.stdm_config.profile_added.connect(self.cbo_add_profile)
-
-    def check_show_license(self, reg_config):
-        """
-        Checks if you need to show the license page. Checks if the flag in the
-        registry has been set. Returns True to show license. If registry key is not yet
-        set, show the license page.
-        :param reg_config: regstry config reader
-        :type reg_config: RegistryConfig
-        :rtype: boolean
-        """
-        show_lic = 1
-        license_key = reg_config.read([SHOW_LICENSE])
-        if len(license_key) > 0:
-            show_lic = license_key[SHOW_LICENSE]
-        if show_lic == 1:
-            return True
-        else:
-            return False
-     
-    def init_path_ctrls_event_handlers(self):
-        """
-        Attach OnClick event handlers for the document path buttons
-        """
-        self.btnDocPath.clicked.connect(self.set_support_doc_path)
-        self.btnDocOutput.clicked.connect(self.set_output_path)
-        self.btnTemplates.clicked.connect(self.set_template_path)
-
-    def init_profile_ctrls_event_handlers(self):
-        """
-        Attach event handlers for the profile toolbar
-        """
-        self.cboProfile.currentIndexChanged.connect(self.profile_changed)
-        self.btnNewP.clicked.connect(self.new_profile)
-        self.btnPDelete.clicked.connect(self.delete_profile)
-
-    def init_entity_item_model(self):
-        """
-        Attach a selection change event handler for the custom
-        QStandardItemModel - entity_item_model
-        """
-        self.entity_item_model = self.lvEntities.selectionModel()
-        self.entity_item_model.selectionChanged.connect(self.entity_changed)
-
-    def set_views_entity_model(self, entity_model):
-        """
-        Attach custom item model to hold data for the view controls
-        :param entity_model: Custom QStardardItemModel
-        :type entity_model: EntitiesModel
-        """
-        self.pftableView.setModel(entity_model)
-        self.lvEntities.setModel(entity_model)	
-        self.cboParty.setModel(entity_model)
-        self.cboSPUnit.setModel(entity_model)
-
-    def init_STR_ctrls_event_handlers(self):
-        """
-        Attach onChange event handlers for the STR combobox 
-        """
-        self.cboParty.currentIndexChanged.connect(self.party_changed)
-        self.cboSPUnit.currentIndexChanged.connect(self.spatial_unit_changed)
-
-    def init_entity_ctrls_event_handlers(self):
-        """
-        Attach OnClick event handlers for the entity toolbar buttons
-        """
-        self.btnNewEntity.clicked.connect(self.new_entity)
-        self.btnEditEntity.clicked.connect(self.edit_entity)
-        self.btnDeleteEntity.clicked.connect(self.delete_entity)
-
-    def init_column_ctrls_event_handlers(self):
-        """
-        Attach OnClick event handlers for the columns toolbar buttons
-        """
-        self.btnAddColumn.clicked.connect(self.new_column)
-        self.btnEditColumn.clicked.connect(self.edit_column)
-        self.btnDeleteColumn.clicked.connect(self.delete_column)
-
-    def init_lookup_ctrls_event_handlers(self):
-        """
-        Attach OnClick event handlers for the lookup toolbar buttons
-        """
-        self.btnAddLookup.clicked.connect(self.new_lookup)
-        self.btnEditLookup.clicked.connect(self.edit_lookup)
-        self.btnDeleteLookup.clicked.connect(self.delete_lookup)
-
-    def init_lkvalues_event_handlers(self):
-        """
-        Attach OnClick event handlers for the lookup values toolbar buttons
-        """
-        self.btnAddLkupValue.clicked.connect(self.add_lookup_value)
-        self.btnEditLkupValue.clicked.connect(self.edit_lookup_value)
-        self.btnDeleteLkupValue.clicked.connect(self.delete_lookup_value)
-
-    def init_ui_ctrls(self):
-        """
-        Set default state for UI controls
-        """
-        self.edtDocPath.setFocus()
-        self.rbReject.setChecked(True)
-        self.lblDesc.setText("")
-        self.pftableView.setColumnWidth(0, 250)
-
-        # Attach multi party checkbox state change event handler
-        self.cbMultiParty.stateChanged.connect(self.multi_party_state_change)
-
-        # disable editing of view widgets
-        self.pftableView.setEditTriggers(QtGui.QAbstractItemView.NoEditTriggers)
-        self.tbvColumns.setEditTriggers(QtGui.QAbstractItemView.NoEditTriggers)
-        self.lvEntities.setEditTriggers(QtGui.QAbstractItemView.NoEditTriggers)
-        self.lvLookups.setEditTriggers(QtGui.QAbstractItemView.NoEditTriggers)
-        self.lvLookupValues.setEditTriggers(QtGui.QAbstractItemView.NoEditTriggers)
-
-    def load_configuration_from_file(self):
-        """
-        Load configuration object from the file.
-        :return: True if the file was successfully
-        loaded. Otherwise, False.
-        :rtype: bool
-        """
-        config_path = QDesktopServices.storageLocation(
-            QDesktopServices.HomeLocation) +\
-                      '/.stdm/configuration.stc'
-        config_serializer = ConfigurationFileSerializer(
-            config_path
-        )
-
-        try:
-            config_serializer.load()
-
-        except IOError as io_err:
-            QMessageBox.critical(self.iface.mainWindow(),
-                QApplication.translate(
-                    'STDM', 'Load Configuration Error'
-                ),
-                unicode(io_err)
-            )
-
-            return False
-
-        except ConfigurationException as c_ex:
-            QMessageBox.critical(
-                self.iface.mainWindow(),
-                QApplication.translate(
-                    'STDM',
-                    'Load Configuration Error'
-                ),
-                unicode(c_ex)
-            )
-
-            return False
-
-        return True
-
-    def load_profiles(self):
-        """
-        Read and load profiles from StdmConfiguration instance
-        """
-        profiles = []
-        for profile in self.stdm_config.profiles.values():
-            for entity in profile.entities.values():
-                self.connect_column_signals(entity)
-            self.connect_entity_signals(profile)
-            profiles.append(profile.name)
-        self.cbo_add_profiles(profiles)
-
-        self.lvLookups.setCurrentIndex(self.lvLookups.model().index(0,0))
-        self.lvEntities.setCurrentIndex(self.lvEntities.model().index(0,0))
-
-    def connect_column_signals(self, entity):
-        """
-        Connect signals triggered when column is added or deleted from an entity
-        """
-        entity.column_added.connect(self.add_column_item)
-        entity.column_removed.connect(self.delete_column_item)
-
-    def validate_STR(self):
-        """
-        Validate both Party & Spatial Unit entities for STR are properly set. 
-        Returns a tuple indicating the setting status and a status message.
-        :rtype: tuple (boolean, str)
-        """
-        # check if any entities exist,
-        if self.entity_model.rowCount() == 0:
-            return False, "No entities for creating Social Tenure Relationship"
-
-        # check that party and spatial unit entities are not the same
-        if self.cboParty.currentIndex() == self.cboSPUnit.currentIndex():
-            return False, "Party and Spatial Unit entities cannot be the same!"
-
-        profile = self.current_profile()
-        spatial_unit = profile.entity(unicode(self.cboSPUnit.currentText()))
-
-        # check if th spatial unit entity has a geometry column
-        if not spatial_unit.has_geometry_column():
-            return False, "%s entity should have a geometry column!"\
-                    % spatial_unit.short_name
-
-        return True, "Ok"
-
-    def index_party_table(self):
-        """
-        Returns an index of the selected party unit
-        """
-        for index, entity in enumerate(self.entity_model.entities().values()):
-            if entity.has_geometry_column():
-                continue
-            else:
-                return index
-        return 0
-
-
-    def index_spatial_unit_table(self):
-        """
-        Returns an index of the selected spatial unit
-        """
-        for index, entity in enumerate(self.entity_model.entities().values()):
-            if entity.has_geometry_column():
-                return index
-        return 0
-
-    def validate_empty_lookups(self):
-        """
-        Verifies that all lookups in the current profile
-        have values. Returns true if all have values else false
-        rtype: bool
-        """
-        valid = True
-        profile  = self.current_profile()
-        if not profile:
-            return valid
-        for vl in profile.value_lists():
-            if vl.is_empty():
-                valid = False
-                self.show_message("Lookup %s has no values" % vl.short_name)
-                break
-        return valid
-
-    def fmt_path_str(self, path):
-        """
-        Returns a directory path string formatted in a unix format
-        param path: string representing the windows path
-        type path: str
-        rtype: str
-        """
-        rpath = r''.join(unicode(path))
-        return rpath.replace("\\", "/")
-
-    def read_settings_path(self, reg_keys, os_path):
-        """
-        Returns path settings from the registry or an os folder path
-        param reg_key: list of registry keys to read the path setting
-        type reg_keys: list
-        param os_path: os directory to use if the reg_key is not set
-        type os_path: str
-        rtype: str
-        """
-        try:
-            # returns a dict {reg_key:reg_value}
-            key = self.reg_config.read(reg_keys)
-            if len(key) > 0:
-                reg_doc_path = key[reg_keys[0]]
-            else:
-                reg_doc_path = None
-        except:
-            reg_doc_path = None
-
-        if reg_doc_path is not None:
-            return reg_doc_path
-        else:
-            doc_path = os.path.expanduser('~')+os_path
-            if not os.path.exists(doc_path):
-                os.makedirs(doc_path) 
-            return self.fmt_path_str(doc_path)
-
-    def show_license(self):
-        """
-        Show STDM license file
-        """
-        self.txtLicense.clear()
-        license = LicenseDocument()
-        self.txtLicense.setText(license.read_license_info())
-
-    def load_directory_path_settings(self):
-        """
-        Read and display default directory path settings
-        """
-        self.load_doc_path()
-        self.load_output_path()
-        self.load_template_path()
-
-    def load_doc_path(self):
-        """
-        Read and display default document path
-        """
-        doc_path = self.read_settings_path([LOCAL_SOURCE_DOC], '/.stdm/documents/')
-        self.edtDocPath.setText(doc_path)
-
-    def load_output_path(self):
-        """
-        Read and display default report output path
-        """
-        output_path = self.read_settings_path([COMPOSER_OUTPUT], 
-                '/.stdm/reports/outputs')
-        self.edtOutputPath.setText(output_path)
-
-    def load_template_path(self):
-        """
-        Read and display default template path
-        """
-        templates_path = self.read_settings_path([COMPOSER_TEMPLATE],
-                '/.stdm/reports/templates')
-        self.edtTemplatePath.setText(templates_path)
-
-    def initializePage(self, int):
-        if self.currentId() == 0:
-            self.show_license()
-
-    def bool_to_check(self, state):
-        """
-        Converts a boolean to a Qt checkstate.
-        :param state: True/False
-        :type state: boolean
-        :rtype: Qt.CheckState
-        """
-        if state:
-            return Qt.Checked
-        else:
-            return Qt.Unchecked
-
-    def multi_party_state_change(self):
-        """
-        Event handler for the multi party checkbox state change event.
-        """
-        profile = self.current_profile()
-        profile.social_tenure.multi_party = \
-                CHECKBOX_VALUES[self.cbMultiParty.checkState()]
-
-    def set_multi_party_checkbox(self, profile):
-        """
-        Set the state of multi party checkbox from the current
-        profile 'social_tenure.multi_party' attribute.
-        :param profile: profile to extract multi party value
-        :type profile: Profile
-        """
-        self.cbMultiParty.setCheckState(self.bool_to_check(
-            profile.social_tenure.multi_party))
-
-    def validateCurrentPage(self):
-        validPage = True
-
-        if self.currentId() == 0:
-            self.load_directory_path_settings()
-
-            if self.rbReject.isChecked():
-                message0 = "To continue with the wizard please comply with "
-                message1 = "disclaimer policy by selecting the option 'I Agree'"
-                self.show_message(message0 + message1)
-                validPage = False
-
-        if self.currentId() == 3:
-            self.party_changed(0)
-
-            # get entity with no geometry column
-            idx = self.index_party_table()
-            self.cboParty.setCurrentIndex(idx)
-            #self.spatial_unit_changed(idx)
-
-            # get an entity with a geometry column
-            idx = self.index_spatial_unit_table()
-            self.cboSPUnit.setCurrentIndex(idx)
-            self.spatial_unit_changed(idx)
-
-            self.set_multi_party_checkbox(self.current_profile())
-
-            # verify that lookup entities have values
-            validPage = self.validate_empty_lookups()
-
-        if self.currentId() == 4:
-            validPage, msg = self.validate_STR()
-
-            if validPage:
-                profile = self.current_profile()
-
-                party = profile.entity(unicode(self.cboParty.currentText()))
-                spatial_unit = profile.entity(unicode(self.cboSPUnit.currentText()))
-
-                profile.set_social_tenure_attr(SocialTenure.PARTY, party)
-                profile.set_social_tenure_attr(SocialTenure.SPATIAL_UNIT, spatial_unit)
-            else:
-                self.show_message(QApplication.translate("Configuration Wizard", msg))
-
-        if self.currentId() == 5: # FINAL_PAGE:
-            # last page
-            #* commit config to DB
-            self.config_updater = ConfigurationSchemaUpdater()
-
-            ##*Thread to handle schema updating
-            self.updater_thread = QThread(self)
-            self.config_updater.moveToThread(self.updater_thread)
-
-            ##*Connect schema updater slots
-            self.config_updater.update_started.connect(self.config_update_started)
-            self.config_updater.update_progress.connect(self.config_update_progress)
-            self.config_updater.update_completed.connect(self.config_update_completed)
-
-            ##*Connect thread signals
-            self.updater_thread.started.connect(self._updater_thread_started)
-            self.updater_thread.finished.connect(self.updater_thread.deleteLater)
-
-            ##*Start the process
-            self.updater_thread.start()
-
-            # write document paths to registry
-            self.reg_config.write(
-                    { LOCAL_SOURCE_DOC:self.edtDocPath.text(),
-                      COMPOSER_OUTPUT:self.edtOutputPath.text(),
-                      COMPOSER_TEMPLATE:self.edtTemplatePath.text()
-                     })
-
-            self.wizardFinished.emit(self.cboProfile.currentText())
-
-            # compute a new asset count
-            self.orig_assets_count = len(self.stdm_config)
-
-            #pause, allow user to read post saving messages
-            self.pause_wizard_dialog()
-            validPage = False
-
-        return validPage
-
-    def pause_wizard_dialog(self):
-        """
-        Pause the wizard before closing to allow user to 
-        read the message on the TextEdit widget
-        """
-        self.button(QWizard.BackButton).setEnabled(False)
-        self.button(QWizard.CancelButton).setText(\
-                QApplication.translate("Configuration Wizard","Close"))
-
-    def save_update_info(self, info, write_method):
-        """
-        Call `method` to save update information displayed on the TextEdit widget
-        to file
-        :param info: update information to save to file
-        :type info: str
-        :param write_method: function used to write the udpate info to file
-        :type write_method:function
-        """
-        write_method(info)
-
-    def save_status_reminder(self, file_name):
-        self.txtHtml.setFontItalic(True)
-        self.txtHtml.setTextColor(QColor('black'))
-        self.txtHtml.setFontWeight(40)
-        self.txtHtml.append('')
-        fmt_file = file_name.replace('|', '/')
-        self.txtHtml.append("Please note, status information displayed "
-                "on this page has been saved in file: \n`"+fmt_file+"`")
-        
-    def append_update_file(self, info):
-        """
-        Append info to a single file
-        :param info: update information to save to file
-        :type info: str
-        """
-        file_name = os.path.expanduser('~') + '/.stdm/update_info.log'
-        info_file = open(file_name, "a")
-        time_stamp = self.get_time_stamp()
-        info_file.write('\n')
-        info_file.write(time_stamp+'\n')
-        info_file.write('\n')
-        info_file.write(info)
-        info_file.write('\n')
-        info_file.close()
-        self.save_status_reminder(file_name)
-
-    def new_update_file(self, info):
-        """
-        Create an new file for each update
-        :param info: update info to save to file
-        :type info: str
-        """
-        fmt_date = datetime.now().strftime('%d%m%Y%H%M')
-        file_name = os.path.expanduser('~') + '/.stdm/update_info_'+fmt_date+'.log'
-        info_file = open(file_name, "w")
-        info_file.write(info)
-        info_file.close()
-        self.save_status_reminder(file_name)
-
-    def get_time_stamp(self):
-        """
-        Return a formatted day of week and date/time
-        """
-        cdate = date.today()
-        week_day = calendar.day_name[cdate.weekday()][:3]  
-        fmt_date = datetime.now().strftime('%d-%m-%Y %H:%M')
-        time_stamp = week_day+' '+fmt_date
-        return time_stamp
-
-    def _updater_thread_started(self):
-        """
-        Slot for initiating the schema updating process.
-        """
-        self.config_updater.exec_()
-
-    def config_update_started(self):
-        self.button(QWizard.FinishButton).setEnabled(False)
-
-        self.txtHtml.setFontWeight(75)
-        self.txtHtml.append(QApplication.translate("Configuration Wizard",
-                               "Configuration update started...")
-        )
-        self.txtHtml.setFontWeight(50)
-
-    def config_update_progress(self, info_id, msg):
-        if info_id == 0: # information
-            self.txtHtml.setTextColor(QColor('black'))
-
-        if info_id == 1: # Warning
-            self.txtHtml.setTextColor(QColor(255, 170, 0))
-
-        if info_id == 2: # Error
-            self.txtHtml.setTextColor(QColor('red'))
-
-        self.txtHtml.append(msg)
-
-    def config_update_completed(self, status):
-        if status:
-            self.txtHtml.setTextColor(QColor(51, 182, 45))
-            self.txtHtml.setFontWeight(75)
-            msg = QApplication.translate('Configuration Wizard',
-                                         'The configuration has been '
-                                         'successfully updated.')
-            self.txtHtml.append(msg)
-            self.is_config_done = True
-
-            #Write config to a file
-            config_path = os.path.expanduser('~') + '/.stdm/configuration.stc'
-            cfs = ConfigurationFileSerializer(config_path)
-
-            try:
-                cfs.save()
-                #Save current profile to the registry
-                profile_name = unicode(self.cboProfile.currentText())
-                save_current_profile(profile_name)
-
-            except(ConfigurationException, IOError) as e:
-                self.show_message(QApplication.translate("Configuration Wizard", \
-                        unicode(e)))
-
-        else:
-            self.txtHtml.append("Failed to update configuration. "
-                                "Check error logs.")
-            self.is_config_done = False
-
-        self.save_update_info(self.txtHtml.toPlainText(), self.append_update_file)
-
-        #Exit thread
-        self.updater_thread.quit()
-
-    def register_fields(self):
-        self.setOption(self.HaveHelpButton, True)  
-        page_count = self.page(1)
-        page_count.registerField("Accept", self.rbAccpt)
-        page_count.registerField("Reject", self.rbReject)
-
-    def set_support_doc_path(self):
-        """
-        OnClick event handler for the supporting document path selection button
-        """
-        try:
-            dir_name = self.open_dir_chooser(QApplication.translate( \
-                    "STDM Configuration", 
-                    "Select a directory for supporting documents"), 
-                    str(self.edtDocPath.text()))
-
-            if len(dir_name.strip()) > 0:
-                self.edtDocPath.setText(dir_name)
-        except:
-            LOGGER.debug("Error setting support document path!")
-            raise
-
-    def set_output_path(self):
-        """
-        OnClick event handler for the document output path selection button
-        """
-        try:
-            dir_name = self.open_dir_chooser(QApplication.translate( \
-                    "STDM Configuration",
-                    "Select a directory for outputting generated documents"),
-                    str(self.edtOutputPath.text()))
-
-            if len(dir_name.strip()) > 0:
-                self.edtOutputPath.setText(dir_name)
-        except:
-            LOGGER.debug("Error setting support document path!")
-
-    def set_template_path(self):
-        """
-        OnClick event handler for the documents template path selection button
-        """
-        try:
-            dir_name = self.open_dir_chooser(QApplication.translate( \
-                    "STDM Configuration",
-                    "Select a directory for document templates"),
-                    str(self.edtTemplatePath.text()))
-
-            if len(dir_name.strip()) > 0:
-                self.edtTemplatePath.setText(dir_name)
-        except:
-            LOGGER.debug("Error setting support document path!")
-
-    def open_dir_chooser(self, message, dir=None):
-        """
-        Returns a selected folder from the QFileDialog
-        :param message:message to show on the file selector
-        :type message: str
-        """
-        sel_dir = str(QtGui.QFileDialog.getExistingDirectory(
-                self, "Select Folder", ""))
-        return sel_dir
-        
-    def add_entity_item(self, entity):
-        """
-        param entity: Instance of a new entity
-        type entity: BaseColumn
-        """
-        if entity.TYPE_INFO not in ['SUPPORTING_DOCUMENT',
-                    'SOCIAL_TENURE', 'ADMINISTRATIVE_SPATIAL_UNIT',
-                    'ENTITY_SUPPORTING_DOCUMENT', 'VALUE_LIST', 'ASSOCIATION_ENTITY']:
-            self.entity_model.add_entity(entity)
-
-        # if entity is a supporting document, add it to the Valuelist view model
-        if entity.TYPE_INFO == 'VALUE_LIST' and entity.action != DbItem.DROP:
-            self.lookup_view_model.add_entity(entity)
-
-    def delete_entity_item(self, name):
-        """
-        Removes an entity from a model
-        param name: Name of entity to delete
-        type name: str
-        """
-        items = self.entity_model.findItems(name)
-        if len(items) > 0:
-            self.entity_model.removeRow(items[0].row())
-
-    def cbo_add_profile(self, profile):
-        """
-        param profile: List of profile to add in a combobox
-        type profile: list
-        """
-        profiles = []
-        profiles.append(profile.name)
-        self.cboProfile.insertItems(0, profiles)
-        self.cboProfile.setCurrentIndex(0)
-
-    def cbo_add_profiles(self, profiles):
-        """
-        param profiles: list of profiles to add in the profile combobox
-        type profiles: list
-        """
-        self.cboProfile.insertItems(0, profiles)
-        # Set current profile on the profile combobox.
-        cp = self.current_profile()
-        if cp:
-            index = self.cboProfile.findText(cp.name, Qt.MatchFixedString)
-            if index >= 0:
-                self.cboProfile.setCurrentIndex(index)
-        else:
-            self.cboProfile.setCurrentIndex(0)
-
-    #PROFILE
-    def new_profile(self):
-        """
-        Event handler for creating a new profiled
-        """
-        editor = ProfileEditor(self)
-        result = editor.exec_()
-        if result == 1:
-            profile = self.stdm_config.create_profile(editor.profile_name)
-            profile.description = editor.desc
-            self.connect_entity_signals(profile)
-            self.stdm_config.add_profile(profile)
-
-    def connect_entity_signals(self, profile):
-        """
-        Connects signals to emit when an entity is added or removed from a
-        profile
-        :param profile: Profile that emits the signals
-        :type profile: Profile
-        """
-        profile.entity_added.connect(self.add_entity_item)
-        profile.entity_removed.connect(self.delete_entity_item)
-
-    def current_profile(self):
-        """
-        Returns an instance of the selected profile in the 
-        profile combobox
-        rtype: Profile
-        """
-        profile = None
-        prof_name = self.cboProfile.currentText()
-        if len(prof_name) > 0:
-            profile = self.stdm_config.profile(unicode(prof_name))
-        return profile
-
-    def delete_profile(self):
-        """
-        Delete the current selected profile, but not the last one.
-        """
-        if self.cboProfile.count() == 1:
-            msg0 = "This is the last profile in your wizard. "
-            msg1 = "STDM requirement is to have atleast one profile in your database."
-            msg2 = " Delete is prohibited."
-            self.show_message(QApplication.translate("Configuration Wizard", \
-                    msg0+msg1+msg2), QMessageBox.Information)
-            return
-
-        msg0 ="You will loose all items related to this profile i.e \n"
-        msg1 ="entities, lookups and Social Tenure Relationships.\n"
-        msg2 = "Are you sure you want to delete this profile?"
-        if self.query_box(msg0+msg1+msg2) == QMessageBox.Cancel:
-            return
-
-        profile_name = unicode(self.cboProfile.currentText())
-        if not self.stdm_config.remove_profile(profile_name):
-            self.show_message(QApplication.translate("Configuration Wizard", \
-                    "Unable to delete profile!"))
-            return
-        self.load_profile_cbo()
-
-    def get_profiles(self):
-        """
-        Returns a list of profiles from the StdmConfiguration instance.
-        :rtype: list
-        """
-        profiles = []
-        for profile in self.stdm_config.profiles.items():
-                profiles.append(profile[0])
-
-        return profiles
-
-    def load_profile_cbo(self):
-        """
-        Populate profile combobox with list of profiles.
-        """
-        profiles = self.get_profiles()
-        self.cboProfile.clear()
-        self.cboProfile.insertItems(0, profiles)
-        self.cboProfile.setCurrentIndex(0)
-
-    def add_column_item(self, column):
-        """
-        Event handler to add new column to various view models
-        :param column: instance of BaseColumn to add
-        :type column: BaseColumn
-        """
-        self.col_view_model.add_entity(column)
-        self.party_item_model.add_entity(column)
-        self.spunit_item_model.add_entity(column)
-
-    def delete_column_item(self):
-        """
-        Event handler for removing column item from various view models
-        """
-        model_item, column, row_id = self.get_model_entity(self.tbvColumns)
-        self.col_view_model.delete_entity(column)
-        self.col_view_model.removeRow(row_id)
-        self.party_item_model.removeRow(row_id)
-        self.spunit_item_model.removeRow(row_id)
-
-    def new_entity(self):
-        """
-        Creates a new entity and adds it to the current profile
-        """
-        profile = self.current_profile()
-        if profile:
-            editor = EntityEditor(self, profile)
-            editor.exec_()
-        else:
-            self.show_message(QApplication.translate("Configuration Wizard", \
-                    "No profile selected to add entity!"))
-
-    def edit_entity(self):
-        """
-        Edit selected entity
-        """
-        if len(self.pftableView.selectedIndexes())==0:
-            self.show_message(QApplication.translate("Configuration Wizard", \
-                    "No entity selected for edit!"))
-            return
-
-        model_item, entity, row_id = self.get_model_entity(self.pftableView)
-
-        # don't edit entities that already exist in the database
-        if pg_table_exists(entity.name):
-            self.show_message(QApplication.translate("Configuration Wizard", \
-                    "Editing entity that exist in database is not allowed!"))
-            return
-
-        if model_item:
-            profile = self.current_profile()
-            editor = EntityEditor(self, profile, entity)
-            result = editor.exec_()
-            if result == 1:
-                if entity.supports_documents:
-                    # mark the lookup for deletion
-                    doc_name = u'check_{0}_document_type'.format(
-                            entity.short_name.lower())
-                    de = profile.entity(doc_name)
-                    de.action = DbItem.DROP
-
-                self.entity_model.delete_entity(entity)
-
-                self.init_entity_item_model()
-                self.trigger_entity_change()
-
-                self.entity_model.add_entity(editor.entity)
-                self.refresh_lookup_view()
-
-    def delete_entity(self):
-        """
-        Delete selected entity
-        """
-        if len(self.pftableView.selectedIndexes())==0:
-            self.show_message(QApplication.translate("Configuration Wizard", \
-                    "No entity selected for deletion!"))
-            return
-
-        model_item, entity, row_id = self.get_model_entity(self.pftableView)
-
-        if model_item:
-            dependencies = entity.dependencies()
-            if len(dependencies['entities']) > 0 or len(dependencies['views']) > 0:
-                entity_depend = EntityDepend(self, entity, dependencies)
-                result = entity_depend.exec_()
-                if result == 0:
-                    return
-
-            self.entity_item_model.selectionChanged.disconnect()
-            model_item.delete_entity(entity)
-            # delete entity from selected profile
-            profile = self.current_profile()
-            profile.remove_entity(entity.short_name)
-
-            self.init_entity_item_model()
-            self.trigger_entity_change()
-
-    def column_exist_in_entity(self, entity, column):
-        """
-        Returns True if a column exists in a given entity in DB
-        :param entity: Entity instance to check if column exist
-        :type entity: Entity
-        :param column: Column instance to check its existance
-        :type entity: BaseColumn 
-        :rtype: boolean
-        """
-        cols = table_column_names(entity.name) 
-        if column.name in cols:
-            return True
-        else:
-            return False
-
-    def clear_view_model(self, view_model):
-        rows = view_model.rowCount()
-        for i in range(rows):
-            view_model.removeRow(i)
-        view_model.clear()
-
-    def set_view_model(self, view_model):
-        """
-        Attach model to table views, list views and combobox widgets
-        :param view_model: custom EntitiesModel
-        :type view_model: EntitiesModel
-        """
-        self.pftableView.setModel(view_model)
-        self.lvEntities.setModel(view_model)
-        self.cboParty.setModel(view_model)
-        self.cboSPUnit.setModel(view_model)
-
-    def populate_view_models(self, profile):
-        for entity in profile.entities.values():
-            # if item is "deleted", don't show it
-            if entity.action == DbItem.DROP:
-                continue
-
-            if entity.TYPE_INFO not in ['SUPPORTING_DOCUMENT',
-                    'SOCIAL_TENURE', 'ADMINISTRATIVE_SPATIAL_UNIT',
-                    'ENTITY_SUPPORTING_DOCUMENT']:
-
-                if entity.TYPE_INFO == 'VALUE_LIST':
-                    self.lookup_view_model.add_entity(entity)
-                    self.addValues_byEntity(entity)
-                else:
-                    self.entity_model.add_entity(entity)
-
-    def connect_signals(self):
-        self.init_entity_item_model()
-
-        self.lookup_item_model = self.lvLookups.selectionModel()
-        self.lookup_item_model.selectionChanged.connect(self.lookup_changed)
-
-        self.cboParty.currentIndexChanged.emit(self.cboParty.currentIndex())
-        self.cboSPUnit.currentIndexChanged.emit(self.cboSPUnit.currentIndex())
-
-    def switch_profile(self, name):
-        """
-        Used to refresh all QStandardItemModel's attached to various
-        view widgets in the wizard.
-        :param name: name of the new profile to show
-        :type name: str
-        """
-        if not name:
-            return
-
-        profile = self.stdm_config.profile(unicode(name))
-        if profile is not None:
-            self.lblDesc.setText(profile.description)
-        else:
-            return
-        # clear view models
-        self.clear_view_model(self.entity_model)
-        self.clear_view_model(self.col_view_model)
-        self.clear_view_model(self.lookup_view_model)
-        self.clear_view_model(self.lookup_value_view_model)
-        self.clear_view_model(self.party_item_model)
-        self.clear_view_model(self.spunit_item_model)
-
-        self.entity_model = EntitiesModel()
-        self.set_view_model(self.entity_model)
-
-        self.col_view_model = ColumnEntitiesModel()
-        self.tbvColumns.setModel(self.col_view_model)
-
-        self.lookup_view_model = LookupEntitiesModel()
-        self.lvLookups.setModel(self.lookup_view_model)
-        self.lvLookupValues.setModel(self.lookup_value_view_model)
-
-        # from profile entities to view_model
-        self.populate_view_models(profile)
-
-        self.connect_signals()
-
-    def refresh_lookup_view(self):
-        """
-        Reloads the lookups after editing an entity.
-        """
-        self.clear_view_model(self.lookup_view_model)
-
-        self.lookup_view_model = LookupEntitiesModel()
-        self.lvLookups.setModel(self.lookup_view_model)
-
-        profile = self.current_profile()
-        self.populate_lookup_view(profile)
-
-        self.lookup_item_model = self.lvLookups.selectionModel()
-        self.lookup_item_model.selectionChanged.connect(self.lookup_changed)
-        self.lvLookups.setCurrentIndex(self.lookup_view_model.index(0,0))
-
-
-    def profile_changed(self, row_id):
-        """
-        Event handler for the profile combobox current index changed.
-        """
-        self.switch_profile(self.cboProfile.currentText())
-
-    def get_model_entity(self, view):
-        """
-        Extracts and returns an entitymodel, entity and the 
-        current selected item ID from QAbstractItemView of a 
-        given view widget
-        param view: Widget that inherits QAbstractItemView
-        type view: QAbstractitemView
-        rtype: tuple - (QStandardItemModel, Entity, int)
-        """
-        sel_id = -1
-        entity = None
-        model_item = view.currentIndex().model()
-        if model_item:
-            sel_id = view.currentIndex().row()
-            entity = model_item.entities().items()[sel_id][1]
-        return (model_item, entity, sel_id)
-		
-    def addColumns(self, v_model, columns):
-        """
-        Add columns to a view model
-        param v_model: Instance of EntitiesModel
-        type v_model: EntitiesModel
-        param columns: List of column names to insert in v_model
-        type columns: list
-        """
-        for column in columns:
-            if column.user_editable():
-                v_model.add_entity(column)
-
-    def entity_changed(self, selected, diselected):
-        """
-        triggered when you select an entity, clears an existing column entity
-        model and create a new one.
-        Get the columns of the selected entity, add them to the newly created
-        column entity model
-        """
-        self.trigger_entity_change()
-
-    def trigger_entity_change(self):
-        row_id = self.entity_item_model.currentIndex().row()
-
-        if row_id > -1:
-            view_model = self.entity_item_model.currentIndex().model()
-            self.col_view_model.clear()
-            self.col_view_model = ColumnEntitiesModel()
-
-            columns = view_model.entity_byId(row_id).columns.values()
-            self.addColumns(self.col_view_model, columns)
-
-            self.tbvColumns.setModel(self.col_view_model)
-
-    def party_changed(self, row_id):
-        """
-        Event handler for STR party combobox - event currentIndexChanged.
-        """
-        cbo_model = self.cboParty.model()
-        try:
-            columns = cbo_model.entity_byId(row_id).columns.values()
-            self.party_item_model.clear()
-            self.party_item_model = STRColumnEntitiesModel()
-            self.addColumns(self.party_item_model, columns)
-        except:
-            pass
-
-    def spatial_unit_changed(self, row_id):
-        """
-        Event handler for STR spatial unit combobox - event currentIndexChanged.
-        :param row_id: index of the selected item in the combobox
-        :type row_id: int
-        """
-        cbo_model = self.cboSPUnit.model()
-        try:
-            columns = cbo_model.entity_byId(row_id).columns.values()
-            self.spunit_item_model.clear()
-            self.spunit_item_model = STRColumnEntitiesModel()
-            self.addColumns(self.spunit_item_model, columns)
-        except:
-            pass
-
-    def new_column(self):
-        """
-        On click event handler for adding a new column
-        """
-        if len(self.lvEntities.selectedIndexes())==0:
-            self.show_message(QApplication.translate("Configuration Wizard", \
-                    "No entity selected to add column!"))
-            return
-
-        model_item, entity, row_id = self.get_model_entity(self.lvEntities)
-
-        if model_item:
-            profile = self.current_profile()
-            params = {}
-            params['entity'] = entity
-            params['profile'] = profile
-
-            editor = ColumnEditor(self, **params)
-            result = editor.exec_()
-
-            if result == 1:
-                if editor.type_info == 'LOOKUP':
-                    self.clear_lookup_view()
-                    self.populate_lookup_view(profile)
-                    self.lvLookups.setCurrentIndex(self.lookup_view_model.index(0,0))
-
-    def edit_column(self):
-        """
-        On click event handler for editing a column
-        Only allow editing of columns that have not yet being persisted to the
-        database
-        """
-        rid, column = self._get_column(self.tbvColumns)
-        
-        if column and column.action == DbItem.CREATE:
-            row_id, entity = self._get_entity(self.lvEntities)
-
-            # Don't edit if a column exist in database
-            if self.column_exist_in_entity(entity, column):
-                self.show_message(QApplication.translate("Configuration Wizard", \
-                        "Editing columns that exist in database is not allowed!"))
-                return
-
-            params = {}
-            params['column'] = column
-            params['entity'] = entity
-            params['profile'] = self.current_profile()
-            
-            editor = ColumnEditor(self, **params)
-            result = editor.exec_()
-        else:
-            self.show_message(QApplication.translate("Configuration Wizard", \
-                    "No column selected for edit!"))
-
-    def clear_lookup_view(self):
-        """
-        Clears items from the model attached to the lookup view
-        """
-        self.clear_view_model(self.lookup_view_model)
-        self.lookup_view_model = LookupEntitiesModel()
-        self.lvLookups.setModel(self.lookup_view_model)
-        self.lookup_item_model = self.lvLookups.selectionModel()
-        self.lookup_item_model.selectionChanged.connect(self.lookup_changed)
-        
-    def populate_lookup_view(self, profile):
-        """
-        Fills the lookup view model with lookup entites from a 
-        given profile.
-        :param profile: profile to extract lookups
-        :type profile: Profile
-        """
-        for entity in profile.entities.values():
-            # if item is "deleted", don't show it
-            if entity.action == DbItem.DROP:
-                continue
-            if entity.TYPE_INFO == 'VALUE_LIST':
-                self.lookup_view_model.add_entity(entity)
-                self.addValues_byEntity(entity)
-
-    def _get_entity_item(self, view):
-        """
-        Helper function to extract item model from a listview
-        :param view: Listview to extract a model
-        :type view: QListView
-        :rtype: tuple (int, EntitiesModel)
-        """
-        model_item, entity, row_id = self.get_model_entity(view)
-        entity_item = None
-        if model_item:
-            entity_item = model_item.entities().values()[row_id]
-        return row_id, entity_item
-
-    def _get_column(self, view):
-        row_id = -1
-        model_item, entity, row_id = self.get_model_entity(view)
-        column = None
-        if model_item:
-            column = model_item.entities().values()[row_id]
-        return row_id, column
-
-    def _get_entity(self, view):
-        model_item, entity, row_id = self.get_model_entity(view)
-        if entity:
-            return row_id, entity
-
-    def delete_column(self):
-        """
-        Delete selected column, show warning dialog if a column has dependencies.
-        """
-        row_id, column = self._get_column(self.tbvColumns)
-        if not column:
-            self.show_message(QApplication.translate("Configuration Wizard", \
-                    "No column selected for deletion!"))
-            return
-
-        if self.check_column_dependencies(column):
-            ent_id, entity = self._get_entity(self.lvEntities)
-            # delete from the entity
-            entity.remove_column(column.name)
-
-    def check_column_dependencies(self, column):
-        """
-        Checks if a columns has dependencies, 
-        :param column: column to check for dependencies.
-        :type column: BaseColumn
-        :rtype: boolean
-        """
-        ok_delete = True
-        dependencies = column.dependencies()
-        if len(dependencies['entities']) > 0 or len(dependencies['views']) > 0:
-            # show dependencies dialog
-            column_depend = ColumnDepend(self, column, dependencies)
-            result = column_depend.exec_()
-            # 0 - user choose not to delete column
-            if result == 0:
-                ok_delete =  False
-
-        return ok_delete
-	
-    def new_lookup(self):
-        """
-        Event handler for adding a new lookup to the current profile
-        """
-        profile = self.current_profile()
-        if profile:
-            editor = LookupEditor(self, profile)
-            result = editor.exec_()
-            if result == 1:
-                self.lookup_view_model.add_entity(editor.lookup)
-        else:
-            self.show_message(QApplication.translate("Configuration Wizard", \
-                    "No profile selected to add lookup!"))
-
-    def edit_lookup(self):
-        """
-        Event handler for editing a lookup. Editing is only allowed to lookups 
-        that have not yet been saved in the database.
-        """
-        profile = self.current_profile()
-        if profile:
-            if len(self.lvLookups.selectedIndexes()) == 0:
-                self.show_message(QApplication.translate("Configuration Wizard", \
-                        "No lookup selected for edit!"))
-                return
-
-            row_id, lookup = self._get_entity_item(self.lvLookups)
-            # don't edit entities that already exist in the database
-            if pg_table_exists(lookup.name):
-                self.show_message(QApplication.translate("Configuration Wizard", \
-                        "Editing lookup that exist in database is not allowed!"))
-                return
-            editor = LookupEditor(self, profile, lookup)
-            result = editor.exec_()
-            if result == 1:
-                self.lookup_view_model.delete_entity(lookup)
-                self.lookup_view_model.removeRow(row_id)
-                self.lookup_view_model.add_entity(editor.lookup)
-        else:
-            self.show_message(QApplication.translate("Configuration Wizard", \
-                    "Nothing to edit!"))
-
-    def delete_lookup(self):
-        """
-        Event handler for deleting a selected lookup. Does NOT allow
-        deleting of 'tenure_type' lookup.
-        """
-        profile = self.current_profile()
-        if profile:
-            if len(self.lvLookups.selectedIndexes()) > 0:
-                row_id, lookup = self._get_entity_item(self.lvLookups)
-                # dont delete `tenure_type` lookup
-                if lookup.short_name == 'check_tenure_type':
-                    self.show_message(QApplication.translate("Configuration Wizard",
-                        "Cannot delete tenure type lookup table!"))
-                    return
-                profile.remove_entity(lookup.short_name)
-                self.lookup_view_model.removeRow(row_id)
-            else:
-                self.show_message(QApplication.translate("Configuration Wizard", \
-                        "No lookup selected for deletion!"))
-        else:
-            self.show_message(QApplication.translate("Configuration Wizard", \
-                    "Nothing to delete!"))
-
-    def addValues_byEntity(self, entity):
-        """
-        Populate lookup values model with values extracted from entity.
-        :param entity: ValueList(a.k.a Lookup)
-        :type entity: Entity of TYPE_INFO - VALUE_LIST
-        """
-        for v in entity.values:
-            cv = entity.code_value(v)
-            if cv.updated_value == '':
-                txt = cv.value
-            else:
-                txt = cv.updated_value
-
-            val = QStandardItem(txt)
-            self.lookup_value_view_model.appendRow(val)
-
-    def add_values(self, values):
-        """
-        Populate lookup values model.
-        :param values: list of lookup values
-        :type values: list 
-        """
-        self.lookup_value_view_model.clear()
-        for v in values:
-            val = QStandardItem(v.value)
-            self.lookup_value_view_model.appendRow(val)
-
-    def lookup_changed(self, selected, diselected):
-        """
-        On selection changed event handler for the lookup model.
-        Attached to "lookup_item_model"
-        :param selected: the selected item
-        :type selected: QItemSelection
-        :param diselected: previous selected item
-        :type diselected: QItemSelection
-        """
-        row_id = self.lookup_item_model.currentIndex().row()
-        if row_id == -1:
-            return
-        view_model = self.lookup_item_model.currentIndex().model()
-        self.lookup_value_view_model.clear()
-        self.addValues_byEntity(view_model.entity_byId(row_id))
-        self.lvLookupValues.setModel(self.lookup_value_view_model)
-
-    def add_lookup_value(self):
-        """
-        On click event handler for the lookup values `Add` button
-        """
-        if len(self.lvLookups.selectedIndexes()) == 0:
-            self.show_message(QApplication.translate("Configuration Wizard", \
-                    "No lookup selected to add value!"))
-            return
-
-        row_id, lookup = self._get_entity_item(self.lvLookups)
-        if lookup:
-            value_editor = ValueEditor(self, lookup)
-            result = value_editor.exec_()
-            if result == 1:
-                self.add_values(value_editor.lookup.values.values())
-                self.lvLookupValues.setModel(self.lookup_value_view_model)
-
-    def edit_lookup_value(self):
-        """
-        On click event handler for the lookup values `Edit` button
-        """
-        if len(self.lvLookupValues.selectedIndexes() ) == 0:
-            self.show_message(QApplication.translate("Configuration Wizard", \
-                    "No value selected for edit!"))
-            return
-        # get selected lookup value
-        model_index = self.lvLookupValues.selectedIndexes()[0]
-        value_text = self.lookup_value_view_model.itemFromIndex(model_index).text()
-
-        # get selected lookup
-        row_id, lookup = self._get_entity_item(self.lvLookups)
-        lookup_view_model = self.lookup_item_model.currentIndex().model().entity_byId(row_id)
-        code_value = lookup_view_model.values[unicode(value_text)]
-
-        value_editor = ValueEditor(self, lookup, code_value)
-        result = value_editor.exec_()
-        if result == 1:
-            self.add_values(value_editor.lookup.values.values())
-
-    def delete_lookup_value(self):
-        """
-        On click event handler for the lookup values `Delete` button
-        """
-        if len(self.lvLookupValues.selectedIndexes() ) == 0:
-            self.show_message(QApplication.translate("Configuration Wizard", \
-                    "Select value to delete"))
-            return
-
-        row_id, lookup = self._get_entity_item(self.lvLookups)
-        model_index = self.lvLookupValues.selectedIndexes()[0]
-        value_text = self.lookup_value_view_model.itemFromIndex(model_index).text()
-        lookup.remove_value(unicode(value_text))
-        self.add_values(lookup.values.values())
-
-    def show_message(self, message, msg_icon=QMessageBox.Critical):
-        """
-        Show a message dialog message
-        :param message: Message to show
-        :type message: str
-        :param msg_icon:Icon to show on the message box
-        :type msg_icon: QMessage.Icon 
-        """
-        msg = QMessageBox(self)
-        msg.setIcon(msg_icon)
-        msg.setWindowTitle(QApplication.translate("STDM Configuration Wizard","STDM"))
-        msg.setText(QApplication.translate("STDM Configuration Wizard",message))
-        msg.exec_()
-
-    def query_box(self, msg):
-        """
-        Show 'OK/Cancel' query message box
-        :param msg: message to show on the box
-        :type msg: str
-        :rtype: QMessageBox.StandardButton
-
-        """
-        msgbox = QMessageBox(self)
-        msgbox.setIcon(QMessageBox.Warning)
-        msgbox.setWindowTitle(QApplication.translate("STDM Configuration Wizard","STDM"))
-        msgbox.setText(QApplication.translate("STDM Configuration Wizard", msg))
-        msgbox.setStandardButtons(QMessageBox.Cancel | QMessageBox.Ok);
-        msgbox.setDefaultButton(QMessageBox.Cancel);
-        result = msgbox.exec_()
-        return result
-
-
-=======
-"""
-/***************************************************************************
-Name                 : wizard
-Description          : STDM profile configuration wizard
-Date                 : 06/January/2016
-copyright            : (C) 2015 by UN-Habitat and implementing partners.
-                       See the accompanying file CONTRIBUTORS.txt in the root
-email                : stdm@unhabitat.org
- ***************************************************************************/
-
-/***************************************************************************
- *                                                                         *
- *   This program is free software; you can redistribute it and/or modify  *
- *   it under the terms of the GNU General Public License as published by  *
- *   the Free Software Foundation; either version 2 of the License, or     *
- *   (at your option) any later version.                                   *
- *                                                                         *
- ***************************************************************************/
-"""
-
-import platform
-import os
-import sys
-import logging
-from datetime import date
-from datetime import datetime 
-import calendar
-
-from PyQt4 import QtGui
-from PyQt4 import QtCore
-from PyQt4.QtGui import *
-from PyQt4.QtCore import *
-
-from stdm.data.configuration.stdm_configuration import (
-        StdmConfiguration, 
-        Profile
-)
-
-from stdm.data.configuration.entity import entity_factory, Entity
-from stdm.data.configuration.entity_relation import EntityRelation 
-from stdm.data.configuration.columns import BaseColumn
-
-from stdm.data.configuration.value_list import (
-    ValueList,
-    CodeValue,
-    value_list_factory
-)
-
-from stdm.data.configuration.social_tenure import *
-from stdm.data.configuration.config_updater import ConfigurationSchemaUpdater
-from stdm.data.configuration.db_items import DbItem
-from stdm.data.pg_utils import (
-        pg_table_exists, 
-        table_column_names
-       )
-from stdm.settings.config_serializer import ConfigurationFileSerializer 
-from stdm.settings.registryconfig import RegistryConfig 
-from stdm.data.configuration.exception import ConfigurationException
-from stdm.data.license_doc import LicenseDocument
-from stdm.settings import (
-    current_profile,
-    save_current_profile
-)
-
-from stdm.settings.registryconfig import (
-        RegistryConfig,
-        LOCAL_SOURCE_DOC,
-        COMPOSER_OUTPUT,
-        COMPOSER_TEMPLATE,
-        SHOW_LICENSE
-)
-
-from custom_item_model import *
-
-from ui_stdm_config import Ui_STDMWizard
-from ui_entity import Ui_dlgEntity
-from profile_editor import ProfileEditor
-from create_entity import EntityEditor
-from column_editor import ColumnEditor
-from create_lookup import LookupEditor
-from create_lookup_value import ValueEditor
-from entity_depend import EntityDepend
-from column_depend import ColumnDepend
-
-# create logger
-LOGGER = logging.getLogger('stdm')
-LOGGER.setLevel(logging.DEBUG)
-
-CHECKBOX_VALUES = [False, None, True]
-
-class ConfigWizard(QWizard, Ui_STDMWizard):
-    wizardFinished = pyqtSignal(object)
-    """
-    STDM configuration wizard editor
-    """
-    def __init__(self, parent):
-        QWizard.__init__(self, parent)
-        self.setupUi(self)
-        self.register_fields()
-
-        # directory path settings
-        self.init_path_ctrls_event_handlers()
-
-        # profile
-        self.init_profile_ctrls_event_handlers()
-        
-        # register enitity model to different view controllers
-        self.entity_model = EntitiesModel()
-        self.set_views_entity_model(self.entity_model)
-
-        self.init_entity_item_model()
-
-        self.col_view_model = ColumnEntitiesModel()
-        self.tbvColumns.setModel(self.col_view_model)
-
-        # STR view model
-        self.party_item_model = STRColumnEntitiesModel()
-        self.spunit_item_model = STRColumnEntitiesModel()
-
-        #cboParty & cboSPUnit
-        self.init_STR_ctrls_event_handlers()
-        
-        # profile page : Add entities
-        self.init_entity_ctrls_event_handlers()
-
-        # Entity customization page
-        self.init_column_ctrls_event_handlers()
-
-        # lookup
-        self.lookup_view_model = LookupEntitiesModel()
-        self.lvLookups.setModel(self.lookup_view_model)
-
-        self.init_lookup_ctrls_event_handlers()
-
-        self.lookup_item_model = self.lvLookups.selectionModel()
-        self.lookup_item_model.selectionChanged.connect(self.lookup_changed)
-
-        # lookup values
-        self.lookup_value_view_model = QStandardItemModel(self.lvLookupValues)
-        self.init_lkvalues_event_handlers()
-
-        self.init_ui_ctrls()
-
-        self.reg_config = RegistryConfig()
-
-        self.load_directory_path_settings()
-
-        # validate if to show license
-        #show_lic = self.check_show_license(self.reg_config)
-        #if show_lic:
-            #self.setStartId(0)
-            #self.reg_config.write({SHOW_LICENSE:0})
-        #else:
-
-        self.setStartId(1)
-
-        self.stdm_config = None
-        self.orig_assets_count = 0  # count of items in StdmConfiguration instance
-        self.load_stdm_config()
-
-    def reject(self):
-        """
-        Event handler for the cancel button.
-        If configuration has been edited, warn user before exiting.
-        """
-        cnt = len(self.stdm_config)
-        if cnt <> self.orig_assets_count:
-            msg0 = "All changes you've made on the configuration will be lost.\n"
-            msg1 = "Are you sure you want to cancel?"
-            if self.query_box(msg0+msg1) == QMessageBox.Cancel:
-                return
-        self.done(0)
-
-    def load_stdm_config(self):
-        """
-        Read and load configuration from file 
-        """
-        self.load_configuration_from_file()  # ????? trap exception!!!!
-
-        self.stdm_config = StdmConfiguration.instance()  
-        self.orig_assets_count = len(self.stdm_config)
-
-        self.load_profiles()
-        self.is_config_done = False
-        self.stdm_config.profile_added.connect(self.cbo_add_profile)
-
-    def check_show_license(self, reg_config):
-        """
-        Checks if you need to show the license page. Checks if the flag in the
-        registry has been set. Returns True to show license. If registry key is not yet
-        set, show the license page.
-        :param reg_config: regstry config reader
-        :type reg_config: RegistryConfig
-        :rtype: boolean
-        """
-        show_lic = 1
-        license_key = reg_config.read([SHOW_LICENSE])
-        if len(license_key) > 0:
-            show_lic = license_key[SHOW_LICENSE]
-        if show_lic == 1:
-            return True
-        else:
-            return False
-     
-    def init_path_ctrls_event_handlers(self):
-        """
-        Attach OnClick event handlers for the document path buttons
-        """
-        self.btnDocPath.clicked.connect(self.set_support_doc_path)
-        self.btnDocOutput.clicked.connect(self.set_output_path)
-        self.btnTemplates.clicked.connect(self.set_template_path)
-
-    def init_profile_ctrls_event_handlers(self):
-        """
-        Attach event handlers for the profile toolbar
-        """
-        self.cboProfile.currentIndexChanged.connect(self.profile_changed)
-        self.btnNewP.clicked.connect(self.new_profile)
-        self.btnPDelete.clicked.connect(self.delete_profile)
-
-    def init_entity_item_model(self):
-        """
-        Attach a selection change event handler for the custom
-        QStandardItemModel - entity_item_model
-        """
-        self.entity_item_model = self.lvEntities.selectionModel()
-        self.entity_item_model.selectionChanged.connect(self.entity_changed)
-
-    def set_views_entity_model(self, entity_model):
-        """
-        Attach custom item model to hold data for the view controls
-        :param entity_model: Custom QStardardItemModel
-        :type entity_model: EntitiesModel
-        """
-        self.pftableView.setModel(entity_model)
-        self.lvEntities.setModel(entity_model)	
-        self.cboParty.setModel(entity_model)
-        self.cboSPUnit.setModel(entity_model)
-
-    def init_STR_ctrls_event_handlers(self):
-        """
-        Attach onChange event handlers for the STR combobox 
-        """
-        self.cboParty.currentIndexChanged.connect(self.party_changed)
-        self.cboSPUnit.currentIndexChanged.connect(self.spatial_unit_changed)
-
-    def init_entity_ctrls_event_handlers(self):
-        """
-        Attach OnClick event handlers for the entity toolbar buttons
-        """
-        self.btnNewEntity.clicked.connect(self.new_entity)
-        self.btnEditEntity.clicked.connect(self.edit_entity)
-        self.btnDeleteEntity.clicked.connect(self.delete_entity)
-
-    def init_column_ctrls_event_handlers(self):
-        """
-        Attach OnClick event handlers for the columns toolbar buttons
-        """
-        self.btnAddColumn.clicked.connect(self.new_column)
-        self.btnEditColumn.clicked.connect(self.edit_column)
-        self.btnDeleteColumn.clicked.connect(self.delete_column)
-
-    def init_lookup_ctrls_event_handlers(self):
-        """
-        Attach OnClick event handlers for the lookup toolbar buttons
-        """
-        self.btnAddLookup.clicked.connect(self.new_lookup)
-        self.btnEditLookup.clicked.connect(self.edit_lookup)
-        self.btnDeleteLookup.clicked.connect(self.delete_lookup)
-
-    def init_lkvalues_event_handlers(self):
-        """
-        Attach OnClick event handlers for the lookup values toolbar buttons
-        """
-        self.btnAddLkupValue.clicked.connect(self.add_lookup_value)
-        self.btnEditLkupValue.clicked.connect(self.edit_lookup_value)
-        self.btnDeleteLkupValue.clicked.connect(self.delete_lookup_value)
-
-    def init_ui_ctrls(self):
-        """
-        Set default state for UI controls
-        """
-        self.edtDocPath.setFocus()
-        self.rbReject.setChecked(True)
-        self.lblDesc.setText("")
-        self.pftableView.setColumnWidth(0, 250)
-
-        # Attach multi party checkbox state change event handler
-        self.cbMultiParty.stateChanged.connect(self.multi_party_state_change)
-
-        # disable editing of view widgets
-        self.pftableView.setEditTriggers(QtGui.QAbstractItemView.NoEditTriggers)
-        self.tbvColumns.setEditTriggers(QtGui.QAbstractItemView.NoEditTriggers)
-        self.lvEntities.setEditTriggers(QtGui.QAbstractItemView.NoEditTriggers)
-        self.lvLookups.setEditTriggers(QtGui.QAbstractItemView.NoEditTriggers)
-        self.lvLookupValues.setEditTriggers(QtGui.QAbstractItemView.NoEditTriggers)
-
-    def load_configuration_from_file(self):
-        """
-        Load configuration object from the file.
-        :return: True if the file was successfully
-        loaded. Otherwise, False.
-        :rtype: bool
-        """
-        config_path = QDesktopServices.storageLocation(
-            QDesktopServices.HomeLocation) +\
-                      '/.stdm/configuration.stc'
-        config_serializer = ConfigurationFileSerializer(
-            config_path
-        )
-
-        try:
-            config_serializer.load()
-
-        except IOError as io_err:
-            QMessageBox.critical(self.iface.mainWindow(),
-                QApplication.translate(
-                    'STDM', 'Load Configuration Error'
-                ),
-                unicode(io_err)
-            )
-
-            return False
-
-        except ConfigurationException as c_ex:
-            QMessageBox.critical(
-                self.iface.mainWindow(),
-                QApplication.translate(
-                    'STDM',
-                    'Load Configuration Error'
-                ),
-                unicode(c_ex)
-            )
-
-            return False
-
-        return True
-
-    def load_profiles(self):
-        """
-        Read and load profiles from StdmConfiguration instance
-        """
-        profiles = []
-        for profile in self.stdm_config.profiles.values():
-            for entity in profile.entities.values():
-                self.connect_column_signals(entity)
-            self.connect_entity_signals(profile)
-            profiles.append(profile.name)
-        self.cbo_add_profiles(profiles)
-
-        self.lvLookups.setCurrentIndex(self.lvLookups.model().index(0,0))
-        self.lvEntities.setCurrentIndex(self.lvEntities.model().index(0,0))
-
-    def connect_column_signals(self, entity):
-        """
-        Connect signals triggered when column is added or deleted from an entity
-        """
-        entity.column_added.connect(self.add_column_item)
-        entity.column_removed.connect(self.delete_column_item)
-
-    def validate_STR(self):
-        """
-        Validate both Party & Spatial Unit entities for STR are properly set. 
-        Returns a tuple indicating the setting status and a status message.
-        :rtype: tuple (boolean, str)
-        """
-        # check if any entities exist,
-        if self.entity_model.rowCount() == 0:
-            return False, "No entities for creating Social Tenure Relationship"
-
-        # check that party and spatial unit entities are not the same
-        if self.cboParty.currentIndex() == self.cboSPUnit.currentIndex():
-            return False, "Party and Spatial Unit entities cannot be the same!"
-
-        profile = self.current_profile()
-        spatial_unit = profile.entity(unicode(self.cboSPUnit.currentText()))
-
-        # check if th spatial unit entity has a geometry column
-        if not spatial_unit.has_geometry_column():
-            return False, "%s entity should have a geometry column!"\
-                    % spatial_unit.short_name
-
-        return True, "Ok"
-
-    def index_party_table(self):
-        """
-        Returns an index of the selected party unit
-        """
-        for index, entity in enumerate(self.entity_model.entities().values()):
-            if entity.has_geometry_column():
-                continue
-            else:
-                return index
-        return 0
-
-
-    def index_spatial_unit_table(self):
-        """
-        Returns an index of the selected spatial unit
-        """
-        for index, entity in enumerate(self.entity_model.entities().values()):
-            if entity.has_geometry_column():
-                return index
-        return 0
-
-    def validate_empty_lookups(self):
-        """
-        Verifies that all lookups in the current profile
-        have values. Returns true if all have values else false
-        rtype: bool
-        """
-        valid = True
-        profile  = self.current_profile()
-        if not profile:
-            return valid
-        for vl in profile.value_lists():
-            if vl.is_empty():
-                valid = False
-                self.show_message("Lookup %s has no values" % vl.short_name)
-                break
-        return valid
-
-    def fmt_path_str(self, path):
-        """
-        Returns a directory path string formatted in a unix format
-        param path: string representing the windows path
-        type path: str
-        rtype: str
-        """
-        rpath = r''.join(unicode(path))
-        return rpath.replace("\\", "/")
-
-    def read_settings_path(self, reg_keys, os_path):
-        """
-        Returns path settings from the registry or an os folder path
-        param reg_key: list of registry keys to read the path setting
-        type reg_keys: list
-        param os_path: os directory to use if the reg_key is not set
-        type os_path: str
-        rtype: str
-        """
-        try:
-            # returns a dict {reg_key:reg_value}
-            key = self.reg_config.read(reg_keys)
-            if len(key) > 0:
-                reg_doc_path = key[reg_keys[0]]
-            else:
-                reg_doc_path = None
-        except:
-            reg_doc_path = None
-
-        if reg_doc_path is not None:
-            return reg_doc_path
-        else:
-            doc_path = os.path.expanduser('~')+os_path
-            if not os.path.exists(doc_path):
-                os.makedirs(doc_path) 
-            return self.fmt_path_str(doc_path)
-
-    def show_license(self):
-        """
-        Show STDM license file
-        """
-        self.txtLicense.clear()
-        license = LicenseDocument()
-        self.txtLicense.setText(license.read_license_info())
-
-    def load_directory_path_settings(self):
-        """
-        Read and display default directory path settings
-        """
-        self.load_doc_path()
-        self.load_output_path()
-        self.load_template_path()
-
-    def load_doc_path(self):
-        """
-        Read and display default document path
-        """
-        doc_path = self.read_settings_path([LOCAL_SOURCE_DOC], '/.stdm/documents/')
-        self.edtDocPath.setText(doc_path)
-
-    def load_output_path(self):
-        """
-        Read and display default report output path
-        """
-        output_path = self.read_settings_path([COMPOSER_OUTPUT], 
-                '/.stdm/reports/outputs')
-        self.edtOutputPath.setText(output_path)
-
-    def load_template_path(self):
-        """
-        Read and display default template path
-        """
-        templates_path = self.read_settings_path([COMPOSER_TEMPLATE],
-                '/.stdm/reports/templates')
-        self.edtTemplatePath.setText(templates_path)
-
-    def initializePage(self, int):
-        if self.currentId() == 0:
-            self.show_license()
-
-    def bool_to_check(self, state):
-        """
-        Converts a boolean to a Qt checkstate.
-        :param state: True/False
-        :type state: boolean
-        :rtype: Qt.CheckState
-        """
-        if state:
-            return Qt.Checked
-        else:
-            return Qt.Unchecked
-
-    def multi_party_state_change(self):
-        """
-        Event handler for the multi party checkbox state change event.
-        """
-        profile = self.current_profile()
-        profile.social_tenure.multi_party = \
-                CHECKBOX_VALUES[self.cbMultiParty.checkState()]
-
-    def set_multi_party_checkbox(self, profile):
-        """
-        Set the state of multi party checkbox from the current
-        profile 'social_tenure.multi_party' attribute.
-        :param profile: profile to extract multi party value
-        :type profile: Profile
-        """
-        self.cbMultiParty.setCheckState(self.bool_to_check(
-            profile.social_tenure.multi_party))
-
-    def validateCurrentPage(self):
-        validPage = True
-
-        if self.currentId() == 0:
-            self.load_directory_path_settings()
-
-            if self.rbReject.isChecked():
-                message0 = "To continue with the wizard please comply with "
-                message1 = "disclaimer policy by selecting the option 'I Agree'"
-                self.show_message(message0 + message1)
-                validPage = False
-
-        if self.currentId() == 3:
-            self.party_changed(0)
-
-            # get entity with no geometry column
-            idx = self.index_party_table()
-            self.cboParty.setCurrentIndex(idx)
-            #self.spatial_unit_changed(idx)
-
-            # get an entity with a geometry column
-            idx = self.index_spatial_unit_table()
-            self.cboSPUnit.setCurrentIndex(idx)
-            self.spatial_unit_changed(idx)
-
-            self.set_multi_party_checkbox(self.current_profile())
-
-            # verify that lookup entities have values
-            validPage = self.validate_empty_lookups()
-
-        if self.currentId() == 4:
-            validPage, msg = self.validate_STR()
-
-            if validPage:
-                profile = self.current_profile()
-
-                party = profile.entity(unicode(self.cboParty.currentText()))
-                spatial_unit = profile.entity(unicode(self.cboSPUnit.currentText()))
-
-                profile.set_social_tenure_attr(SocialTenure.PARTY, party)
-                profile.set_social_tenure_attr(SocialTenure.SPATIAL_UNIT, spatial_unit)
-            else:
-                self.show_message(QApplication.translate("Configuration Wizard", msg))
-
-        if self.currentId() == 5: # FINAL_PAGE:
-            # last page
-            #* commit config to DB
-            self.config_updater = ConfigurationSchemaUpdater()
-
-            ##*Thread to handle schema updating
-            self.updater_thread = QThread(self)
-            self.config_updater.moveToThread(self.updater_thread)
-
-            ##*Connect schema updater slots
-            self.config_updater.update_started.connect(self.config_update_started)
-            self.config_updater.update_progress.connect(self.config_update_progress)
-            self.config_updater.update_completed.connect(self.config_update_completed)
-
-            ##*Connect thread signals
-            self.updater_thread.started.connect(self._updater_thread_started)
-            self.updater_thread.finished.connect(self.updater_thread.deleteLater)
-
-            ##*Start the process
-            self.updater_thread.start()
-
-            # write document paths to registry
-            self.reg_config.write(
-                    { LOCAL_SOURCE_DOC:self.edtDocPath.text(),
-                      COMPOSER_OUTPUT:self.edtOutputPath.text(),
-                      COMPOSER_TEMPLATE:self.edtTemplatePath.text()
-                     })
-
-            self.wizardFinished.emit(self.cboProfile.currentText())
-
-            # compute a new asset count
-            self.orig_assets_count = len(self.stdm_config)
-
-            #pause, allow user to read post saving messages
-            self.pause_wizard_dialog()
-            validPage = False
-
-        return validPage
-
-    def pause_wizard_dialog(self):
-        """
-        Pause the wizard before closing to allow user to 
-        read the message on the TextEdit widget
-        """
-        self.button(QWizard.BackButton).setEnabled(False)
-        self.button(QWizard.CancelButton).setText(\
-                QApplication.translate("Configuration Wizard","Close"))
-
-    def save_update_info(self, info, write_method):
-        """
-        Call `method` to save update information displayed on the TextEdit widget
-        to file
-        :param info: update information to save to file
-        :type info: str
-        :param write_method: function used to write the udpate info to file
-        :type write_method:function
-        """
-        write_method(info)
-
-    def save_status_reminder(self, file_name):
-        self.txtHtml.setFontItalic(True)
-        self.txtHtml.setTextColor(QColor('black'))
-        self.txtHtml.setFontWeight(40)
-        self.txtHtml.append('')
-        fmt_file = file_name.replace('|', '/')
-        self.txtHtml.append("Please note, status information displayed "
-                "on this page has been saved in file: \n`"+fmt_file+"`")
-        
-    def append_update_file(self, info):
-        """
-        Append info to a single file
-        :param info: update iformation to save to file
-        :type info: str
-        """
-        file_name = os.path.expanduser('~') + '/.stdm/update_info.log'
-        info_file = open(file_name, "a")
-        time_stamp = self.get_time_stamp()
-        info_file.write('\n')
-        info_file.write(time_stamp+'\n')
-        info_file.write('\n')
-        info_file.write(info)
-        info_file.write('\n')
-        info_file.close()
-        self.save_status_reminder(file_name)
-
-    def new_update_file(self, info):
-        """
-        Create an new file for each update
-        :param info: update info to save to file
-        :type info: str
-        """
-        fmt_date = datetime.now().strftime('%d%m%Y%H%M')
-        file_name = os.path.expanduser('~') + '/.stdm/update_info_'+fmt_date+'.log'
-        info_file = open(file_name, "w")
-        info_file.write(info)
-        info_file.close()
-        self.save_status_reminder(file_name)
-
-    def get_time_stamp(self):
-        """
-        Return a formatted day of week and date/time
-        """
-        cdate = date.today()
-        week_day = calendar.day_name[cdate.weekday()][:3]  
-        fmt_date = datetime.now().strftime('%d-%m-%Y %H:%M')
-        time_stamp = week_day+' '+fmt_date
-        return time_stamp
-
-    def _updater_thread_started(self):
-        """
-        Slot for initiating the schema updating process.
-        """
-        self.config_updater.exec_()
-
-    def config_update_started(self):
-        self.button(QWizard.FinishButton).setEnabled(False)
-
-        self.txtHtml.setFontWeight(75)
-        self.txtHtml.append(QApplication.translate("Configuration Wizard",
-                               "Configuration update started...")
-        )
-        self.txtHtml.setFontWeight(50)
-
-    def config_update_progress(self, info_id, msg):
-        if info_id == 0: # information
-            self.txtHtml.setTextColor(QColor('black'))
-
-        if info_id == 1: # Warning
-            self.txtHtml.setTextColor(QColor(255, 170, 0))
-
-        if info_id == 2: # Error
-            self.txtHtml.setTextColor(QColor('red'))
-
-        self.txtHtml.append(msg)
-
-    def config_update_completed(self, status):
-        if status:
-            self.txtHtml.setTextColor(QColor(51, 182, 45))
-            self.txtHtml.setFontWeight(75)
-            msg = QApplication.translate('Configuration Wizard',
-                                         'The configuration has been '
-                                         'successfully updated.')
-            self.txtHtml.append(msg)
-            self.is_config_done = True
-
-            #Write config to a file
-            config_path = os.path.expanduser('~') + '/.stdm/configuration.stc'
-            cfs = ConfigurationFileSerializer(config_path)
-
-            try:
-                cfs.save()
-                #Save current profile to the registry
-                profile_name = unicode(self.cboProfile.currentText())
-                save_current_profile(profile_name)
-
-            except(ConfigurationException, IOError) as e:
-                self.show_message(QApplication.translate("Configuration Wizard", \
-                        unicode(e)))
-
-        else:
-            self.txtHtml.append("Failed to update configuration. "
-                                "Check error logs.")
-            self.is_config_done = False
-
-        self.save_update_info(self.txtHtml.toPlainText(), self.append_update_file)
-
-        #Exit thread
-        self.updater_thread.quit()
-
-    def register_fields(self):
-        self.setOption(self.HaveHelpButton, True)  
-        page_count = self.page(1)
-        page_count.registerField("Accept", self.rbAccpt)
-        page_count.registerField("Reject", self.rbReject)
-
-    def set_support_doc_path(self):
-        """
-        OnClick event handler for the supporting document path selection button
-        """
-        try:
-            dir_name = self.open_dir_chooser(QApplication.translate( \
-                    "STDM Configuration", 
-                    "Select a directory for supporting documents"), 
-                    str(self.edtDocPath.text()))
-
-            if len(dir_name.strip()) > 0:
-                self.edtDocPath.setText(dir_name)
-        except:
-            LOGGER.debug("Error setting support document path!")
-            raise
-
-    def set_output_path(self):
-        """
-        OnClick event handler for the document output path selection button
-        """
-        try:
-            dir_name = self.open_dir_chooser(QApplication.translate( \
-                    "STDM Configuration",
-                    "Select a directory for outputting generated documents"),
-                    str(self.edtOutputPath.text()))
-
-            if len(dir_name.strip()) > 0:
-                self.edtOutputPath.setText(dir_name)
-        except:
-            LOGGER.debug("Error setting support document path!")
-
-    def set_template_path(self):
-        """
-        OnClick event handler for the documents template path selection button
-        """
-        try:
-            dir_name = self.open_dir_chooser(QApplication.translate( \
-                    "STDM Configuration",
-                    "Select a directory for document templates"),
-                    str(self.edtTemplatePath.text()))
-
-            if len(dir_name.strip()) > 0:
-                self.edtTemplatePath.setText(dir_name)
-        except:
-            LOGGER.debug("Error setting support document path!")
-
-    def open_dir_chooser(self, message, dir=None):
-        """
-        Returns a selected folder from the QFileDialog
-        :param message:message to show on the file selector
-        :type message: str
-        """
-        sel_dir = str(QtGui.QFileDialog.getExistingDirectory(
-                self, "Select Folder", ""))
-        return sel_dir
-        
-    def add_entity_item(self, entity):
-        """
-        param entity: Instance of a new entity
-        type entity: BaseColumn
-        """
-        if entity.TYPE_INFO not in ['SUPPORTING_DOCUMENT',
-                    'SOCIAL_TENURE', 'ADMINISTRATIVE_SPATIAL_UNIT',
-                    'ENTITY_SUPPORTING_DOCUMENT', 'VALUE_LIST', 'ASSOCIATION_ENTITY']:
-            self.entity_model.add_entity(entity)
-
-        # if entity is a supporting document, add it to the Valuelist view model
-        if entity.TYPE_INFO == 'VALUE_LIST' and entity.action != DbItem.DROP:
-            self.lookup_view_model.add_entity(entity)
-
-    def delete_entity_item(self, name):
-        """
-        Removes an entity from a model
-        param name: Name of entity to delete
-        type name: str
-        """
-        items = self.entity_model.findItems(name)
-        if len(items) > 0:
-            self.entity_model.removeRow(items[0].row())
-
-    def cbo_add_profile(self, profile):
-        """
-        param profile: List of profile to add in a combobox
-        type profile: list
-        """
-        profiles = []
-        profiles.append(profile.name)
-        self.cboProfile.insertItems(0, profiles)
-        self.cboProfile.setCurrentIndex(0)
-
-    def cbo_add_profiles(self, profiles):
-        """
-        param profiles: list of profiles to add in the profile combobox
-        type profiles: list
-        """
-        self.cboProfile.insertItems(0, profiles)
-        # Set current profile on the profile combobox.
-        if self.current_profile is not None:
-            index = self.cboProfile.findText(
-                current_profile().name, Qt.MatchFixedString
-            )
-            if index >= 0:
-                self.cboProfile.setCurrentIndex(index)
-        else:
-            self.cboProfile.setCurrentIndex(0)
-
-    #PROFILE
-    def new_profile(self):
-        """
-        Event handler for creating a new profiled
-        """
-        editor = ProfileEditor(self)
-        result = editor.exec_()
-        if result == 1:
-            profile = self.stdm_config.create_profile(editor.profile_name)
-            profile.description = editor.desc
-            self.connect_entity_signals(profile)
-            self.stdm_config.add_profile(profile)
-
-    def connect_entity_signals(self, profile):
-        """
-        Connects signals to emit when an entity is added or removed from a
-        profile
-        :param profile: Profile that emits the signals
-        :type profile: Profile
-        """
-        profile.entity_added.connect(self.add_entity_item)
-        profile.entity_removed.connect(self.delete_entity_item)
-
-    def current_profile(self):
-        """
-        Returns an instance of the selected profile in the 
-        profile combobox
-        rtype: Profile
-        """
-        profile = None
-        prof_name = self.cboProfile.currentText()
-        if len(prof_name) > 0:
-            profile = self.stdm_config.profile(unicode(prof_name))
-        return profile
-
-    def delete_profile(self):
-        """
-        Delete the current selected profile, but not the last one.
-        """
-        if self.cboProfile.count() == 1:
-            msg0 = "This is the last profile in your wizard. "
-            msg1 = "STDM requirement is to have atleast one profile in your database."
-            msg2 = " Delete is prohibited."
-            self.show_message(QApplication.translate("Configuration Wizard", \
-                    msg0+msg1+msg2), QMessageBox.Information)
-            return
-
-        msg0 ="You will loose all items related to this profile i.e \n"
-        msg1 ="entities, lookups and Social Tenure Relationships.\n"
-        msg2 = "Are you sure you want to delete this profile?"
-        if self.query_box(msg0+msg1+msg2) == QMessageBox.Cancel:
-            return
-
-        profile_name = unicode(self.cboProfile.currentText())
-        if not self.stdm_config.remove_profile(profile_name):
-            self.show_message(QApplication.translate("Configuration Wizard", \
-                    "Unable to delete profile!"))
-            return
-        self.load_profile_cbo()
-
-    def get_profiles(self):
-        """
-        Returns a list of profiles from the StdmConfiguration instance.
-        :rtype: list
-        """
-        profiles = []
-        for profile in self.stdm_config.profiles.items():
-                profiles.append(profile[0])
-
-        return profiles
-
-    def load_profile_cbo(self):
-        """
-        Populate profile combobox with list of profiles.
-        """
-        profiles = self.get_profiles()
-        self.cboProfile.clear()
-        self.cboProfile.insertItems(0, profiles)
-        self.cboProfile.setCurrentIndex(0)
-
-    def add_column_item(self, column):
-        """
-        Event handler to add new column to various view models
-        :param column: instance of BaseColumn to add
-        :type column: BaseColumn
-        """
-        self.col_view_model.add_entity(column)
-        self.party_item_model.add_entity(column)
-        self.spunit_item_model.add_entity(column)
-
-    def delete_column_item(self):
-        """
-        Event handler for removing column item from various view models
-        """
-        model_item, column, row_id = self.get_model_entity(self.tbvColumns)
-        self.col_view_model.delete_entity(column)
-        self.col_view_model.removeRow(row_id)
-        self.party_item_model.removeRow(row_id)
-        self.spunit_item_model.removeRow(row_id)
-
-    def new_entity(self):
-        """
-        Creates a new entity and adds it to the current profile
-        """
-        profile = self.current_profile()
-        if profile:
-            editor = EntityEditor(self, profile)
-            editor.exec_()
-        else:
-            self.show_message(QApplication.translate("Configuration Wizard", \
-                    "No profile selected to add entity!"))
-
-    def edit_entity(self):
-        """
-        Edit selected entity
-        """
-        if len(self.pftableView.selectedIndexes())==0:
-            self.show_message(QApplication.translate("Configuration Wizard", \
-                    "No entity selected for edit!"))
-            return
-
-        model_item, entity, row_id = self.get_model_entity(self.pftableView)
-
-        # don't edit entities that already exist in the database
-        if pg_table_exists(entity.name):
-            self.show_message(QApplication.translate("Configuration Wizard", \
-                    "Editing entity that exist in database is not allowed!"))
-            return
-
-        if model_item:
-            profile = self.current_profile()
-            editor = EntityEditor(self, profile, entity)
-            result = editor.exec_()
-            if result == 1:
-                if entity.supports_documents:
-                    # mark the lookup for deletion
-                    doc_name = u'check_{0}_document_type'.format(
-                            entity.short_name.lower())
-                    de = profile.entity(doc_name)
-                    de.action = DbItem.DROP
-
-                self.entity_model.delete_entity(entity)
-
-                self.init_entity_item_model()
-                self.trigger_entity_change()
-
-                self.entity_model.add_entity(editor.entity)
-                self.refresh_lookup_view()
-
-    def delete_entity(self):
-        """
-        Delete selected entity
-        """
-        if len(self.pftableView.selectedIndexes())==0:
-            self.show_message(QApplication.translate("Configuration Wizard", \
-                    "No entity selected for deletion!"))
-            return
-
-        model_item, entity, row_id = self.get_model_entity(self.pftableView)
-
-        if model_item:
-            dependencies = entity.dependencies()
-            if len(dependencies['entities']) > 0 or len(dependencies['views']) > 0:
-                entity_depend = EntityDepend(self, entity, dependencies)
-                result = entity_depend.exec_()
-                if result == 0:
-                    return
-
-            self.entity_item_model.selectionChanged.disconnect()
-            model_item.delete_entity(entity)
-            # delete entity from selected profile
-            profile = self.current_profile()
-            profile.remove_entity(entity.short_name)
-
-            self.init_entity_item_model()
-            self.trigger_entity_change()
-
-    def column_exist_in_entity(self, entity, column):
-        """
-        Returns True if a column exists in a given entity in DB
-        :param entity: Entity instance to check if column exist
-        :type entity: Entity
-        :param column: Column instance to check its existance
-        :type entity: BaseColumn 
-        :rtype: boolean
-        """
-        cols = table_column_names(entity.name) 
-        if column.name in cols:
-            return True
-        else:
-            return False
-
-    def clear_view_model(self, view_model):
-        rows = view_model.rowCount()
-        for i in range(rows):
-            view_model.removeRow(i)
-        view_model.clear()
-
-    def set_view_model(self, view_model):
-        """
-        Attach model to table views, list views and combobox widgets
-        :param view_model: custom EntitiesModel
-        :type view_model: EntitiesModel
-        """
-        self.pftableView.setModel(view_model)
-        self.lvEntities.setModel(view_model)
-        self.cboParty.setModel(view_model)
-        self.cboSPUnit.setModel(view_model)
-
-    def populate_view_models(self, profile):
-        for entity in profile.entities.values():
-            # if item is "deleted", don't show it
-            if entity.action == DbItem.DROP:
-                continue
-
-            if entity.TYPE_INFO not in ['SUPPORTING_DOCUMENT',
-                    'SOCIAL_TENURE', 'ADMINISTRATIVE_SPATIAL_UNIT',
-                    'ENTITY_SUPPORTING_DOCUMENT', 'ASSOCIATION_ENTITY']:
-
-                if entity.TYPE_INFO == 'VALUE_LIST':
-                    self.lookup_view_model.add_entity(entity)
-                    self.addValues_byEntity(entity)
-                else:
-                    self.entity_model.add_entity(entity)
-
-    def connect_signals(self):
-        self.init_entity_item_model()
-
-        self.lookup_item_model = self.lvLookups.selectionModel()
-        self.lookup_item_model.selectionChanged.connect(self.lookup_changed)
-
-        self.cboParty.currentIndexChanged.emit(self.cboParty.currentIndex())
-        self.cboSPUnit.currentIndexChanged.emit(self.cboSPUnit.currentIndex())
-
-    def switch_profile(self, name):
-        """
-        Used to refresh all QStandardItemModel's attached to various
-        view widgets in the wizard.
-        :param name: name of the new profile to show
-        :type name: str
-        """
-        if not name:
-            return
-
-        profile = self.stdm_config.profile(unicode(name))
-        if profile is not None:
-            self.lblDesc.setText(profile.description)
-        else:
-            return
-        # clear view models
-        self.clear_view_model(self.entity_model)
-        self.clear_view_model(self.col_view_model)
-        self.clear_view_model(self.lookup_view_model)
-        self.clear_view_model(self.lookup_value_view_model)
-        self.clear_view_model(self.party_item_model)
-        self.clear_view_model(self.spunit_item_model)
-
-        self.entity_model = EntitiesModel()
-        self.set_view_model(self.entity_model)
-
-        self.col_view_model = ColumnEntitiesModel()
-        self.tbvColumns.setModel(self.col_view_model)
-
-        self.lookup_view_model = LookupEntitiesModel()
-        self.lvLookups.setModel(self.lookup_view_model)
-        self.lvLookupValues.setModel(self.lookup_value_view_model)
-
-        # from profile entities to view_model
-        self.populate_view_models(profile)
-
-        self.connect_signals()
-
-    def refresh_lookup_view(self):
-        """
-        Reloads the lookups after editing an entity.
-        """
-        self.clear_view_model(self.lookup_view_model)
-
-        self.lookup_view_model = LookupEntitiesModel()
-        self.lvLookups.setModel(self.lookup_view_model)
-
-        profile = self.current_profile()
-        self.populate_lookup_view(profile)
-
-        self.lookup_item_model = self.lvLookups.selectionModel()
-        self.lookup_item_model.selectionChanged.connect(self.lookup_changed)
-        self.lvLookups.setCurrentIndex(self.lookup_view_model.index(0,0))
-
-
-    def profile_changed(self, row_id):
-        """
-        Event handler for the profile combobox current index changed.
-        """
-        self.switch_profile(self.cboProfile.currentText())
-
-    def get_model_entity(self, view):
-        """
-        Extracts and returns an entitymodel, entity and the 
-        current selected item ID from QAbstractItemView of a 
-        given view widget
-        param view: Widget that inherits QAbstractItemView
-        type view: QAbstractitemView
-        rtype: tuple - (QStandardItemModel, Entity, int)
-        """
-        sel_id = -1
-        entity = None
-        model_item = view.currentIndex().model()
-        if model_item:
-            sel_id = view.currentIndex().row()
-            entity = model_item.entities().items()[sel_id][1]
-        return (model_item, entity, sel_id)
-		
-    def addColumns(self, v_model, columns):
-        """
-        Add columns to a view model
-        param v_model: Instance of EntitiesModel
-        type v_model: EntitiesModel
-        param columns: List of column names to insert in v_model
-        type columns: list
-        """
-        for column in columns:
-            if column.user_editable():
-                v_model.add_entity(column)
-
-    def entity_changed(self, selected, diselected):
-        """
-        triggered when you select an entity, clears an existing column entity
-        model and create a new one.
-        Get the columns of the selected entity, add them to the newly created
-        column entity model
-        """
-        self.trigger_entity_change()
-
-    def trigger_entity_change(self):
-        row_id = self.entity_item_model.currentIndex().row()
-
-        if row_id > -1:
-            view_model = self.entity_item_model.currentIndex().model()
-            self.col_view_model.clear()
-            self.col_view_model = ColumnEntitiesModel()
-
-            columns = view_model.entity_byId(row_id).columns.values()
-            self.addColumns(self.col_view_model, columns)
-
-            self.tbvColumns.setModel(self.col_view_model)
-
-    def party_changed(self, row_id):
-        """
-        Event handler for STR party combobox - event currentIndexChanged.
-        """
-        cbo_model = self.cboParty.model()
-        try:
-            columns = cbo_model.entity_byId(row_id).columns.values()
-            self.party_item_model.clear()
-            self.party_item_model = STRColumnEntitiesModel()
-            self.addColumns(self.party_item_model, columns)
-        except:
-            pass
-
-    def spatial_unit_changed(self, row_id):
-        """
-        Event handler for STR spatial unit combobox - event currentIndexChanged.
-        :param row_id: index of the selected item in the combobox
-        :type row_id: int
-        """
-        cbo_model = self.cboSPUnit.model()
-        try:
-            columns = cbo_model.entity_byId(row_id).columns.values()
-            self.spunit_item_model.clear()
-            self.spunit_item_model = STRColumnEntitiesModel()
-            self.addColumns(self.spunit_item_model, columns)
-        except:
-            pass
-
-    def new_column(self):
-        """
-        On click event handler for adding a new column
-        """
-        if len(self.lvEntities.selectedIndexes())==0:
-            self.show_message(QApplication.translate("Configuration Wizard", \
-                    "No entity selected to add column!"))
-            return
-
-        model_item, entity, row_id = self.get_model_entity(self.lvEntities)
-
-        if model_item:
-            profile = self.current_profile()
-            params = {}
-            params['entity'] = entity
-            params['profile'] = profile
-
-            editor = ColumnEditor(self, **params)
-            result = editor.exec_()
-
-            if result == 1:
-                if editor.type_info == 'LOOKUP':
-                    self.clear_lookup_view()
-                    self.populate_lookup_view(profile)
-                    self.lvLookups.setCurrentIndex(self.lookup_view_model.index(0,0))
-
-    def edit_column(self):
-        """
-        On click event handler for editing a column
-        Only allow editing of columns that have not yet being persisted to the
-        database
-        """
-        rid, column = self._get_column(self.tbvColumns)
-        
-        if column and column.action == DbItem.CREATE:
-            row_id, entity = self._get_entity(self.lvEntities)
-
-            # Don't edit if a column exist in database
-            if self.column_exist_in_entity(entity, column):
-                self.show_message(QApplication.translate("Configuration Wizard", \
-                        "Editing columns that exist in database is not allowed!"))
-                return
-
-            params = {}
-            params['column'] = column
-            params['entity'] = entity
-            params['profile'] = self.current_profile()
-            
-            editor = ColumnEditor(self, **params)
-            result = editor.exec_()
-        else:
-            self.show_message(QApplication.translate("Configuration Wizard", \
-                    "No column selected for edit!"))
-
-    def clear_lookup_view(self):
-        """
-        Clears items from the model attached to the lookup view
-        """
-        self.clear_view_model(self.lookup_view_model)
-        self.lookup_view_model = LookupEntitiesModel()
-        self.lvLookups.setModel(self.lookup_view_model)
-        self.lookup_item_model = self.lvLookups.selectionModel()
-        self.lookup_item_model.selectionChanged.connect(self.lookup_changed)
-        
-    def populate_lookup_view(self, profile):
-        """
-        Fills the lookup view model with lookup entites from a 
-        given profile.
-        :param profile: profile to extract lookups
-        :type profile: Profile
-        """
-        for entity in profile.entities.values():
-            # if item is "deleted", don't show it
-            if entity.action == DbItem.DROP:
-                continue
-            if entity.TYPE_INFO == 'VALUE_LIST':
-                self.lookup_view_model.add_entity(entity)
-                self.addValues_byEntity(entity)
-
-    def _get_entity_item(self, view):
-        """
-        Helper function to extract item model from a listview
-        :param view: Listview to extract a model
-        :type view: QListView
-        :rtype: tuple (int, EntitiesModel)
-        """
-        model_item, entity, row_id = self.get_model_entity(view)
-        entity_item = None
-        if model_item:
-            entity_item = model_item.entities().values()[row_id]
-        return row_id, entity_item
-
-    def _get_column(self, view):
-        row_id = -1
-        model_item, entity, row_id = self.get_model_entity(view)
-        column = None
-        if model_item:
-            column = model_item.entities().values()[row_id]
-        return row_id, column
-
-    def _get_entity(self, view):
-        model_item, entity, row_id = self.get_model_entity(view)
-        if entity:
-            return row_id, entity
-
-    def delete_column(self):
-        """
-        Delete selected column, show warning dialog if a column has dependencies.
-        """
-        row_id, column = self._get_column(self.tbvColumns)
-        if not column:
-            self.show_message(QApplication.translate("Configuration Wizard", \
-                    "No column selected for deletion!"))
-            return
-
-        if self.check_column_dependencies(column):
-            ent_id, entity = self._get_entity(self.lvEntities)
-            # delete from the entity
-            entity.remove_column(column.name)
-
-    def check_column_dependencies(self, column):
-        """
-        Checks if a columns has dependencies, 
-        :param column: column to check for dependencies.
-        :type column: BaseColumn
-        :rtype: boolean
-        """
-        ok_delete = True
-        dependencies = column.dependencies()
-        if len(dependencies['entities']) > 0 or len(dependencies['views']) > 0:
-            # show dependencies dialog
-            column_depend = ColumnDepend(self, column, dependencies)
-            result = column_depend.exec_()
-            # 0 - user choose not to delete column
-            if result == 0:
-                ok_delete =  False
-
-        return ok_delete
-	
-    def new_lookup(self):
-        """
-        Event handler for adding a new lookup to the current profile
-        """
-        profile = self.current_profile()
-        if profile:
-            editor = LookupEditor(self, profile)
-            result = editor.exec_()
-            if result == 1:
-                self.lookup_view_model.add_entity(editor.lookup)
-        else:
-            self.show_message(QApplication.translate("Configuration Wizard", \
-                    "No profile selected to add lookup!"))
-
-    def edit_lookup(self):
-        """
-        Event handler for editing a lookup. Editing is only allowed to lookups 
-        that have not yet been saved in the database.
-        """
-        profile = self.current_profile()
-        if profile:
-            if len(self.lvLookups.selectedIndexes()) == 0:
-                self.show_message(QApplication.translate("Configuration Wizard", \
-                        "No lookup selected for edit!"))
-                return
-
-            row_id, lookup = self._get_entity_item(self.lvLookups)
-            # don't edit entities that already exist in the database
-            if pg_table_exists(lookup.name):
-                self.show_message(QApplication.translate("Configuration Wizard", \
-                        "Editing lookup that exist in database is not allowed!"))
-                return
-            editor = LookupEditor(self, profile, lookup)
-            result = editor.exec_()
-            if result == 1:
-                self.lookup_view_model.delete_entity(lookup)
-                self.lookup_view_model.removeRow(row_id)
-                self.lookup_view_model.add_entity(editor.lookup)
-        else:
-            self.show_message(QApplication.translate("Configuration Wizard", \
-                    "Nothing to edit!"))
-
-    def delete_lookup(self):
-        """
-        Event handler for deleting a selected lookup. Does NOT allow
-        deleting of 'tenure_type' lookup.
-        """
-        profile = self.current_profile()
-        if profile:
-            if len(self.lvLookups.selectedIndexes()) > 0:
-                row_id, lookup = self._get_entity_item(self.lvLookups)
-                # dont delete `tenure_type` lookup
-                if lookup.short_name == 'check_tenure_type':
-                    self.show_message(QApplication.translate("Configuration Wizard",
-                        "Cannot delete tenure type lookup table!"))
-                    return
-                profile.remove_entity(lookup.short_name)
-                self.lookup_view_model.removeRow(row_id)
-            else:
-                self.show_message(QApplication.translate("Configuration Wizard", \
-                        "No lookup selected for deletion!"))
-        else:
-            self.show_message(QApplication.translate("Configuration Wizard", \
-                    "Nothing to delete!"))
-
-    def addValues_byEntity(self, entity):
-        """
-        Populate lookup values model with values extracted from entity.
-        :param entity: ValueList(a.k.a Lookup)
-        :type entity: Entity of TYPE_INFO - VALUE_LIST
-        """
-        for v in entity.values:
-            cv = entity.code_value(v)
-            if cv.updated_value == '':
-                txt = cv.value
-            else:
-                txt = cv.updated_value
-
-            val = QStandardItem(txt)
-            self.lookup_value_view_model.appendRow(val)
-
-    def add_values(self, values):
-        """
-        Populate lookup values model.
-        :param values: list of lookup values
-        :type values: list 
-        """
-        self.lookup_value_view_model.clear()
-        for v in values:
-            val = QStandardItem(v.value)
-            self.lookup_value_view_model.appendRow(val)
-
-    def lookup_changed(self, selected, diselected):
-        """
-        On selection changed event handler for the lookup model.
-        Attached to "lookup_item_model"
-        :param selected: the selected item
-        :type selected: QItemSelection
-        :param diselected: previous selected item
-        :type diselected: QItemSelection
-        """
-        row_id = self.lookup_item_model.currentIndex().row()
-        if row_id == -1:
-            return
-        view_model = self.lookup_item_model.currentIndex().model()
-        self.lookup_value_view_model.clear()
-        self.addValues_byEntity(view_model.entity_byId(row_id))
-        self.lvLookupValues.setModel(self.lookup_value_view_model)
-
-    def add_lookup_value(self):
-        """
-        On click event handler for the lookup values `Add` button
-        """
-        if len(self.lvLookups.selectedIndexes()) == 0:
-            self.show_message(QApplication.translate("Configuration Wizard", \
-                    "No lookup selected to add value!"))
-            return
-
-        row_id, lookup = self._get_entity_item(self.lvLookups)
-        if lookup:
-            value_editor = ValueEditor(self, lookup)
-            result = value_editor.exec_()
-            if result == 1:
-                self.add_values(value_editor.lookup.values.values())
-                self.lvLookupValues.setModel(self.lookup_value_view_model)
-
-    def edit_lookup_value(self):
-        """
-        On click event handler for the lookup values `Edit` button
-        """
-        if len(self.lvLookupValues.selectedIndexes() ) == 0:
-            self.show_message(QApplication.translate("Configuration Wizard", \
-                    "No value selected for edit!"))
-            return
-        # get selected lookup value
-        model_index = self.lvLookupValues.selectedIndexes()[0]
-        value_text = self.lookup_value_view_model.itemFromIndex(model_index).text()
-
-        # get selected lookup
-        row_id, lookup = self._get_entity_item(self.lvLookups)
-        lookup_view_model = self.lookup_item_model.currentIndex().model().entity_byId(row_id)
-        code_value = lookup_view_model.values[unicode(value_text)]
-
-        value_editor = ValueEditor(self, lookup, code_value)
-        result = value_editor.exec_()
-        if result == 1:
-            self.add_values(value_editor.lookup.values.values())
-
-    def delete_lookup_value(self):
-        """
-        On click event handler for the lookup values `Delete` button
-        """
-        if len(self.lvLookupValues.selectedIndexes() ) == 0:
-            self.show_message(QApplication.translate("Configuration Wizard", \
-                    "Select value to delete"))
-            return
-
-        row_id, lookup = self._get_entity_item(self.lvLookups)
-        model_index = self.lvLookupValues.selectedIndexes()[0]
-        value_text = self.lookup_value_view_model.itemFromIndex(model_index).text()
-        lookup.remove_value(unicode(value_text))
-        self.add_values(lookup.values.values())
-
-    def show_message(self, message, msg_icon=QMessageBox.Critical):
-        """
-        Show a message dialog message
-        :param message: Message to show
-        :type message: str
-        :param msg_icon:Icon to show on the message box
-        :type msg_icon: QMessage.Icon 
-        """
-        msg = QMessageBox(self)
-        msg.setIcon(msg_icon)
-        msg.setWindowTitle(QApplication.translate("STDM Configuration Wizard","STDM"))
-        msg.setText(QApplication.translate("STDM Configuration Wizard",message))
-        msg.exec_()
-
-    def query_box(self, msg):
-        """
-        Show 'OK/Cancel' query message box
-        :param msg: message to show on the box
-        :type msg: str
-        :rtype: QMessageBox.StandardButton
-
-        """
-        msgbox = QMessageBox(self)
-        msgbox.setIcon(QMessageBox.Warning)
-        msgbox.setWindowTitle(QApplication.translate("STDM Configuration Wizard","STDM"))
-        msgbox.setText(QApplication.translate("STDM Configuration Wizard", msg))
-        msgbox.setStandardButtons(QMessageBox.Cancel | QMessageBox.Ok);
-        msgbox.setDefaultButton(QMessageBox.Cancel);
-        result = msgbox.exec_()
-        return result
-
->>>>>>> d6afaaed
+"""
+/***************************************************************************
+Name                 : wizard
+Description          : STDM profile configuration wizard
+Date                 : 06/January/2016
+copyright            : (C) 2015 by UN-Habitat and implementing partners.
+                       See the accompanying file CONTRIBUTORS.txt in the root
+email                : stdm@unhabitat.org
+ ***************************************************************************/
+
+/***************************************************************************
+ *                                                                         *
+ *   This program is free software; you can redistribute it and/or modify  *
+ *   it under the terms of the GNU General Public License as published by  *
+ *   the Free Software Foundation; either version 2 of the License, or     *
+ *   (at your option) any later version.                                   *
+ *                                                                         *
+ ***************************************************************************/
+"""
+
+import platform
+import os
+import sys
+import logging
+from datetime import date
+from datetime import datetime 
+import calendar
+
+from PyQt4 import QtGui
+from PyQt4 import QtCore
+from PyQt4.QtGui import *
+from PyQt4.QtCore import *
+
+from stdm.data.configuration.stdm_configuration import (
+        StdmConfiguration, 
+        Profile
+)
+
+from stdm.data.configuration.entity import entity_factory, Entity
+from stdm.data.configuration.entity_relation import EntityRelation 
+from stdm.data.configuration.columns import BaseColumn
+
+from stdm.data.configuration.value_list import (
+    ValueList,
+    CodeValue,
+    value_list_factory
+)
+
+from stdm.data.configuration.social_tenure import *
+from stdm.data.configuration.config_updater import ConfigurationSchemaUpdater
+from stdm.data.configuration.db_items import DbItem
+from stdm.data.pg_utils import (
+        pg_table_exists, 
+        table_column_names
+       )
+from stdm.settings.config_serializer import ConfigurationFileSerializer 
+from stdm.settings.registryconfig import RegistryConfig 
+from stdm.data.configuration.exception import ConfigurationException
+from stdm.data.license_doc import LicenseDocument
+from stdm.settings import (
+    current_profile,
+    save_current_profile
+)
+
+from stdm.settings.registryconfig import (
+        RegistryConfig,
+        LOCAL_SOURCE_DOC,
+        COMPOSER_OUTPUT,
+        COMPOSER_TEMPLATE,
+        SHOW_LICENSE
+)
+
+from custom_item_model import *
+
+from ui_stdm_config import Ui_STDMWizard
+from ui_entity import Ui_dlgEntity
+from profile_editor import ProfileEditor
+from create_entity import EntityEditor
+from column_editor import ColumnEditor
+from create_lookup import LookupEditor
+from create_lookup_value import ValueEditor
+from entity_depend import EntityDepend
+from column_depend import ColumnDepend
+
+# create logger
+LOGGER = logging.getLogger('stdm')
+LOGGER.setLevel(logging.DEBUG)
+
+CHECKBOX_VALUES = [False, None, True]
+
+class ConfigWizard(QWizard, Ui_STDMWizard):
+    wizardFinished = pyqtSignal(object)
+    """
+    STDM configuration wizard editor
+    """
+    def __init__(self, parent):
+        QWizard.__init__(self, parent)
+        self.setupUi(self)
+        self.register_fields()
+
+        # directory path settings
+        self.init_path_ctrls_event_handlers()
+
+        # profile
+        self.init_profile_ctrls_event_handlers()
+        
+        # register enitity model to different view controllers
+        self.entity_model = EntitiesModel()
+        self.set_views_entity_model(self.entity_model)
+
+        self.init_entity_item_model()
+
+        self.col_view_model = ColumnEntitiesModel()
+        self.tbvColumns.setModel(self.col_view_model)
+
+        # STR view model
+        self.party_item_model = STRColumnEntitiesModel()
+        self.spunit_item_model = STRColumnEntitiesModel()
+
+        #cboParty & cboSPUnit
+        self.init_STR_ctrls_event_handlers()
+        
+        # profile page : Add entities
+        self.init_entity_ctrls_event_handlers()
+
+        # Entity customization page
+        self.init_column_ctrls_event_handlers()
+
+        # lookup
+        self.lookup_view_model = LookupEntitiesModel()
+        self.lvLookups.setModel(self.lookup_view_model)
+
+        self.init_lookup_ctrls_event_handlers()
+
+        self.lookup_item_model = self.lvLookups.selectionModel()
+        self.lookup_item_model.selectionChanged.connect(self.lookup_changed)
+
+        # lookup values
+        self.lookup_value_view_model = QStandardItemModel(self.lvLookupValues)
+        self.init_lkvalues_event_handlers()
+
+        self.init_ui_ctrls()
+
+        self.reg_config = RegistryConfig()
+
+        self.load_directory_path_settings()
+
+        # validate if to show license
+        #show_lic = self.check_show_license(self.reg_config)
+        #if show_lic:
+            #self.setStartId(0)
+            #self.reg_config.write({SHOW_LICENSE:0})
+        #else:
+
+        self.setStartId(1)
+
+        self.stdm_config = None
+        self.orig_assets_count = 0  # count of items in StdmConfiguration instance
+        self.load_stdm_config()
+
+    def reject(self):
+        """
+        Event handler for the cancel button.
+        If configuration has been edited, warn user before exiting.
+        """
+        cnt = len(self.stdm_config)
+        if cnt <> self.orig_assets_count:
+            msg0 = "All changes you've made on the configuration will be lost.\n"
+            msg1 = "Are you sure you want to cancel?"
+            if self.query_box(msg0+msg1) == QMessageBox.Cancel:
+                return
+        self.done(0)
+
+    def load_stdm_config(self):
+        """
+        Read and load configuration from file 
+        """
+        self.load_configuration_from_file()  # ????? trap exception!!!!
+
+        self.stdm_config = StdmConfiguration.instance()  
+        self.orig_assets_count = len(self.stdm_config)
+
+        self.load_profiles()
+        self.is_config_done = False
+        self.stdm_config.profile_added.connect(self.cbo_add_profile)
+
+    def check_show_license(self, reg_config):
+        """
+        Checks if you need to show the license page. Checks if the flag in the
+        registry has been set. Returns True to show license. If registry key is not yet
+        set, show the license page.
+        :param reg_config: regstry config reader
+        :type reg_config: RegistryConfig
+        :rtype: boolean
+        """
+        show_lic = 1
+        license_key = reg_config.read([SHOW_LICENSE])
+        if len(license_key) > 0:
+            show_lic = license_key[SHOW_LICENSE]
+        if show_lic == 1:
+            return True
+        else:
+            return False
+     
+    def init_path_ctrls_event_handlers(self):
+        """
+        Attach OnClick event handlers for the document path buttons
+        """
+        self.btnDocPath.clicked.connect(self.set_support_doc_path)
+        self.btnDocOutput.clicked.connect(self.set_output_path)
+        self.btnTemplates.clicked.connect(self.set_template_path)
+
+    def init_profile_ctrls_event_handlers(self):
+        """
+        Attach event handlers for the profile toolbar
+        """
+        self.cboProfile.currentIndexChanged.connect(self.profile_changed)
+        self.btnNewP.clicked.connect(self.new_profile)
+        self.btnPDelete.clicked.connect(self.delete_profile)
+
+    def init_entity_item_model(self):
+        """
+        Attach a selection change event handler for the custom
+        QStandardItemModel - entity_item_model
+        """
+        self.entity_item_model = self.lvEntities.selectionModel()
+        self.entity_item_model.selectionChanged.connect(self.entity_changed)
+
+    def set_views_entity_model(self, entity_model):
+        """
+        Attach custom item model to hold data for the view controls
+        :param entity_model: Custom QStardardItemModel
+        :type entity_model: EntitiesModel
+        """
+        self.pftableView.setModel(entity_model)
+        self.lvEntities.setModel(entity_model)	
+        self.cboParty.setModel(entity_model)
+        self.cboSPUnit.setModel(entity_model)
+
+    def init_STR_ctrls_event_handlers(self):
+        """
+        Attach onChange event handlers for the STR combobox 
+        """
+        self.cboParty.currentIndexChanged.connect(self.party_changed)
+        self.cboSPUnit.currentIndexChanged.connect(self.spatial_unit_changed)
+
+    def init_entity_ctrls_event_handlers(self):
+        """
+        Attach OnClick event handlers for the entity toolbar buttons
+        """
+        self.btnNewEntity.clicked.connect(self.new_entity)
+        self.btnEditEntity.clicked.connect(self.edit_entity)
+        self.btnDeleteEntity.clicked.connect(self.delete_entity)
+
+    def init_column_ctrls_event_handlers(self):
+        """
+        Attach OnClick event handlers for the columns toolbar buttons
+        """
+        self.btnAddColumn.clicked.connect(self.new_column)
+        self.btnEditColumn.clicked.connect(self.edit_column)
+        self.btnDeleteColumn.clicked.connect(self.delete_column)
+
+    def init_lookup_ctrls_event_handlers(self):
+        """
+        Attach OnClick event handlers for the lookup toolbar buttons
+        """
+        self.btnAddLookup.clicked.connect(self.new_lookup)
+        self.btnEditLookup.clicked.connect(self.edit_lookup)
+        self.btnDeleteLookup.clicked.connect(self.delete_lookup)
+
+    def init_lkvalues_event_handlers(self):
+        """
+        Attach OnClick event handlers for the lookup values toolbar buttons
+        """
+        self.btnAddLkupValue.clicked.connect(self.add_lookup_value)
+        self.btnEditLkupValue.clicked.connect(self.edit_lookup_value)
+        self.btnDeleteLkupValue.clicked.connect(self.delete_lookup_value)
+
+    def init_ui_ctrls(self):
+        """
+        Set default state for UI controls
+        """
+        self.edtDocPath.setFocus()
+        self.rbReject.setChecked(True)
+        self.lblDesc.setText("")
+        self.pftableView.setColumnWidth(0, 250)
+
+        # Attach multi party checkbox state change event handler
+        self.cbMultiParty.stateChanged.connect(self.multi_party_state_change)
+
+        # disable editing of view widgets
+        self.pftableView.setEditTriggers(QtGui.QAbstractItemView.NoEditTriggers)
+        self.tbvColumns.setEditTriggers(QtGui.QAbstractItemView.NoEditTriggers)
+        self.lvEntities.setEditTriggers(QtGui.QAbstractItemView.NoEditTriggers)
+        self.lvLookups.setEditTriggers(QtGui.QAbstractItemView.NoEditTriggers)
+        self.lvLookupValues.setEditTriggers(QtGui.QAbstractItemView.NoEditTriggers)
+
+    def load_configuration_from_file(self):
+        """
+        Load configuration object from the file.
+        :return: True if the file was successfully
+        loaded. Otherwise, False.
+        :rtype: bool
+        """
+        config_path = QDesktopServices.storageLocation(
+            QDesktopServices.HomeLocation) +\
+                      '/.stdm/configuration.stc'
+        config_serializer = ConfigurationFileSerializer(
+            config_path
+        )
+
+        try:
+            config_serializer.load()
+
+        except IOError as io_err:
+            QMessageBox.critical(self.iface.mainWindow(),
+                QApplication.translate(
+                    'STDM', 'Load Configuration Error'
+                ),
+                unicode(io_err)
+            )
+
+            return False
+
+        except ConfigurationException as c_ex:
+            QMessageBox.critical(
+                self.iface.mainWindow(),
+                QApplication.translate(
+                    'STDM',
+                    'Load Configuration Error'
+                ),
+                unicode(c_ex)
+            )
+
+            return False
+
+        return True
+
+    def load_profiles(self):
+        """
+        Read and load profiles from StdmConfiguration instance
+        """
+        profiles = []
+        for profile in self.stdm_config.profiles.values():
+            for entity in profile.entities.values():
+                self.connect_column_signals(entity)
+            self.connect_entity_signals(profile)
+            profiles.append(profile.name)
+        self.cbo_add_profiles(profiles)
+
+        self.lvLookups.setCurrentIndex(self.lvLookups.model().index(0,0))
+        self.lvEntities.setCurrentIndex(self.lvEntities.model().index(0,0))
+
+    def connect_column_signals(self, entity):
+        """
+        Connect signals triggered when column is added or deleted from an entity
+        """
+        entity.column_added.connect(self.add_column_item)
+        entity.column_removed.connect(self.delete_column_item)
+
+    def validate_STR(self):
+        """
+        Validate both Party & Spatial Unit entities for STR are properly set. 
+        Returns a tuple indicating the setting status and a status message.
+        :rtype: tuple (boolean, str)
+        """
+        # check if any entities exist,
+        if self.entity_model.rowCount() == 0:
+            return False, "No entities for creating Social Tenure Relationship"
+
+        # check that party and spatial unit entities are not the same
+        if self.cboParty.currentIndex() == self.cboSPUnit.currentIndex():
+            return False, "Party and Spatial Unit entities cannot be the same!"
+
+        profile = self.current_profile()
+        spatial_unit = profile.entity(unicode(self.cboSPUnit.currentText()))
+
+        # check if th spatial unit entity has a geometry column
+        if not spatial_unit.has_geometry_column():
+            return False, "%s entity should have a geometry column!"\
+                    % spatial_unit.short_name
+
+        return True, "Ok"
+
+    def index_party_table(self):
+        """
+        Returns an index of the selected party unit
+        """
+        for index, entity in enumerate(self.entity_model.entities().values()):
+            if entity.has_geometry_column():
+                continue
+            else:
+                return index
+        return 0
+
+
+    def index_spatial_unit_table(self):
+        """
+        Returns an index of the selected spatial unit
+        """
+        for index, entity in enumerate(self.entity_model.entities().values()):
+            if entity.has_geometry_column():
+                return index
+        return 0
+
+    def validate_empty_lookups(self):
+        """
+        Verifies that all lookups in the current profile
+        have values. Returns true if all have values else false
+        rtype: bool
+        """
+        valid = True
+        profile  = self.current_profile()
+        if not profile:
+            return valid
+        for vl in profile.value_lists():
+            if vl.is_empty():
+                valid = False
+                self.show_message("Lookup %s has no values" % vl.short_name)
+                break
+        return valid
+
+    def fmt_path_str(self, path):
+        """
+        Returns a directory path string formatted in a unix format
+        param path: string representing the windows path
+        type path: str
+        rtype: str
+        """
+        rpath = r''.join(unicode(path))
+        return rpath.replace("\\", "/")
+
+    def read_settings_path(self, reg_keys, os_path):
+        """
+        Returns path settings from the registry or an os folder path
+        param reg_key: list of registry keys to read the path setting
+        type reg_keys: list
+        param os_path: os directory to use if the reg_key is not set
+        type os_path: str
+        rtype: str
+        """
+        try:
+            # returns a dict {reg_key:reg_value}
+            key = self.reg_config.read(reg_keys)
+            if len(key) > 0:
+                reg_doc_path = key[reg_keys[0]]
+            else:
+                reg_doc_path = None
+        except:
+            reg_doc_path = None
+
+        if reg_doc_path is not None:
+            return reg_doc_path
+        else:
+            doc_path = os.path.expanduser('~')+os_path
+            if not os.path.exists(doc_path):
+                os.makedirs(doc_path) 
+            return self.fmt_path_str(doc_path)
+
+    def show_license(self):
+        """
+        Show STDM license file
+        """
+        self.txtLicense.clear()
+        license = LicenseDocument()
+        self.txtLicense.setText(license.read_license_info())
+
+    def load_directory_path_settings(self):
+        """
+        Read and display default directory path settings
+        """
+        self.load_doc_path()
+        self.load_output_path()
+        self.load_template_path()
+
+    def load_doc_path(self):
+        """
+        Read and display default document path
+        """
+        doc_path = self.read_settings_path([LOCAL_SOURCE_DOC], '/.stdm/documents/')
+        self.edtDocPath.setText(doc_path)
+
+    def load_output_path(self):
+        """
+        Read and display default report output path
+        """
+        output_path = self.read_settings_path([COMPOSER_OUTPUT], 
+                '/.stdm/reports/outputs')
+        self.edtOutputPath.setText(output_path)
+
+    def load_template_path(self):
+        """
+        Read and display default template path
+        """
+        templates_path = self.read_settings_path([COMPOSER_TEMPLATE],
+                '/.stdm/reports/templates')
+        self.edtTemplatePath.setText(templates_path)
+
+    def initializePage(self, int):
+        if self.currentId() == 0:
+            self.show_license()
+
+    def bool_to_check(self, state):
+        """
+        Converts a boolean to a Qt checkstate.
+        :param state: True/False
+        :type state: boolean
+        :rtype: Qt.CheckState
+        """
+        if state:
+            return Qt.Checked
+        else:
+            return Qt.Unchecked
+
+    def multi_party_state_change(self):
+        """
+        Event handler for the multi party checkbox state change event.
+        """
+        profile = self.current_profile()
+        profile.social_tenure.multi_party = \
+                CHECKBOX_VALUES[self.cbMultiParty.checkState()]
+
+    def set_multi_party_checkbox(self, profile):
+        """
+        Set the state of multi party checkbox from the current
+        profile 'social_tenure.multi_party' attribute.
+        :param profile: profile to extract multi party value
+        :type profile: Profile
+        """
+        self.cbMultiParty.setCheckState(self.bool_to_check(
+            profile.social_tenure.multi_party))
+
+    def validateCurrentPage(self):
+        validPage = True
+
+        if self.currentId() == 0:
+            self.load_directory_path_settings()
+
+            if self.rbReject.isChecked():
+                message0 = "To continue with the wizard please comply with "
+                message1 = "disclaimer policy by selecting the option 'I Agree'"
+                self.show_message(message0 + message1)
+                validPage = False
+
+        if self.currentId() == 3:
+            self.party_changed(0)
+
+            # get entity with no geometry column
+            idx = self.index_party_table()
+            self.cboParty.setCurrentIndex(idx)
+            #self.spatial_unit_changed(idx)
+
+            # get an entity with a geometry column
+            idx = self.index_spatial_unit_table()
+            self.cboSPUnit.setCurrentIndex(idx)
+            self.spatial_unit_changed(idx)
+
+            self.set_multi_party_checkbox(self.current_profile())
+
+            # verify that lookup entities have values
+            validPage = self.validate_empty_lookups()
+
+        if self.currentId() == 4:
+            validPage, msg = self.validate_STR()
+
+            if validPage:
+                profile = self.current_profile()
+
+                party = profile.entity(unicode(self.cboParty.currentText()))
+                spatial_unit = profile.entity(unicode(self.cboSPUnit.currentText()))
+
+                profile.set_social_tenure_attr(SocialTenure.PARTY, party)
+                profile.set_social_tenure_attr(SocialTenure.SPATIAL_UNIT, spatial_unit)
+            else:
+                self.show_message(QApplication.translate("Configuration Wizard", msg))
+
+        if self.currentId() == 5: # FINAL_PAGE:
+            # last page
+            #* commit config to DB
+            self.config_updater = ConfigurationSchemaUpdater()
+
+            ##*Thread to handle schema updating
+            self.updater_thread = QThread(self)
+            self.config_updater.moveToThread(self.updater_thread)
+
+            ##*Connect schema updater slots
+            self.config_updater.update_started.connect(self.config_update_started)
+            self.config_updater.update_progress.connect(self.config_update_progress)
+            self.config_updater.update_completed.connect(self.config_update_completed)
+
+            ##*Connect thread signals
+            self.updater_thread.started.connect(self._updater_thread_started)
+            self.updater_thread.finished.connect(self.updater_thread.deleteLater)
+
+            ##*Start the process
+            self.updater_thread.start()
+
+            # write document paths to registry
+            self.reg_config.write(
+                    { LOCAL_SOURCE_DOC:self.edtDocPath.text(),
+                      COMPOSER_OUTPUT:self.edtOutputPath.text(),
+                      COMPOSER_TEMPLATE:self.edtTemplatePath.text()
+                     })
+
+            self.wizardFinished.emit(self.cboProfile.currentText())
+
+            # compute a new asset count
+            self.orig_assets_count = len(self.stdm_config)
+
+            #pause, allow user to read post saving messages
+            self.pause_wizard_dialog()
+            validPage = False
+
+        return validPage
+
+    def pause_wizard_dialog(self):
+        """
+        Pause the wizard before closing to allow user to 
+        read the message on the TextEdit widget
+        """
+        self.button(QWizard.BackButton).setEnabled(False)
+        self.button(QWizard.CancelButton).setText(\
+                QApplication.translate("Configuration Wizard","Close"))
+
+    def save_update_info(self, info, write_method):
+        """
+        Call `method` to save update information displayed on the TextEdit widget
+        to file
+        :param info: update information to save to file
+        :type info: str
+        :param write_method: function used to write the udpate info to file
+        :type write_method:function
+        """
+        write_method(info)
+
+    def save_status_reminder(self, file_name):
+        self.txtHtml.setFontItalic(True)
+        self.txtHtml.setTextColor(QColor('black'))
+        self.txtHtml.setFontWeight(40)
+        self.txtHtml.append('')
+        fmt_file = file_name.replace('|', '/')
+        self.txtHtml.append("Please note, status information displayed "
+                "on this page has been saved in file: \n`"+fmt_file+"`")
+        
+    def append_update_file(self, info):
+        """
+        Append info to a single file
+        :param info: update iformation to save to file
+        :type info: str
+        """
+        file_name = os.path.expanduser('~') + '/.stdm/update_info.log'
+        info_file = open(file_name, "a")
+        time_stamp = self.get_time_stamp()
+        info_file.write('\n')
+        info_file.write(time_stamp+'\n')
+        info_file.write('\n')
+        info_file.write(info)
+        info_file.write('\n')
+        info_file.close()
+        self.save_status_reminder(file_name)
+
+    def new_update_file(self, info):
+        """
+        Create an new file for each update
+        :param info: update info to save to file
+        :type info: str
+        """
+        fmt_date = datetime.now().strftime('%d%m%Y%H%M')
+        file_name = os.path.expanduser('~') + '/.stdm/update_info_'+fmt_date+'.log'
+        info_file = open(file_name, "w")
+        info_file.write(info)
+        info_file.close()
+        self.save_status_reminder(file_name)
+
+    def get_time_stamp(self):
+        """
+        Return a formatted day of week and date/time
+        """
+        cdate = date.today()
+        week_day = calendar.day_name[cdate.weekday()][:3]  
+        fmt_date = datetime.now().strftime('%d-%m-%Y %H:%M')
+        time_stamp = week_day+' '+fmt_date
+        return time_stamp
+
+    def _updater_thread_started(self):
+        """
+        Slot for initiating the schema updating process.
+        """
+        self.config_updater.exec_()
+
+    def config_update_started(self):
+        self.button(QWizard.FinishButton).setEnabled(False)
+
+        self.txtHtml.setFontWeight(75)
+        self.txtHtml.append(QApplication.translate("Configuration Wizard",
+                               "Configuration update started...")
+        )
+        self.txtHtml.setFontWeight(50)
+
+    def config_update_progress(self, info_id, msg):
+        if info_id == 0: # information
+            self.txtHtml.setTextColor(QColor('black'))
+
+        if info_id == 1: # Warning
+            self.txtHtml.setTextColor(QColor(255, 170, 0))
+
+        if info_id == 2: # Error
+            self.txtHtml.setTextColor(QColor('red'))
+
+        self.txtHtml.append(msg)
+
+    def config_update_completed(self, status):
+        if status:
+            self.txtHtml.setTextColor(QColor(51, 182, 45))
+            self.txtHtml.setFontWeight(75)
+            msg = QApplication.translate('Configuration Wizard',
+                                         'The configuration has been '
+                                         'successfully updated.')
+            self.txtHtml.append(msg)
+            self.is_config_done = True
+
+            #Write config to a file
+            config_path = os.path.expanduser('~') + '/.stdm/configuration.stc'
+            cfs = ConfigurationFileSerializer(config_path)
+
+            try:
+                cfs.save()
+                #Save current profile to the registry
+                profile_name = unicode(self.cboProfile.currentText())
+                save_current_profile(profile_name)
+
+            except(ConfigurationException, IOError) as e:
+                self.show_message(QApplication.translate("Configuration Wizard", \
+                        unicode(e)))
+
+        else:
+            self.txtHtml.append("Failed to update configuration. "
+                                "Check error logs.")
+            self.is_config_done = False
+
+        self.save_update_info(self.txtHtml.toPlainText(), self.append_update_file)
+
+        #Exit thread
+        self.updater_thread.quit()
+
+    def register_fields(self):
+        self.setOption(self.HaveHelpButton, True)  
+        page_count = self.page(1)
+        page_count.registerField("Accept", self.rbAccpt)
+        page_count.registerField("Reject", self.rbReject)
+
+    def set_support_doc_path(self):
+        """
+        OnClick event handler for the supporting document path selection button
+        """
+        try:
+            dir_name = self.open_dir_chooser(QApplication.translate( \
+                    "STDM Configuration", 
+                    "Select a directory for supporting documents"), 
+                    str(self.edtDocPath.text()))
+
+            if len(dir_name.strip()) > 0:
+                self.edtDocPath.setText(dir_name)
+        except:
+            LOGGER.debug("Error setting support document path!")
+            raise
+
+    def set_output_path(self):
+        """
+        OnClick event handler for the document output path selection button
+        """
+        try:
+            dir_name = self.open_dir_chooser(QApplication.translate( \
+                    "STDM Configuration",
+                    "Select a directory for outputting generated documents"),
+                    str(self.edtOutputPath.text()))
+
+            if len(dir_name.strip()) > 0:
+                self.edtOutputPath.setText(dir_name)
+        except:
+            LOGGER.debug("Error setting support document path!")
+
+    def set_template_path(self):
+        """
+        OnClick event handler for the documents template path selection button
+        """
+        try:
+            dir_name = self.open_dir_chooser(QApplication.translate( \
+                    "STDM Configuration",
+                    "Select a directory for document templates"),
+                    str(self.edtTemplatePath.text()))
+
+            if len(dir_name.strip()) > 0:
+                self.edtTemplatePath.setText(dir_name)
+        except:
+            LOGGER.debug("Error setting support document path!")
+
+    def open_dir_chooser(self, message, dir=None):
+        """
+        Returns a selected folder from the QFileDialog
+        :param message:message to show on the file selector
+        :type message: str
+        """
+        sel_dir = str(QtGui.QFileDialog.getExistingDirectory(
+                self, "Select Folder", ""))
+        return sel_dir
+        
+    def add_entity_item(self, entity):
+        """
+        param entity: Instance of a new entity
+        type entity: BaseColumn
+        """
+        if entity.TYPE_INFO not in ['SUPPORTING_DOCUMENT',
+                    'SOCIAL_TENURE', 'ADMINISTRATIVE_SPATIAL_UNIT',
+                    'ENTITY_SUPPORTING_DOCUMENT', 'VALUE_LIST', 'ASSOCIATION_ENTITY']:
+            self.entity_model.add_entity(entity)
+
+        # if entity is a supporting document, add it to the Valuelist view model
+        if entity.TYPE_INFO == 'VALUE_LIST' and entity.action != DbItem.DROP:
+            self.lookup_view_model.add_entity(entity)
+
+    def delete_entity_item(self, name):
+        """
+        Removes an entity from a model
+        param name: Name of entity to delete
+        type name: str
+        """
+        items = self.entity_model.findItems(name)
+        if len(items) > 0:
+            self.entity_model.removeRow(items[0].row())
+
+    def cbo_add_profile(self, profile):
+        """
+        param profile: List of profile to add in a combobox
+        type profile: list
+        """
+        profiles = []
+        profiles.append(profile.name)
+        self.cboProfile.insertItems(0, profiles)
+        self.cboProfile.setCurrentIndex(0)
+
+    def cbo_add_profiles(self, profiles):
+        """
+        param profiles: list of profiles to add in the profile combobox
+        type profiles: list
+        """
+        self.cboProfile.insertItems(0, profiles)
+        # Set current profile on the profile combobox.
+        if self.current_profile is not None:
+            index = self.cboProfile.findText(
+                current_profile().name, Qt.MatchFixedString
+            )
+            if index >= 0:
+                self.cboProfile.setCurrentIndex(index)
+        else:
+            self.cboProfile.setCurrentIndex(0)
+
+    #PROFILE
+    def new_profile(self):
+        """
+        Event handler for creating a new profiled
+        """
+        editor = ProfileEditor(self)
+        result = editor.exec_()
+        if result == 1:
+            profile = self.stdm_config.create_profile(editor.profile_name)
+            profile.description = editor.desc
+            self.connect_entity_signals(profile)
+            self.stdm_config.add_profile(profile)
+
+    def connect_entity_signals(self, profile):
+        """
+        Connects signals to emit when an entity is added or removed from a
+        profile
+        :param profile: Profile that emits the signals
+        :type profile: Profile
+        """
+        profile.entity_added.connect(self.add_entity_item)
+        profile.entity_removed.connect(self.delete_entity_item)
+
+    def current_profile(self):
+        """
+        Returns an instance of the selected profile in the 
+        profile combobox
+        rtype: Profile
+        """
+        profile = None
+        prof_name = self.cboProfile.currentText()
+        if len(prof_name) > 0:
+            profile = self.stdm_config.profile(unicode(prof_name))
+        return profile
+
+    def delete_profile(self):
+        """
+        Delete the current selected profile, but not the last one.
+        """
+        if self.cboProfile.count() == 1:
+            msg0 = "This is the last profile in your wizard. "
+            msg1 = "STDM requirement is to have atleast one profile in your database."
+            msg2 = " Delete is prohibited."
+            self.show_message(QApplication.translate("Configuration Wizard", \
+                    msg0+msg1+msg2), QMessageBox.Information)
+            return
+
+        msg0 ="You will loose all items related to this profile i.e \n"
+        msg1 ="entities, lookups and Social Tenure Relationships.\n"
+        msg2 = "Are you sure you want to delete this profile?"
+        if self.query_box(msg0+msg1+msg2) == QMessageBox.Cancel:
+            return
+
+        profile_name = unicode(self.cboProfile.currentText())
+        if not self.stdm_config.remove_profile(profile_name):
+            self.show_message(QApplication.translate("Configuration Wizard", \
+                    "Unable to delete profile!"))
+            return
+        self.load_profile_cbo()
+
+    def get_profiles(self):
+        """
+        Returns a list of profiles from the StdmConfiguration instance.
+        :rtype: list
+        """
+        profiles = []
+        for profile in self.stdm_config.profiles.items():
+                profiles.append(profile[0])
+
+        return profiles
+
+    def load_profile_cbo(self):
+        """
+        Populate profile combobox with list of profiles.
+        """
+        profiles = self.get_profiles()
+        self.cboProfile.clear()
+        self.cboProfile.insertItems(0, profiles)
+        self.cboProfile.setCurrentIndex(0)
+
+    def add_column_item(self, column):
+        """
+        Event handler to add new column to various view models
+        :param column: instance of BaseColumn to add
+        :type column: BaseColumn
+        """
+        self.col_view_model.add_entity(column)
+        self.party_item_model.add_entity(column)
+        self.spunit_item_model.add_entity(column)
+
+    def delete_column_item(self):
+        """
+        Event handler for removing column item from various view models
+        """
+        model_item, column, row_id = self.get_model_entity(self.tbvColumns)
+        self.col_view_model.delete_entity(column)
+        self.col_view_model.removeRow(row_id)
+        self.party_item_model.removeRow(row_id)
+        self.spunit_item_model.removeRow(row_id)
+
+    def new_entity(self):
+        """
+        Creates a new entity and adds it to the current profile
+        """
+        profile = self.current_profile()
+        if profile:
+            editor = EntityEditor(self, profile)
+            editor.exec_()
+        else:
+            self.show_message(QApplication.translate("Configuration Wizard", \
+                    "No profile selected to add entity!"))
+
+    def edit_entity(self):
+        """
+        Edit selected entity
+        """
+        if len(self.pftableView.selectedIndexes())==0:
+            self.show_message(QApplication.translate("Configuration Wizard", \
+                    "No entity selected for edit!"))
+            return
+
+        model_item, entity, row_id = self.get_model_entity(self.pftableView)
+
+        # don't edit entities that already exist in the database
+        if pg_table_exists(entity.name):
+            self.show_message(QApplication.translate("Configuration Wizard", \
+                    "Editing entity that exist in database is not allowed!"))
+            return
+
+        if model_item:
+            profile = self.current_profile()
+            editor = EntityEditor(self, profile, entity)
+            result = editor.exec_()
+            if result == 1:
+                if entity.supports_documents:
+                    # mark the lookup for deletion
+                    doc_name = u'check_{0}_document_type'.format(
+                            entity.short_name.lower())
+                    de = profile.entity(doc_name)
+                    de.action = DbItem.DROP
+
+                self.entity_model.delete_entity(entity)
+
+                self.init_entity_item_model()
+                self.trigger_entity_change()
+
+                self.entity_model.add_entity(editor.entity)
+                self.refresh_lookup_view()
+
+    def delete_entity(self):
+        """
+        Delete selected entity
+        """
+        if len(self.pftableView.selectedIndexes())==0:
+            self.show_message(QApplication.translate("Configuration Wizard", \
+                    "No entity selected for deletion!"))
+            return
+
+        model_item, entity, row_id = self.get_model_entity(self.pftableView)
+
+        if model_item:
+            dependencies = entity.dependencies()
+            if len(dependencies['entities']) > 0 or len(dependencies['views']) > 0:
+                entity_depend = EntityDepend(self, entity, dependencies)
+                result = entity_depend.exec_()
+                if result == 0:
+                    return
+
+            self.entity_item_model.selectionChanged.disconnect()
+            model_item.delete_entity(entity)
+            # delete entity from selected profile
+            profile = self.current_profile()
+            profile.remove_entity(entity.short_name)
+
+            self.init_entity_item_model()
+            self.trigger_entity_change()
+
+    def column_exist_in_entity(self, entity, column):
+        """
+        Returns True if a column exists in a given entity in DB
+        :param entity: Entity instance to check if column exist
+        :type entity: Entity
+        :param column: Column instance to check its existance
+        :type entity: BaseColumn 
+        :rtype: boolean
+        """
+        cols = table_column_names(entity.name) 
+        if column.name in cols:
+            return True
+        else:
+            return False
+
+    def clear_view_model(self, view_model):
+        rows = view_model.rowCount()
+        for i in range(rows):
+            view_model.removeRow(i)
+        view_model.clear()
+
+    def set_view_model(self, view_model):
+        """
+        Attach model to table views, list views and combobox widgets
+        :param view_model: custom EntitiesModel
+        :type view_model: EntitiesModel
+        """
+        self.pftableView.setModel(view_model)
+        self.lvEntities.setModel(view_model)
+        self.cboParty.setModel(view_model)
+        self.cboSPUnit.setModel(view_model)
+
+    def populate_view_models(self, profile):
+        for entity in profile.entities.values():
+            # if item is "deleted", don't show it
+            if entity.action == DbItem.DROP:
+                continue
+
+            if entity.TYPE_INFO not in ['SUPPORTING_DOCUMENT',
+                    'SOCIAL_TENURE', 'ADMINISTRATIVE_SPATIAL_UNIT',
+                    'ENTITY_SUPPORTING_DOCUMENT', 'ASSOCIATION_ENTITY']:
+
+                if entity.TYPE_INFO == 'VALUE_LIST':
+                    self.lookup_view_model.add_entity(entity)
+                    self.addValues_byEntity(entity)
+                else:
+                    self.entity_model.add_entity(entity)
+
+    def connect_signals(self):
+        self.init_entity_item_model()
+
+        self.lookup_item_model = self.lvLookups.selectionModel()
+        self.lookup_item_model.selectionChanged.connect(self.lookup_changed)
+
+        self.cboParty.currentIndexChanged.emit(self.cboParty.currentIndex())
+        self.cboSPUnit.currentIndexChanged.emit(self.cboSPUnit.currentIndex())
+
+    def switch_profile(self, name):
+        """
+        Used to refresh all QStandardItemModel's attached to various
+        view widgets in the wizard.
+        :param name: name of the new profile to show
+        :type name: str
+        """
+        if not name:
+            return
+
+        profile = self.stdm_config.profile(unicode(name))
+        if profile is not None:
+            self.lblDesc.setText(profile.description)
+        else:
+            return
+        # clear view models
+        self.clear_view_model(self.entity_model)
+        self.clear_view_model(self.col_view_model)
+        self.clear_view_model(self.lookup_view_model)
+        self.clear_view_model(self.lookup_value_view_model)
+        self.clear_view_model(self.party_item_model)
+        self.clear_view_model(self.spunit_item_model)
+
+        self.entity_model = EntitiesModel()
+        self.set_view_model(self.entity_model)
+
+        self.col_view_model = ColumnEntitiesModel()
+        self.tbvColumns.setModel(self.col_view_model)
+
+        self.lookup_view_model = LookupEntitiesModel()
+        self.lvLookups.setModel(self.lookup_view_model)
+        self.lvLookupValues.setModel(self.lookup_value_view_model)
+
+        # from profile entities to view_model
+        self.populate_view_models(profile)
+
+        self.connect_signals()
+
+    def refresh_lookup_view(self):
+        """
+        Reloads the lookups after editing an entity.
+        """
+        self.clear_view_model(self.lookup_view_model)
+
+        self.lookup_view_model = LookupEntitiesModel()
+        self.lvLookups.setModel(self.lookup_view_model)
+
+        profile = self.current_profile()
+        self.populate_lookup_view(profile)
+
+        self.lookup_item_model = self.lvLookups.selectionModel()
+        self.lookup_item_model.selectionChanged.connect(self.lookup_changed)
+        self.lvLookups.setCurrentIndex(self.lookup_view_model.index(0,0))
+
+
+    def profile_changed(self, row_id):
+        """
+        Event handler for the profile combobox current index changed.
+        """
+        self.switch_profile(self.cboProfile.currentText())
+
+    def get_model_entity(self, view):
+        """
+        Extracts and returns an entitymodel, entity and the 
+        current selected item ID from QAbstractItemView of a 
+        given view widget
+        param view: Widget that inherits QAbstractItemView
+        type view: QAbstractitemView
+        rtype: tuple - (QStandardItemModel, Entity, int)
+        """
+        sel_id = -1
+        entity = None
+        model_item = view.currentIndex().model()
+        if model_item:
+            sel_id = view.currentIndex().row()
+            entity = model_item.entities().items()[sel_id][1]
+        return (model_item, entity, sel_id)
+		
+    def addColumns(self, v_model, columns):
+        """
+        Add columns to a view model
+        param v_model: Instance of EntitiesModel
+        type v_model: EntitiesModel
+        param columns: List of column names to insert in v_model
+        type columns: list
+        """
+        for column in columns:
+            if column.user_editable():
+                v_model.add_entity(column)
+
+    def entity_changed(self, selected, diselected):
+        """
+        triggered when you select an entity, clears an existing column entity
+        model and create a new one.
+        Get the columns of the selected entity, add them to the newly created
+        column entity model
+        """
+        self.trigger_entity_change()
+
+    def trigger_entity_change(self):
+        row_id = self.entity_item_model.currentIndex().row()
+
+        if row_id > -1:
+            view_model = self.entity_item_model.currentIndex().model()
+            self.col_view_model.clear()
+            self.col_view_model = ColumnEntitiesModel()
+
+            columns = view_model.entity_byId(row_id).columns.values()
+            self.addColumns(self.col_view_model, columns)
+
+            self.tbvColumns.setModel(self.col_view_model)
+
+    def party_changed(self, row_id):
+        """
+        Event handler for STR party combobox - event currentIndexChanged.
+        """
+        cbo_model = self.cboParty.model()
+        try:
+            columns = cbo_model.entity_byId(row_id).columns.values()
+            self.party_item_model.clear()
+            self.party_item_model = STRColumnEntitiesModel()
+            self.addColumns(self.party_item_model, columns)
+        except:
+            pass
+
+    def spatial_unit_changed(self, row_id):
+        """
+        Event handler for STR spatial unit combobox - event currentIndexChanged.
+        :param row_id: index of the selected item in the combobox
+        :type row_id: int
+        """
+        cbo_model = self.cboSPUnit.model()
+        try:
+            columns = cbo_model.entity_byId(row_id).columns.values()
+            self.spunit_item_model.clear()
+            self.spunit_item_model = STRColumnEntitiesModel()
+            self.addColumns(self.spunit_item_model, columns)
+        except:
+            pass
+
+    def new_column(self):
+        """
+        On click event handler for adding a new column
+        """
+        if len(self.lvEntities.selectedIndexes())==0:
+            self.show_message(QApplication.translate("Configuration Wizard", \
+                    "No entity selected to add column!"))
+            return
+
+        model_item, entity, row_id = self.get_model_entity(self.lvEntities)
+
+        if model_item:
+            profile = self.current_profile()
+            params = {}
+            params['entity'] = entity
+            params['profile'] = profile
+
+            editor = ColumnEditor(self, **params)
+            result = editor.exec_()
+
+            if result == 1:
+                if editor.type_info == 'LOOKUP':
+                    self.clear_lookup_view()
+                    self.populate_lookup_view(profile)
+                    self.lvLookups.setCurrentIndex(self.lookup_view_model.index(0,0))
+
+    def edit_column(self):
+        """
+        On click event handler for editing a column
+        Only allow editing of columns that have not yet being persisted to the
+        database
+        """
+        rid, column = self._get_column(self.tbvColumns)
+        
+        if column and column.action == DbItem.CREATE:
+            row_id, entity = self._get_entity(self.lvEntities)
+
+            # Don't edit if a column exist in database
+            if self.column_exist_in_entity(entity, column):
+                self.show_message(QApplication.translate("Configuration Wizard", \
+                        "Editing columns that exist in database is not allowed!"))
+                return
+
+            params = {}
+            params['column'] = column
+            params['entity'] = entity
+            params['profile'] = self.current_profile()
+            
+            editor = ColumnEditor(self, **params)
+            result = editor.exec_()
+        else:
+            self.show_message(QApplication.translate("Configuration Wizard", \
+                    "No column selected for edit!"))
+
+    def clear_lookup_view(self):
+        """
+        Clears items from the model attached to the lookup view
+        """
+        self.clear_view_model(self.lookup_view_model)
+        self.lookup_view_model = LookupEntitiesModel()
+        self.lvLookups.setModel(self.lookup_view_model)
+        self.lookup_item_model = self.lvLookups.selectionModel()
+        self.lookup_item_model.selectionChanged.connect(self.lookup_changed)
+        
+    def populate_lookup_view(self, profile):
+        """
+        Fills the lookup view model with lookup entites from a 
+        given profile.
+        :param profile: profile to extract lookups
+        :type profile: Profile
+        """
+        for entity in profile.entities.values():
+            # if item is "deleted", don't show it
+            if entity.action == DbItem.DROP:
+                continue
+            if entity.TYPE_INFO == 'VALUE_LIST':
+                self.lookup_view_model.add_entity(entity)
+                self.addValues_byEntity(entity)
+
+    def _get_entity_item(self, view):
+        """
+        Helper function to extract item model from a listview
+        :param view: Listview to extract a model
+        :type view: QListView
+        :rtype: tuple (int, EntitiesModel)
+        """
+        model_item, entity, row_id = self.get_model_entity(view)
+        entity_item = None
+        if model_item:
+            entity_item = model_item.entities().values()[row_id]
+        return row_id, entity_item
+
+    def _get_column(self, view):
+        row_id = -1
+        model_item, entity, row_id = self.get_model_entity(view)
+        column = None
+        if model_item:
+            column = model_item.entities().values()[row_id]
+        return row_id, column
+
+    def _get_entity(self, view):
+        model_item, entity, row_id = self.get_model_entity(view)
+        if entity:
+            return row_id, entity
+
+    def delete_column(self):
+        """
+        Delete selected column, show warning dialog if a column has dependencies.
+        """
+        row_id, column = self._get_column(self.tbvColumns)
+        if not column:
+            self.show_message(QApplication.translate("Configuration Wizard", \
+                    "No column selected for deletion!"))
+            return
+
+        if self.check_column_dependencies(column):
+            ent_id, entity = self._get_entity(self.lvEntities)
+            # delete from the entity
+            entity.remove_column(column.name)
+
+    def check_column_dependencies(self, column):
+        """
+        Checks if a columns has dependencies, 
+        :param column: column to check for dependencies.
+        :type column: BaseColumn
+        :rtype: boolean
+        """
+        ok_delete = True
+        dependencies = column.dependencies()
+        if len(dependencies['entities']) > 0 or len(dependencies['views']) > 0:
+            # show dependencies dialog
+            column_depend = ColumnDepend(self, column, dependencies)
+            result = column_depend.exec_()
+            # 0 - user choose not to delete column
+            if result == 0:
+                ok_delete =  False
+
+        return ok_delete
+	
+    def new_lookup(self):
+        """
+        Event handler for adding a new lookup to the current profile
+        """
+        profile = self.current_profile()
+        if profile:
+            editor = LookupEditor(self, profile)
+            result = editor.exec_()
+            if result == 1:
+                self.lookup_view_model.add_entity(editor.lookup)
+        else:
+            self.show_message(QApplication.translate("Configuration Wizard", \
+                    "No profile selected to add lookup!"))
+
+    def edit_lookup(self):
+        """
+        Event handler for editing a lookup. Editing is only allowed to lookups 
+        that have not yet been saved in the database.
+        """
+        profile = self.current_profile()
+        if profile:
+            if len(self.lvLookups.selectedIndexes()) == 0:
+                self.show_message(QApplication.translate("Configuration Wizard", \
+                        "No lookup selected for edit!"))
+                return
+
+            row_id, lookup = self._get_entity_item(self.lvLookups)
+            # don't edit entities that already exist in the database
+            if pg_table_exists(lookup.name):
+                self.show_message(QApplication.translate("Configuration Wizard", \
+                        "Editing lookup that exist in database is not allowed!"))
+                return
+            editor = LookupEditor(self, profile, lookup)
+            result = editor.exec_()
+            if result == 1:
+                self.lookup_view_model.delete_entity(lookup)
+                self.lookup_view_model.removeRow(row_id)
+                self.lookup_view_model.add_entity(editor.lookup)
+        else:
+            self.show_message(QApplication.translate("Configuration Wizard", \
+                    "Nothing to edit!"))
+
+    def delete_lookup(self):
+        """
+        Event handler for deleting a selected lookup. Does NOT allow
+        deleting of 'tenure_type' lookup.
+        """
+        profile = self.current_profile()
+        if profile:
+            if len(self.lvLookups.selectedIndexes()) > 0:
+                row_id, lookup = self._get_entity_item(self.lvLookups)
+                # dont delete `tenure_type` lookup
+                if lookup.short_name == 'check_tenure_type':
+                    self.show_message(QApplication.translate("Configuration Wizard",
+                        "Cannot delete tenure type lookup table!"))
+                    return
+                profile.remove_entity(lookup.short_name)
+                self.lookup_view_model.removeRow(row_id)
+            else:
+                self.show_message(QApplication.translate("Configuration Wizard", \
+                        "No lookup selected for deletion!"))
+        else:
+            self.show_message(QApplication.translate("Configuration Wizard", \
+                    "Nothing to delete!"))
+
+    def addValues_byEntity(self, entity):
+        """
+        Populate lookup values model with values extracted from entity.
+        :param entity: ValueList(a.k.a Lookup)
+        :type entity: Entity of TYPE_INFO - VALUE_LIST
+        """
+        for v in entity.values:
+            cv = entity.code_value(v)
+            if cv.updated_value == '':
+                txt = cv.value
+            else:
+                txt = cv.updated_value
+
+            val = QStandardItem(txt)
+            self.lookup_value_view_model.appendRow(val)
+
+    def add_values(self, values):
+        """
+        Populate lookup values model.
+        :param values: list of lookup values
+        :type values: list 
+        """
+        self.lookup_value_view_model.clear()
+        for v in values:
+            val = QStandardItem(v.value)
+            self.lookup_value_view_model.appendRow(val)
+
+    def lookup_changed(self, selected, diselected):
+        """
+        On selection changed event handler for the lookup model.
+        Attached to "lookup_item_model"
+        :param selected: the selected item
+        :type selected: QItemSelection
+        :param diselected: previous selected item
+        :type diselected: QItemSelection
+        """
+        row_id = self.lookup_item_model.currentIndex().row()
+        if row_id == -1:
+            return
+        view_model = self.lookup_item_model.currentIndex().model()
+        self.lookup_value_view_model.clear()
+        self.addValues_byEntity(view_model.entity_byId(row_id))
+        self.lvLookupValues.setModel(self.lookup_value_view_model)
+
+    def add_lookup_value(self):
+        """
+        On click event handler for the lookup values `Add` button
+        """
+        if len(self.lvLookups.selectedIndexes()) == 0:
+            self.show_message(QApplication.translate("Configuration Wizard", \
+                    "No lookup selected to add value!"))
+            return
+
+        row_id, lookup = self._get_entity_item(self.lvLookups)
+        if lookup:
+            value_editor = ValueEditor(self, lookup)
+            result = value_editor.exec_()
+            if result == 1:
+                self.add_values(value_editor.lookup.values.values())
+                self.lvLookupValues.setModel(self.lookup_value_view_model)
+
+    def edit_lookup_value(self):
+        """
+        On click event handler for the lookup values `Edit` button
+        """
+        if len(self.lvLookupValues.selectedIndexes() ) == 0:
+            self.show_message(QApplication.translate("Configuration Wizard", \
+                    "No value selected for edit!"))
+            return
+        # get selected lookup value
+        model_index = self.lvLookupValues.selectedIndexes()[0]
+        value_text = self.lookup_value_view_model.itemFromIndex(model_index).text()
+
+        # get selected lookup
+        row_id, lookup = self._get_entity_item(self.lvLookups)
+        lookup_view_model = self.lookup_item_model.currentIndex().model().entity_byId(row_id)
+        code_value = lookup_view_model.values[unicode(value_text)]
+
+        value_editor = ValueEditor(self, lookup, code_value)
+        result = value_editor.exec_()
+        if result == 1:
+            self.add_values(value_editor.lookup.values.values())
+
+    def delete_lookup_value(self):
+        """
+        On click event handler for the lookup values `Delete` button
+        """
+        if len(self.lvLookupValues.selectedIndexes() ) == 0:
+            self.show_message(QApplication.translate("Configuration Wizard", \
+                    "Select value to delete"))
+            return
+
+        row_id, lookup = self._get_entity_item(self.lvLookups)
+        model_index = self.lvLookupValues.selectedIndexes()[0]
+        value_text = self.lookup_value_view_model.itemFromIndex(model_index).text()
+        lookup.remove_value(unicode(value_text))
+        self.add_values(lookup.values.values())
+
+    def show_message(self, message, msg_icon=QMessageBox.Critical):
+        """
+        Show a message dialog message
+        :param message: Message to show
+        :type message: str
+        :param msg_icon:Icon to show on the message box
+        :type msg_icon: QMessage.Icon 
+        """
+        msg = QMessageBox(self)
+        msg.setIcon(msg_icon)
+        msg.setWindowTitle(QApplication.translate("STDM Configuration Wizard","STDM"))
+        msg.setText(QApplication.translate("STDM Configuration Wizard",message))
+        msg.exec_()
+
+    def query_box(self, msg):
+        """
+        Show 'OK/Cancel' query message box
+        :param msg: message to show on the box
+        :type msg: str
+        :rtype: QMessageBox.StandardButton
+
+        """
+        msgbox = QMessageBox(self)
+        msgbox.setIcon(QMessageBox.Warning)
+        msgbox.setWindowTitle(QApplication.translate("STDM Configuration Wizard","STDM"))
+        msgbox.setText(QApplication.translate("STDM Configuration Wizard", msg))
+        msgbox.setStandardButtons(QMessageBox.Cancel | QMessageBox.Ok);
+        msgbox.setDefaultButton(QMessageBox.Cancel);
+        result = msgbox.exec_()
+        return result