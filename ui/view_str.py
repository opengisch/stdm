--- conflicted
+++ resolved
@@ -1,1338 +1,1333 @@
-"""
-/***************************************************************************
-Name                 : View STR Relationships
-Description          : Main Window for searching and browsing the social tenure
-                       relationship of the participating entities.
-Date                 : 24/May/2014
-copyright            : (C) 2014 by UN-Habitat and implementing partners.
-                       See the accompanying file CONTRIBUTORS.txt in the root
-email                : stdm@unhabitat.org
- ***************************************************************************/
-
-/***************************************************************************
- *                                                                         *
- *   This program is free software; you can redistribute it and/or modify  *
- *   it under the terms of the GNU General Public License as published by  *
- *   the Free Software Foundation; either version 2 of the License, or     *
- *   (at your option) any later version.                                   *
- *                                                                         *
- ***************************************************************************/
-"""
-from datetime import date
-from sqlalchemy import exc
-from collections import OrderedDict
-import logging
-from PyQt4.QtCore import *
-from PyQt4.QtGui import *
-
-from qgis.core import *
-
-from sqlalchemy import (
-    func,
-    String,
-    Table
-)
-from sqlalchemy.orm import mapper
-
-from stdm.ui.social_tenure.str_editor import STREditor, EditSTREditor
-
-import stdm.data
-
-from stdm.data.qtmodels import (
-    BaseSTDMTableModel,
-    STRTreeViewModel
-)
-
-from stdm.data.database import Content
-
-from stdm.settings import current_profile
-from stdm.data.configuration import entity_model
-
-from stdm.navigation.socialtenure import (
-    BaseSTRNode,
-    EntityNode,
-    EntityNodeFormatter,
-    SpatialUnitNode,
-    STRNode,
-    SupportsDocumentsNode
-)
-from stdm.ui.spatial_unit_manager import SpatialUnitManagerDockWidget
-from stdm.security.authorization import Authorizer
-from stdm.utils.util import (
-    entity_searchable_columns,
-    entity_display_columns,
-    format_name,
-    get_db_attr,
-    entity_attr_to_id,
-    lookup_parent_entity
-)
-
-from stdm.ui.progress_dialog import STDMProgressDialog
-from .notification import (
-    NotificationBar
-)
-from .sourcedocument import (
-    SourceDocumentManager,
-    DocumentWidget
-)
-
-from ui_view_str import Ui_frmManageSTR
-from ui_str_view_entity import Ui_frmSTRViewEntity
-from stdm.ui.social_tenure.str_components import (
-    ValidityPeriod
-)
-
-LOGGER = logging.getLogger('stdm')
-
-class ViewSTRWidget(QMainWindow, Ui_frmManageSTR):
-    """
-    Search and browse the social tenure relationship
-    of all participating entities.
-    """
-    def __init__(self, plugin):
-        QMainWindow.__init__(self, plugin.iface.mainWindow())
-        self.setupUi(self)
-
-        self._plugin = plugin
-
-
-        # self.tbPropertyPreview.set_iface(self._plugin.iface)
-        QTimer.singleShot(
-            100, lambda: self.tbPropertyPreview.set_iface(self._plugin.iface))
-
-        self.curr_profile = current_profile()
-
-        self.spatial_unit = self.curr_profile.social_tenure.spatial_unit
-        #Center me
-        self.move(QDesktopWidget().availableGeometry().center() -
-                  self.frameGeometry().center())
-        self.sp_unit_manager = SpatialUnitManagerDockWidget(
-            self._plugin.iface, self._plugin
-        )
-        self.geom_cols = self.sp_unit_manager.geom_columns(
-            self.spatial_unit
-        )
-        self.toolBox.setStyleSheet(
-            '''
-            QToolBox::tab {
-                background: qlineargradient(
-                    x1: 0, y1: 0, x2: 0, y2: 1,
-                    stop: 0 #EDEDED, stop: 0.4 #EDEDED,
-                    stop: 0.5 #EDEDED, stop: 1.0 #D3D3D3
-                );
-                border-radius: 2px;
-                border-style: outset;
-                border-width: 2px;
-                height: 100px;
-                border-color: #C3C3C3;
-            }
-
-            QToolBox::tab:selected {
-                font: italic;
-            }
-            '''
-        )
-        self.tvSTRResults.setStyleSheet(
-            '''
-            QTreeView:!active {
-                selection-background-color: #72a6d9;
-            }
-            '''
-        )
-
-        # Configure notification bar
-        self._notif_search_config = NotificationBar(
-            self.vl_notification
-        )
-
-        # set whether currently logged in user has
-        # permissions to edit existing STR records
-        self._can_edit = self._plugin.STRCntGroup.canUpdate()
-        self._can_delete = self._plugin.STRCntGroup.canDelete()
-        self._can_create = self._plugin.STRCntGroup.canCreate()
-        # Variable used to store a reference to the
-        # currently selected social tenure relationship
-        # when displaying documents in the supporting documents tab window.
-        # This ensures that there are no duplicates
-        # when the same item is selected over and over again.
-
-        self._strID = None
-        self.removed_docs = None
-        #Used to store the root hash of the currently selected node.
-        self._curr_rootnode_hash = ""
-
-
-        self.str_model, self.str_doc_model = entity_model(
-            self.curr_profile.social_tenure, False, True
-        )
-
-        self._source_doc_manager = SourceDocumentManager(
-            self.curr_profile.social_tenure.supporting_doc,
-            self.str_doc_model,
-            self
-        )
-
-        self._source_doc_manager.documentRemoved.connect(
-            self.onSourceDocumentRemoved
-        )
-
-        self._source_doc_manager.setEditPermissions(False)
-
-        self.initGui()
-    
-    def add_tool_buttons(self):
-        """
-        Add toolbar buttons of add, edit and delete buttons.
-        :return: None
-        :rtype: NoneType
-        """
-        tool_buttons = QToolBar()
-        tool_buttons.setObjectName('form_toolbar')
-        tool_buttons.setIconSize(QSize(16, 16))
-
-        self.addSTR = QAction(QIcon(
-            ':/plugins/stdm/images/icons/add.png'),
-            QApplication.translate('ViewSTRWidget', 'Add'),
-            self
-        )
-
-        self.editSTR = QAction(
-            QIcon(':/plugins/stdm/images/icons/edit.png'),
-            QApplication.translate('ViewSTRWidget', 'Edit'),
-            self
-        )
-
-        self.deleteSTR = QAction(
-            QIcon(':/plugins/stdm/images/icons/remove.png'),
-            QApplication.translate('ViewSTRWidget', 'Remove'),
-            self
-        )
-
-        tool_buttons.addAction(self.addSTR)
-        tool_buttons.addAction(self.editSTR)
-        tool_buttons.addAction(self.deleteSTR)
-
-        self.toolbarVBox.addWidget(tool_buttons)
-
-    def initGui(self):
-        """
-        Initialize widget
-        """
-        self.tb_actions.setVisible(False)
-        self._load_entity_configurations()
-
-        self.add_tool_buttons()
-
-        #Connect signals
-        self.tbSTREntity.currentChanged.connect(self.entityTabIndexChanged)
-        self.btnSearch.clicked.connect(self.searchEntityRelations)
-        self.btnClearSearch.clicked.connect(self.clearSearch)
-        self.tvSTRResults.expanded.connect(self.onTreeViewItemExpanded)
-
-        #Set the results treeview to accept requests for context menus
-        self.tvSTRResults.setContextMenuPolicy(Qt.CustomContextMenu)
-        self.tvSTRResults.customContextMenuRequested.connect(
-            self.onResultsContextMenuRequested
-        )
-
-        if not self._can_create:
-            self.addSTR.hide()
-
-        if not self._can_edit:
-            self.editSTR.hide()
-        else:
-            self.editSTR.setDisabled(True)
-        if not self._can_delete:
-            self.deleteSTR.hide()
-        else:
-            self.deleteSTR.setDisabled(True)
-
-        self.addSTR.triggered.connect(self.load_new_str_editor)
-
-        self.deleteSTR.triggered.connect(self.delete_str)
-
-        self.editSTR.triggered.connect(self.load_edit_str_editor)
-
-        #Load async for the current widget
-        self.entityTabIndexChanged(0)
-
-    def init_progress_dialog(self):
-        """
-        Initializes the progress dialog.
-        """
-        self.progress = QProgressBar(self)
-        self.progress.resize(self.width(), 10)
-        self.progress.setTextVisible(False)
-
-    def add_spatial_unit_layer(self):
-        """
-        Add the spatial unit layer into the map canvas for later use.
-        """
-        # Used for startup of view STR, just add the first geom layer.
-        if len(self.geom_cols) > 0:
-            layer_name_item = \
-                self.sp_unit_manager.geom_col_layer_name(
-                    self.spatial_unit.name,
-                    self.geom_cols[0]
-            )
-            self.sp_unit_manager.\
-                add_layer_by_name(layer_name_item)
-
-    def _check_permissions(self):
-        """
-        Enable/disable actions based on the
-        permissions defined in the content
-        group.
-        """
-        if self._can_edit:
-            self.tb_actions.addAction(self._new_str_action)
-        else:
-            self.tb_actions.removeAction(self._new_str_action)
-
-        if len(self.tb_actions.actions()) == 0:
-            self.tb_actions.setVisible(False)
-
-        else:
-            self.tb_actions.setVisible(True)
-
-    def _load_entity_configurations(self):
-        """
-        Specify the entity configurations.
-        """
-        try:
-
-            spatial_unit = [
-                self.curr_profile.social_tenure.spatial_unit
-            ]
-
-            self.parties = self.curr_profile.social_tenure.parties
-<<<<<<< HEAD
-            tb_str_entities = self.parties + spatial_unit
-            self.progress.setRange(0, len(tb_str_entities) - 1)
-=======
-            tb_str_entities = self.parties + self.spatial_units
->>>>>>> 81559839
-
-            for i, t in enumerate(tb_str_entities):
-                QApplication.processEvents()
-                entity_cfg = self._entity_config_from_profile(
-                    str(t.name), t.short_name
-                )
-
-                if not entity_cfg is None:
-                    entity_widget = self.add_entity_config(entity_cfg)
-
-                    entity_widget.setNodeFormatter(
-                        EntityNodeFormatter(
-                            entity_cfg, self.tvSTRResults, self
-                        )
-                    )
-
-        except Exception as pe:
-            self._notif_search_config.clear()
-            self._notif_search_config.insertErrorNotification(unicode(pe))
-
-    def _entity_config_from_profile(self, table_name, short_name):
-        """
-        Creates an EntityConfig object from the table name.
-        :param table_name: Name of the database table.
-        :type table_name: str
-        :return: Entity configuration object.
-        :rtype: EntityConfig
-        """
-        table_display_name = format_name(short_name)
-
-        entity = self.curr_profile.entity_by_name(table_name)
-        model = entity_model(entity)
-
-        if model is not None:
-            #Entity configuration
-            entity_cfg = EntityConfiguration()
-            entity_cfg.Title = table_display_name
-            entity_cfg.STRModel = model
-            entity_cfg.data_source_name = table_name
-
-            # Load filter and display columns
-            # using only those which are of
-            # numeric/varchar type
-            searchable_columns = entity_searchable_columns(entity)
-            display_columns = entity_display_columns(entity)
-            for c in searchable_columns:
-                if c != 'id':
-                    entity_cfg.filterColumns[c] = format_name(c)
-            for c in display_columns:
-                if c != 'id':
-                    entity_cfg.displayColumns[c] = format_name(c)
-            return entity_cfg
-        else:
-            return None
-
-    def add_entity_config(self, config):
-        """
-        Set an entity configuration option and
-        add it to the 'Search Entity' tab.
-        """
-        entityWidg = STRViewEntityWidget(config)
-        entityWidg.asyncStarted.connect(self._progressStart)
-        entityWidg.asyncFinished.connect(self._progressFinish)
-
-        tabIndex = self.tbSTREntity.addTab(entityWidg, config.Title)
-
-        return entityWidg
-
-    def entityTabIndexChanged(self, index):
-        """
-        Raised when the tab index of the entity search tab widget changes.
-        """
-        #Get the current widget in the tab container
-        entityWidget = self.tbSTREntity.currentWidget()
-
-        if isinstance(entityWidget,EntitySearchItem):
-            entityWidget.loadAsync()
-
-    def searchEntityRelations(self):
-        """
-        Slot that searches for matching items for
-        the specified entity and corresponding STR entities.
-        """
-        self._reset_controls()
-
-        entityWidget = self.tbSTREntity.currentWidget()
-        if isinstance(entityWidget,EntitySearchItem):
-            valid, msg = entityWidget.validate()
-
-            if not valid:
-                self._notif_search_config.clear()
-                self._notif_search_config.insertErrorNotification(msg)
-
-                return
-
-            formattedNode, results, searchWord = entityWidget.executeSearch()
-
-            #Show error message
-            if len(results) == 0:
-                noResultsMsg = QApplication.translate(
-                    'ViewSTR',
-                    'No results found for "{}"'.format(searchWord)
-                )
-                self._notif_search_config.clear()
-                self._notif_search_config.insertErrorNotification(
-                    noResultsMsg
-                )
-
-                return
-
-            if formattedNode is not None:
-                self._load_root_node(formattedNode)
-
-    def clearSearch(self):
-        """
-        Clear search input parameters (for current widget) and results.
-        """
-        entityWidget = self.tbSTREntity.currentWidget()
-        if isinstance(entityWidget, EntitySearchItem):
-            entityWidget.reset()
-
-        self._reset_controls()
-
-    def _reset_controls(self):
-        #Clear tree view
-        self._resetTreeView()
-
-        #Clear document listings
-        self._deleteSourceDocTabs()
-
-        #Remove spatial unit memory layer
-        self.tbPropertyPreview.remove_layer()
-
-    def on_select_results(self):
-        """
-        Slot which is raised when the selection
-        is changed in the tree view
-        selection model.
-        """
-        index = self.tvSTRResults.currentIndex()
-
-        #Check type of node and perform corresponding action
-        #for mi in selIndexes:
-        if index.isValid():
-            node = index.internalPointer()
-            self.editSTR.setDisabled(True)
-            self.deleteSTR.setDisabled(True)
-            if index.column() == 0:
-                # Assert if node represents another
-                # entity has been clicked
-                self._on_node_reference_changed(node.rootHash())
-
-                if isinstance(node, SupportsDocumentsNode):
-
-                    src_docs = node.documents()
-
-                    if isinstance(src_docs, dict):
-                        self._load_source_documents(src_docs)
-                        # if there is supporting document,
-                        # expand supporting document tab
-                        if len (src_docs) > 0:
-                            self.toolBox.setCurrentIndex(1)
-                        if self._can_edit:
-                            self.deleteSTR.setDisabled(False)
-                        if self._can_delete:
-                            self.editSTR.setDisabled(False)
-
-                if isinstance(node, SpatialUnitNode):
-                    # Expand the Spatial Unit preview
-                    self.toolBox.setCurrentIndex(0)
-<<<<<<< HEAD
-                    self.draw_spatial_unit(node.model())
-=======
-                    table_name = node.model().__table__.name
-
-                    self.draw_spatial_unit(table_name, node.model())
->>>>>>> 81559839
-                    self.editSTR.setDisabled(True)
-                    self.deleteSTR.setDisabled(True)
-
-    def str_party_column_obj(self, record):
-        """
-        Gets the current party column name in STR
-        table by finding party column with value
-        other than None.
-        :param record: The STR record or result.
-        :type record: Dictionary
-        :return: The party column name with value.
-        :rtype: String
-        """
-
-        for party in self.parties:
-            party_name = party.short_name.lower()
-            party_id = '{}_id'.format(party_name)
-            if party_id not in record.__dict__:
-                return None
-            if record.__dict__[party_id] != None:
-                party_id_obj = getattr(self.str_model, party_id)
-                return party_id_obj
-
-    def load_edit_str_editor(self):
-
-        index = self.tvSTRResults.currentIndex()
-        node = None
-        if index.isValid():
-            node = index.internalPointer()
-        if index.column() == 0:
-            if isinstance(node, SupportsDocumentsNode):
-
-                self.edit_str = EditSTREditor(node)
-
-                status = self.edit_str.exec_()
-
-                if status == 1:
-                    self.btnSearch.click()
-                    # if node._parent.typeInfo() == 'ENTITY_NODE':
-                    #     node_party_id = self.str_party_column_obj(
-                    #         node._model
-                    #     )
-                    #     edit_str_party_id = self.str_party_column_obj(
-                    #         self.edit_str.updated_str_obj
-                    #     )
-                    #     if node_party_id is None or \
-                    #                     edit_str_party_id is None:
-                    #         return
-                    #     if node_party_id == \
-                    #             edit_str_party_id:
-                    #         self.btnSearch.click()
-                    #         index = node.treeView().model().index(0, 0)
-                    #         node._on_expand(index)
-                    #
-                    # if node._parent.typeInfo() == 'SPATIAL_UNIT_NODE':
-                    #     if node._model.spatial_unit_id == \
-                    #             self.edit_str.updated_str_obj.spatial_unit_id:
-                    #         self.btnSearch.click()
-                    #         index = node.treeView().model().index(0, 0)
-                    #         node._on_expand(index)
-
-    def load_new_str_editor(self):
-        try:
-            # Check type of node and perform corresponding action
-            add_str = STREditor()
-            add_str.exec_()
-
-        except Exception as ex:
-            QMessageBox.critical(
-                self._plugin.iface.mainWindow(),
-                QApplication.translate(
-                    "STDMPlugin",
-                    "Loading Error"
-                ),
-                unicode(ex)
-            )
-
-    def delete_str(self):
-        index = self.tvSTRResults.currentIndex()
-        node = None
-        if index.isValid():
-            node = index.internalPointer()
-        if isinstance(node, SupportsDocumentsNode):
-            node.onDelete(index)
-            self.btnSearch.click()
-            index = node.treeView().model().index(0, 0)
-            node._on_expand(index)
-
-    def onSourceDocumentRemoved(self, container_id, doc_uuid, removed_doc):
-        """
-        Slot raised when a source document is removed from the container.
-        If there are no documents in the specified container then remove
-        the tab.
-        """
-        curr_container = self.tbSupportingDocs.currentWidget()
-        curr_doc_widget = curr_container.findChildren(DocumentWidget)
-
-        for doc in curr_doc_widget:
-            if doc.fileUUID == doc_uuid:
-                doc.deleteLater()
-        self.removed_docs = removed_doc
-
-    def draw_spatial_unit(self, model):
-        """
-        Render the geometry of the given spatial unit in the spatial view.
-        :param row_id: Sqlalchemy object representing a feature.
-        """
-<<<<<<< HEAD
-        self.tbPropertyPreview.draw_spatial_unit(model)
-=======
-        entity = self.curr_profile.entity_by_name(entity_name)
-
-        self.tbPropertyPreview.draw_spatial_unit(entity, model)
->>>>>>> 81559839
-
-    def onTreeViewItemExpanded(self,modelindex):
-        """
-        Raised when a tree view item is expanded.
-        Reset the document listing and map view if the hash
-        of the parent node is different.
-        """
-        if modelindex.isValid():
-            node = modelindex.internalPointer()
-            #Assert if node representing another entity has been clicked
-            self._on_node_reference_changed(node.rootHash())
-
-    def onResultsContextMenuRequested(self,pnt):
-        """
-        Slot raised when the user right-clicks
-        on a node item to request the
-        corresponding context menu.
-        """
-        #Get the model index at the specified point
-        mi = self.tvSTRResults.indexAt(pnt)
-        if mi.isValid():
-            node = mi.internalPointer()
-            rMenu = QMenu(self)
-            #Load node actions items into the context menu
-            node.manageActions(mi,rMenu)
-            rMenu.exec_(QCursor.pos())
-
-    def showEvent(self, event):
-        """
-        (Re)load map layers in the viewer and main canvas.
-        :param event: Window event
-        :type event: QShowEvent
-        """
-        self.setEnabled(True)
-        QTimer.singleShot(200, self.init_mirror_map)
-        #self.init_mirror_map()
-
-        return QMainWindow.showEvent(self, event)
-
-    def init_mirror_map(self):
-        self._notify_no_base_layers()
-        # Add spatial unit layer if it doesn't exist
-        self.add_spatial_unit_layer()
-        self.tbPropertyPreview.refresh_canvas_layers()
-        self.tbPropertyPreview.load_web_map()
-
-    def _notify_no_base_layers(self):
-        """
-        Checks if there are any base layers that will be used when
-        visualizing the spatial units. If there are no base layers
-        then insert warning message.
-        """
-        self._notif_search_config.clear()
-
-        num_layers = len(self._plugin.iface.legendInterface().layers())
-        if num_layers == 0:
-            msg = QApplication.translate(
-                "ViewSTR",
-                "No basemap layers are loaded in the "
-                "current project. Basemap layers "
-                "enhance the visualization of spatial units."
-            )
-            self._notif_search_config.insertWarningNotification(msg)
-
-    def _deleteSourceDocTabs(self):
-        """
-        Removes all source document tabs and deletes their references.
-        """
-        tabCount = self.tbSupportingDocs.count()
-
-        while tabCount != 0:
-            srcDocWidget = self.tbSupportingDocs.widget(tabCount-1)
-            self.tbSupportingDocs.removeTab(tabCount-1)
-            del srcDocWidget
-            tabCount -= 1
-
-        self._strID = None
-        self._source_doc_manager.reset()
-
-    def _resetTreeView(self):
-        """
-        Clears the results tree view.
-        """
-        #Reset tree view
-        strModel = self.tvSTRResults.model()
-        resultsSelModel = self.tvSTRResults.selectionModel()
-
-        if strModel:
-            strModel.clear()
-
-        if resultsSelModel:
-            self.disconnect(
-                resultsSelModel,
-                SIGNAL("selectionChanged(const QItemSelection&,const QItemSelection&)"),
-                self.on_select_results
-            )
-
-    def _load_root_node(self, root):
-        """
-        Load the search results (formatted into
-        an object of type 'stdm.navigaion.STR') into
-        the tree view.
-        """
-        strTreeViewModel = STRTreeViewModel(
-            root, view=self.tvSTRResults
-        )
-        self.tvSTRResults.setModel(strTreeViewModel)
-
-        # Resize tree columns to fit contents
-        self._resize_columns()
-
-        #Capture selection changes signals when
-        # results are returned in the tree view
-        resultsSelModel = self.tvSTRResults.selectionModel()
-        resultsSelModel.currentChanged.connect(
-            self.on_select_results
-        )
-
-    def _resize_columns(self):
-        """
-        Adjusts the column sizes to fit its contents
-        """
-        qModel = self.tvSTRResults.model()
-        columnCount = qModel.columnCount()
-
-        for i in range(columnCount):
-            self.tvSTRResults.resizeColumnToContents(i)
-
-        #Once resized then slightly increase the width
-        # of the first column so that text for 'No STR Defined' visible.
-        currColWidth = self.tvSTRResults.columnWidth(0)
-        newColWidth = currColWidth + 100
-        self.tvSTRResults.setColumnWidth(0, newColWidth)
-
-    def _load_source_documents(self, source_docs):
-        """
-        Load source documents into document listing widget.
-        """
-        # Configure progress dialog
-        progress_msg = QApplication.translate(
-            "ViewSTR", "Loading supporting documents..."
-        )
-
-        progress_dialog = QProgressDialog(self)
-        if len(source_docs) > 0:
-            progress_dialog.setWindowTitle(progress_msg)
-            progress_dialog.setRange(0, len(source_docs))
-            progress_dialog.setWindowModality(Qt.WindowModal)
-            progress_dialog.setFixedWidth(380)
-            progress_dialog.show()
-            progress_dialog.setValue(0)
-        self._notif_search_config.clear()
-
-        self.tbSupportingDocs.clear()
-        self._source_doc_manager.reset()
-
-        if len(source_docs) < 1:
-            empty_msg = QApplication.translate(
-                'ViewSTR', 'No supporting document is uploaded '
-                           'for this social tenure relationship.'
-            )
-            self._notif_search_config.clear()
-            self._notif_search_config.insertWarningNotification(empty_msg)
-
-        for i, (doc_type_id, doc_obj) in enumerate(source_docs.iteritems()):
-
-            # add tabs, and container and widget for each tab
-            tab_title = self._source_doc_manager.doc_type_mapping[doc_type_id]
-
-
-            tab_widget = QWidget()
-            tab_widget.setObjectName(tab_title)
-
-            cont_layout = QVBoxLayout(tab_widget)
-            cont_layout.setObjectName('widget_layout_' + tab_title)
-
-            scrollArea = QScrollArea(tab_widget)
-            scrollArea.setFrameShape(QFrame.NoFrame)
-
-            scrollArea_contents = QWidget()
-            scrollArea_contents.setObjectName('tab_scroll_area_' + tab_title)
-
-            tab_layout = QVBoxLayout(scrollArea_contents)
-            tab_layout.setObjectName('layout_' + tab_title)
-
-            scrollArea.setWidgetResizable(True)
-
-            scrollArea.setWidget(scrollArea_contents)
-            cont_layout.addWidget(scrollArea)
-
-            self._source_doc_manager.registerContainer(
-                tab_layout, doc_type_id
-            )
-
-            for doc in doc_obj:
-
-                try:
-                    # add doc widgets
-                    self._source_doc_manager.insertDocFromModel(
-                        doc, doc_type_id
-                    )
-                except Exception as ex:
-                    LOGGER.debug(str(ex))
-
-            self.tbSupportingDocs.addTab(
-                tab_widget, tab_title
-            )
-            progress_dialog.setValue(i + 1)
-
-    def _on_node_reference_changed(self, rootHash):
-        """
-        Method for resetting document listing and map preview
-        if another root node and its children
-        are selected then the documents are reset as
-        well as the map preview control.
-        """
-        if rootHash != self._curr_rootnode_hash:
-            self._deleteSourceDocTabs()
-            self._curr_rootnode_hash = rootHash
-
-    def _progressStart(self):
-        """
-        Load progress dialog window.
-        For items whose durations is unknown,
-        'isindefinite' = True by default.
-        If 'isindefinite' is False, then
-        'rangeitems' has to be specified.
-        """
-        pass
-
-    def _progressFinish(self):
-        """
-        Hide progress dialog window.
-        """
-        pass
-
-    def _edit_permissions(self):
-        """
-        Returns True/False whether the current logged in user
-        has permissions to create new social tenure relationships.
-        If true, then the system assumes that
-        they can also edit STR records.
-        """
-        canEdit = False
-        userName = stdm.data.app_dbconn.User.UserName
-        authorizer = Authorizer(userName)
-        newSTRCode = "9576A88D-C434-40A6-A318-F830216CA15A"
-
-        #Get the name of the content from the code
-        cnt = Content()
-        createSTRCnt = cnt.queryObject().filter(
-            Content.code == newSTRCode
-        ).first()
-        if createSTRCnt:
-            name = createSTRCnt.name
-            canEdit = authorizer.CheckAccess(name)
-
-        return canEdit
-
-class EntitySearchItem(QObject):
-    """
-    Abstract class for implementation by widgets that
-    enable users to search for entity records.
-    """
-
-    def __init__(self, formatter=None):
-        # Specify the formatter that should be
-        # applied on the result item. It should
-        # inherit from 'stdm.navigation.STRNodeFormatter'
-        self.formatter = formatter
-
-    def setNodeFormatter(self, formatter):
-        """
-        Set the formatter that should be
-        applied on the entity search results.
-        """
-        self.formatter = formatter
-
-    def validate(self):
-        """
-        Method for validating the input arguments
-        before a search is conducted.
-        Should return bool indicating whether validation
-        was successful and message (applicable if validation fails).
-        """
-        raise NotImplementedError()
-
-    def executeSearch(self):
-        """
-        Implemented when the a search operation
-        is executed. Should return tuple of formatted
-        results for render in the tree view,raw
-        object results and search word.
-        """
-        raise NotImplementedError(
-            str(
-                QApplication.translate(
-                    "ViewSTR",
-                    "Subclass must implement abstract method."
-                )
-            )
-        )
-
-    def loadAsync(self):
-        """
-        Any initialization that needs to be carried
-        out when the parent container is activated.
-        """
-        pass
-
-    def errorHandler(self,error):
-        """
-        Generic handler that logs error
-        messages to the QGIS message log
-        """
-        #QgsMessageLog.logMessage(error,2)
-        LOGGER.debug(error)
-
-    def reset(self):
-        """
-        Clear search results.
-        """
-        pass
-
-class STRViewEntityWidget(QWidget,Ui_frmSTRViewEntity,EntitySearchItem):
-    """
-    A widget that represents options for searching through an entity.
-    """
-    asyncStarted = pyqtSignal()
-    asyncFinished = pyqtSignal()
-
-
-    def __init__(self, config, formatter=None, parent=None):
-        QWidget.__init__(self, parent)
-        EntitySearchItem.__init__(self, formatter)
-        self.setupUi(self)
-        self.config = config
-        self.setConfigOptions()
-        self.curr_profile = current_profile()
-        self.social_tenure = self.curr_profile.social_tenure
-        self.str_model = entity_model(self.social_tenure)
-        #Model for storing display and actual mapping values
-        self._completer_model = None
-        self._proxy_completer_model = None
-
-        #Hook up signals
-        self.cboFilterCol.currentIndexChanged.connect(
-            self._on_column_index_changed
-        )
-        self.init_validity_dates()
-        self.validity_from_date.dateChanged.connect(
-            self.set_minimum_to_date
-        )
-        self.validity.setDisabled(True)
-        self.init_validity_checkbox()
-
-    def init_validity_checkbox(self):
-        self.check_box_list = []
-        self.validity_checkbox = QCheckBox()
-
-        self.check_box_list.append(self.validity_checkbox)
-        self.tbSTRViewEntity.tabBar().setTabButton(
-            self.tbSTRViewEntity.tabBar().count() - 1,
-            QTabBar.LeftSide, self.validity_checkbox
-        )
-        self.validity_checkbox.stateChanged.connect(self.toggle_validity_period)
-
-    def toggle_validity_period(self, state):
-        if state == Qt.Checked:
-            self.validity.setDisabled(False)
-        else:
-            self.validity.setDisabled(True)
-
-
-    def set_minimum_to_date(self):
-        """
-        Set the minimum to date based on the
-        change in value of from date.
-        :return:
-        :rtype:
-        """
-        self.validity_to_date.setMinimumDate(
-            self.validity_from_date.date()
-        )
-
-
-    def init_validity_dates(self):
-        """
-        Initialize the dates by setting the current date.
-        :return:
-        :rtype:
-        """
-        self.validity_from_date.setDate(
-            date.today()
-        )
-        self.validity_to_date.setDate(
-            date.today()
-        )
-    def setConfigOptions(self):
-        """
-        Apply configuration options.
-        """
-        #Set filter columns and remove id column
-        for col_name, display_name in self.config.filterColumns.iteritems():
-            if col_name != "id":
-                self.cboFilterCol.addItem(
-                    display_name, col_name
-                )
-
-    def loadAsync(self):
-        """
-        Asynchronously loads an entity's attribute values.
-        """
-        self.asyncStarted.emit()
-
-        #Create model worker
-        workerThread = QThread(self)
-        modelWorker = ModelWorker()
-        modelWorker.moveToThread(workerThread)
-
-        #Connect signals
-        modelWorker.error.connect(self.errorHandler)
-        workerThread.started.connect(
-            lambda: modelWorker.fetch(
-                self.config.STRModel, self.currentFieldName()
-            )
-        )
-        modelWorker.retrieved.connect(self._asyncFinished)
-        modelWorker.retrieved.connect(workerThread.quit)
-        workerThread.finished.connect(modelWorker.deleteLater)
-        workerThread.finished.connect(workerThread.deleteLater)
-
-        #Start thread
-        workerThread.start()
-
-    def validate(self):
-        """
-        Validate entity search widget
-        """
-        is_valid = True
-        message = ""
-
-        if self.txtFilterPattern.text() == "":
-            message = QApplication.translate(
-                "ViewSTR", "Search word cannot be empty."
-            )
-            is_valid = False
-
-        return is_valid, message
-
-    def executeSearch(self):
-        """
-        Base class override.
-        Search for matching items for the specified entity and column.
-        """
-        model_root_node = None
-
-        prog_dialog = QProgressDialog(self)
-        prog_dialog.setFixedWidth(380)
-        prog_dialog.setWindowTitle(
-            QApplication.translate(
-                "STRViewEntityWidget",
-                "Searching for STR..."
-            )
-        )
-        prog_dialog.show()
-        prog_dialog.setRange(
-            0, 10
-        )
-        search_term = self._searchTerm()
-
-        prog_dialog.setValue(2)
-        #Try to get the corresponding search term value from the completer model
-        if not self._completer_model is None:
-            reg_exp = QRegExp("^%s$"%(search_term), Qt.CaseInsensitive,
-                              QRegExp.RegExp2)
-            self._proxy_completer_model.setFilterRegExp(reg_exp)
-
-            if self._proxy_completer_model.rowCount() > 0:
-                #Get corresponding actual value from the first matching item
-                value_model_idx  = self._proxy_completer_model.index(0, 1)
-                source_model_idx = self._proxy_completer_model.mapToSource(
-                    value_model_idx
-                )
-                prog_dialog.setValue(4)
-                search_term = self._completer_model.data(
-                    source_model_idx, Qt.DisplayRole
-                )
-
-        modelInstance = self.config.STRModel()
-
-        modelQueryObj = modelInstance.queryObject()
-        # if self.validity.isEnabled():
-        #     from_date = self.validity_from_date.date().toPyDate()
-        #     to_date = self.validity_to_date.date().toPyDate()
-        #     modelQueryObj = modelQueryObj.filter(
-        #         modelInstance.validity_start >= from_date).filter(
-        #         modelInstance.validity_end <= to_date
-        #     )
-        queryObjProperty = getattr(
-            self.config.STRModel, self.currentFieldName()
-        )
-
-        prog_dialog.setValue(6)
-        # Get property type so that the filter can
-        # be applied according to the appropriate type
-        propType = queryObjProperty.property.columns[0].type
-        results = []
-        try:
-            if not isinstance(propType, String):
-                entity_name = modelQueryObj._primary_entity._label_name
-                entity = self.curr_profile.entity_by_name(entity_name)
-                col_name = self.currentFieldName()
-                col = entity.columns[
-                    self.currentFieldName()
-                ]
-
-                if col.TYPE_INFO == 'LOOKUP':
-                    lookup_entity = lookup_parent_entity(
-                        self.curr_profile, col_name
-                    )
-                    lkp_model = entity_model(lookup_entity)
-                    lkp_obj = lkp_model()
-                    value_obj = getattr(
-                        lkp_model, 'value'
-                    )
-
-                    result  = lkp_obj.queryObject().filter(
-                        func.lower(value_obj) == func.lower(search_term)
-                    ).first()
-                    if result is None:
-                        result = lkp_obj.queryObject().filter(
-                            func.lower(value_obj).like(search_term+'%')
-                        ).first()
-
-                    if not result is None:
-                        results = modelQueryObj.filter(
-                            queryObjProperty == result.id
-                        ).all()
-
-                    else:
-                        results = []
-
-            else:
-                results = modelQueryObj.filter(
-                    func.lower(queryObjProperty) == func.lower(search_term)
-                ).all()
-            if self.validity.isEnabled():
-                valid_str_ids = self.str_validity_period_filter(results)
-            else:
-                valid_str_ids = None
-
-            prog_dialog.setValue(7)
-        except exc.StatementError:
-            return model_root_node, [], search_term
-
-        if self.formatter is not None:
-            self.formatter.setData(results)
-            model_root_node = self.formatter.root(valid_str_ids)
-            prog_dialog.setValue(10)
-            prog_dialog.hide()
-        return model_root_node, results, search_term
-
-    def str_validity_period_filter(self, results):
-        """
-        Filter the entity results using validity period in STR table.
-        :param results: Entity result
-        :type results: SQLAlchemy result proxy
-        :return: Valid list of STR ids
-        :rtype: List
-        """
-        self.str_model_obj = self.str_model()
-        valid_str_ids = []
-        for result in results:
-            from_date = self.validity_from_date.date().toPyDate()
-            to_date = self.validity_to_date.date().toPyDate()
-            entity_id = '{}_id'.format(result.__table__.name[3:])
-            str_column_obj = getattr(self.str_model, entity_id)
-            str_result = self.str_model_obj.queryObject().filter(
-                self.str_model.validity_start >= from_date).filter(
-                self.str_model.validity_end <= to_date
-            ).filter(str_column_obj==result.id).all()
-
-            for res in str_result:
-                valid_str_ids.append(res.id)
-
-        return valid_str_ids
-
-
-
-
-    def reset(self):
-        """
-        Clear search input parameters.
-        """
-        self.txtFilterPattern.clear()
-        if self.cboFilterCol.count() > 0:
-            self.cboFilterCol.setCurrentIndex(0)
-
-    def currentFieldName(self):
-        """
-        Returns the name of the database field
-        from the current item in the combo box.
-        """
-        curr_index = self.cboFilterCol.currentIndex()
-        field_name = self.cboFilterCol.itemData(curr_index)
-
-        if field_name is None:
-            return
-        else:
-            return field_name
-
-    def _searchTerm(self):
-        """
-        Returns the search term specified by the user.
-        """
-        return self.txtFilterPattern.text()
-
-    def _asyncFinished(self, model_values):
-        """
-        Slot raised when worker has finished retrieving items.
-        """
-        #Create QCompleter and add values to it.
-        self._update_completer(model_values)
-        self.asyncFinished.emit()
-
-    def _update_completer(self, values):
-        #Get the items in a tuple and put them in a list
-        field_formatter = self.config.LookupFormatters.get(
-            self.currentFieldName(), None
-        )
-
-        # Store display and actual values in a
-        # model for easier mapping and
-        # retrieval when carrying out searches
-
-        model_attr_mapping = []
-
-        # Check if there are formaters specified
-        # for the current field name
-        for mv in values:
-            f_model_values = []
-
-            m_val = mv[0]
-
-            #2-column model - display (0) and actual(1)
-            if field_formatter is None:
-                f_model_values.append(m_val)
-                f_model_values.append(m_val)
-
-            else:
-                f_model_values.append(field_formatter(m_val))
-                f_model_values.append(m_val)
-
-            model_attr_mapping.append(f_model_values)
-
-        self._completer_model = BaseSTDMTableModel(model_attr_mapping, ["",""], self)
-
-        #We will use the QSortFilterProxyModel for filtering purposes
-        self._proxy_completer_model = QSortFilterProxyModel()
-        self._proxy_completer_model.setDynamicSortFilter(True)
-        self._proxy_completer_model.setSourceModel(self._completer_model)
-        self._proxy_completer_model.setSortCaseSensitivity(Qt.CaseInsensitive)
-        self._proxy_completer_model.setFilterKeyColumn(0)
-
-        #Configure completer
-        mod_completer = QCompleter(self._completer_model, self)
-        mod_completer.setCaseSensitivity(Qt.CaseInsensitive)
-        mod_completer.setCompletionMode(QCompleter.PopupCompletion)
-        mod_completer.setCompletionColumn(0)
-        mod_completer.setCompletionRole(Qt.DisplayRole)
-
-        self.txtFilterPattern.setCompleter(mod_completer)
-
-    def _on_column_index_changed(self,int):
-        """
-        Slot raised when the user selects a different filter column.
-        """
-        self.txtFilterPattern.clear()
-        self.loadAsync()
-
-class EntityConfiguration(object):
-    """
-    Specifies the configuration to apply when creating
-    a new tab widget for performing entity searches.
-    """
-    browseDescription = "Click on the browse button below to load entity " \
-                        "records and their corresponding social tenure " \
-                        "relationship definitions."
-    defaultFieldName = ""
-    # Format of each dictionary item:
-    # property/db column name - display name
-    filterColumns = OrderedDict()
-    displayColumns = OrderedDict()
-    groupBy = ""
-    STRModel = None
-    Title = ""
-    data_source_name = ""
-    # Functions for formatting values before
-    # they are loaded into the completer
-    LookupFormatters = {}
-
-    def __init__(self):
-        #Reset filter and display columns
-        self.filterColumns = OrderedDict()
-        self.displayColumns = OrderedDict()
-
-class ModelWorker(QObject):
-    """
-    Worker for retrieving model attribute
-    values stored in the database.
-    """
-    retrieved = pyqtSignal(object)
-    error = pyqtSignal(unicode)
-
-    pyqtSlot(object, unicode)
-    def fetch(self, model, fieldname):
-        """
-        Fetch attribute values from the
-        database for the specified model
-        and corresponding column name.
-        """
-        try:
-            if hasattr(model, fieldname):
-                modelInstance = model()
-                obj_property = getattr(model, fieldname)
-                model_values = modelInstance.queryObject(
-                    [obj_property]
-                ).distinct()
-                self.retrieved.emit(model_values)
-
-        except Exception as ex:
-            self.error.emit(unicode(ex))
+"""
+/***************************************************************************
+Name                 : View STR Relationships
+Description          : Main Window for searching and browsing the social tenure
+                       relationship of the participating entities.
+Date                 : 24/May/2014
+copyright            : (C) 2014 by UN-Habitat and implementing partners.
+                       See the accompanying file CONTRIBUTORS.txt in the root
+email                : stdm@unhabitat.org
+ ***************************************************************************/
+
+/***************************************************************************
+ *                                                                         *
+ *   This program is free software; you can redistribute it and/or modify  *
+ *   it under the terms of the GNU General Public License as published by  *
+ *   the Free Software Foundation; either version 2 of the License, or     *
+ *   (at your option) any later version.                                   *
+ *                                                                         *
+ ***************************************************************************/
+"""
+from datetime import date
+from sqlalchemy import exc
+from collections import OrderedDict
+import logging
+from PyQt4.QtCore import *
+from PyQt4.QtGui import *
+
+from qgis.core import *
+
+from sqlalchemy import (
+    func,
+    String,
+    Table
+)
+from sqlalchemy.orm import mapper
+
+from stdm.ui.social_tenure.str_editor import STREditor, EditSTREditor
+
+import stdm.data
+
+from stdm.data.qtmodels import (
+    BaseSTDMTableModel,
+    STRTreeViewModel
+)
+
+from stdm.data.database import Content
+
+from stdm.settings import current_profile
+from stdm.data.configuration import entity_model
+
+from stdm.navigation.socialtenure import (
+    BaseSTRNode,
+    EntityNode,
+    EntityNodeFormatter,
+    SpatialUnitNode,
+    STRNode,
+    SupportsDocumentsNode
+)
+from stdm.ui.spatial_unit_manager import SpatialUnitManagerDockWidget
+from stdm.security.authorization import Authorizer
+from stdm.utils.util import (
+    entity_searchable_columns,
+    entity_display_columns,
+    format_name,
+    get_db_attr,
+    entity_attr_to_id,
+    lookup_parent_entity
+)
+
+from stdm.ui.progress_dialog import STDMProgressDialog
+from .notification import (
+    NotificationBar
+)
+from .sourcedocument import (
+    SourceDocumentManager,
+    DocumentWidget
+)
+
+from ui_view_str import Ui_frmManageSTR
+from ui_str_view_entity import Ui_frmSTRViewEntity
+from stdm.ui.social_tenure.str_components import (
+    ValidityPeriod
+)
+
+LOGGER = logging.getLogger('stdm')
+#TODO add current_spatial_unit on draw_spatial_unit method
+class ViewSTRWidget(QMainWindow, Ui_frmManageSTR):
+    """
+    Search and browse the social tenure relationship
+    of all participating entities.
+    """
+    def __init__(self, plugin):
+        QMainWindow.__init__(self, plugin.iface.mainWindow())
+        self.setupUi(self)
+
+        self._plugin = plugin
+
+
+        # self.tbPropertyPreview.set_iface(self._plugin.iface)
+        QTimer.singleShot(
+            100, lambda: self.tbPropertyPreview.set_iface(self._plugin.iface))
+
+        self.curr_profile = current_profile()
+
+        self.spatial_units = self.curr_profile.social_tenure.spatial_units
+        #Center me
+        self.move(QDesktopWidget().availableGeometry().center() -
+                  self.frameGeometry().center())
+        self.sp_unit_manager = SpatialUnitManagerDockWidget(
+            self._plugin.iface, self._plugin
+        )
+        self.geom_cols = []
+        for spatial_unit in self.spatial_units:
+            each_geom_col = self.sp_unit_manager.geom_columns(spatial_unit)
+            self.geom_cols.extend(each_geom_col)
+
+        self.toolBox.setStyleSheet(
+            '''
+            QToolBox::tab {
+                background: qlineargradient(
+                    x1: 0, y1: 0, x2: 0, y2: 1,
+                    stop: 0 #EDEDED, stop: 0.4 #EDEDED,
+                    stop: 0.5 #EDEDED, stop: 1.0 #D3D3D3
+                );
+                border-radius: 2px;
+                border-style: outset;
+                border-width: 2px;
+                height: 100px;
+                border-color: #C3C3C3;
+            }
+
+            QToolBox::tab:selected {
+                font: italic;
+            }
+            '''
+        )
+        self.tvSTRResults.setStyleSheet(
+            '''
+            QTreeView:!active {
+                selection-background-color: #72a6d9;
+            }
+            '''
+        )
+
+        # Configure notification bar
+        self._notif_search_config = NotificationBar(
+            self.vl_notification
+        )
+
+        # set whether currently logged in user has
+        # permissions to edit existing STR records
+        self._can_edit = self._plugin.STRCntGroup.canUpdate()
+        self._can_delete = self._plugin.STRCntGroup.canDelete()
+        self._can_create = self._plugin.STRCntGroup.canCreate()
+        # Variable used to store a reference to the
+        # currently selected social tenure relationship
+        # when displaying documents in the supporting documents tab window.
+        # This ensures that there are no duplicates
+        # when the same item is selected over and over again.
+
+        self._strID = None
+        self.removed_docs = None
+        #Used to store the root hash of the currently selected node.
+        self._curr_rootnode_hash = ""
+
+
+        self.str_model, self.str_doc_model = entity_model(
+            self.curr_profile.social_tenure, False, True
+        )
+
+        self._source_doc_manager = SourceDocumentManager(
+            self.curr_profile.social_tenure.supporting_doc,
+            self.str_doc_model,
+            self
+        )
+
+        self._source_doc_manager.documentRemoved.connect(
+            self.onSourceDocumentRemoved
+        )
+
+        self._source_doc_manager.setEditPermissions(False)
+
+        self.initGui()
+    
+    def add_tool_buttons(self):
+        """
+        Add toolbar buttons of add, edit and delete buttons.
+        :return: None
+        :rtype: NoneType
+        """
+        tool_buttons = QToolBar()
+        tool_buttons.setObjectName('form_toolbar')
+        tool_buttons.setIconSize(QSize(16, 16))
+
+        self.addSTR = QAction(QIcon(
+            ':/plugins/stdm/images/icons/add.png'),
+            QApplication.translate('ViewSTRWidget', 'Add'),
+            self
+        )
+
+        self.editSTR = QAction(
+            QIcon(':/plugins/stdm/images/icons/edit.png'),
+            QApplication.translate('ViewSTRWidget', 'Edit'),
+            self
+        )
+
+        self.deleteSTR = QAction(
+            QIcon(':/plugins/stdm/images/icons/remove.png'),
+            QApplication.translate('ViewSTRWidget', 'Remove'),
+            self
+        )
+
+        tool_buttons.addAction(self.addSTR)
+        tool_buttons.addAction(self.editSTR)
+        tool_buttons.addAction(self.deleteSTR)
+
+        self.toolbarVBox.addWidget(tool_buttons)
+
+    def initGui(self):
+        """
+        Initialize widget
+        """
+        self.tb_actions.setVisible(False)
+        self._load_entity_configurations()
+
+        self.add_tool_buttons()
+
+        #Connect signals
+        self.tbSTREntity.currentChanged.connect(self.entityTabIndexChanged)
+        self.btnSearch.clicked.connect(self.searchEntityRelations)
+        self.btnClearSearch.clicked.connect(self.clearSearch)
+        self.tvSTRResults.expanded.connect(self.onTreeViewItemExpanded)
+
+        #Set the results treeview to accept requests for context menus
+        self.tvSTRResults.setContextMenuPolicy(Qt.CustomContextMenu)
+        self.tvSTRResults.customContextMenuRequested.connect(
+            self.onResultsContextMenuRequested
+        )
+
+        if not self._can_create:
+            self.addSTR.hide()
+
+        if not self._can_edit:
+            self.editSTR.hide()
+        else:
+            self.editSTR.setDisabled(True)
+        if not self._can_delete:
+            self.deleteSTR.hide()
+        else:
+            self.deleteSTR.setDisabled(True)
+
+        self.addSTR.triggered.connect(self.load_new_str_editor)
+
+        self.deleteSTR.triggered.connect(self.delete_str)
+
+        self.editSTR.triggered.connect(self.load_edit_str_editor)
+
+        #Load async for the current widget
+        self.entityTabIndexChanged(0)
+
+    def init_progress_dialog(self):
+        """
+        Initializes the progress dialog.
+        """
+        self.progress = QProgressBar(self)
+        self.progress.resize(self.width(), 10)
+        self.progress.setTextVisible(False)
+
+    def add_spatial_unit_layer(self):
+        """
+        Add the spatial unit layer into the map canvas for later use.
+        """
+        # Used for startup of view STR, just add the first geom layer.
+        if len(self.geom_cols) > 0:
+            for spatial_unit in self.spatial_units:
+                layer_name_item = self.sp_unit_manager.geom_col_layer_name(
+                    spatial_unit.name,
+                    self.geom_cols[0]
+                )
+                self.sp_unit_manager.add_layer_by_name(layer_name_item)
+
+    def _check_permissions(self):
+        """
+        Enable/disable actions based on the
+        permissions defined in the content
+        group.
+        """
+        if self._can_edit:
+            self.tb_actions.addAction(self._new_str_action)
+        else:
+            self.tb_actions.removeAction(self._new_str_action)
+
+        if len(self.tb_actions.actions()) == 0:
+            self.tb_actions.setVisible(False)
+
+        else:
+            self.tb_actions.setVisible(True)
+
+    def _load_entity_configurations(self):
+        """
+        Specify the entity configurations.
+        """
+        try:
+            self.parties = self.curr_profile.social_tenure.parties
+            tb_str_entities = self.parties + self.spatial_units
+
+            for i, t in enumerate(tb_str_entities):
+                QApplication.processEvents()
+                entity_cfg = self._entity_config_from_profile(
+                    str(t.name), t.short_name
+                )
+
+                if not entity_cfg is None:
+                    entity_widget = self.add_entity_config(entity_cfg)
+
+                    entity_widget.setNodeFormatter(
+                        EntityNodeFormatter(
+                            entity_cfg, self.tvSTRResults, self
+                        )
+                    )
+
+        except Exception as pe:
+            self._notif_search_config.clear()
+            self._notif_search_config.insertErrorNotification(unicode(pe))
+
+    def _entity_config_from_profile(self, table_name, short_name):
+        """
+        Creates an EntityConfig object from the table name.
+        :param table_name: Name of the database table.
+        :type table_name: str
+        :return: Entity configuration object.
+        :rtype: EntityConfig
+        """
+        table_display_name = format_name(short_name)
+
+        entity = self.curr_profile.entity_by_name(table_name)
+        model = entity_model(entity)
+
+        if model is not None:
+            #Entity configuration
+            entity_cfg = EntityConfiguration()
+            entity_cfg.Title = table_display_name
+            entity_cfg.STRModel = model
+            entity_cfg.data_source_name = table_name
+
+            # Load filter and display columns
+            # using only those which are of
+            # numeric/varchar type
+            searchable_columns = entity_searchable_columns(entity)
+            display_columns = entity_display_columns(entity)
+            for c in searchable_columns:
+                if c != 'id':
+                    entity_cfg.filterColumns[c] = format_name(c)
+            for c in display_columns:
+                if c != 'id':
+                    entity_cfg.displayColumns[c] = format_name(c)
+            return entity_cfg
+        else:
+            return None
+
+    def add_entity_config(self, config):
+        """
+        Set an entity configuration option and
+        add it to the 'Search Entity' tab.
+        """
+        entityWidg = STRViewEntityWidget(config)
+        entityWidg.asyncStarted.connect(self._progressStart)
+        entityWidg.asyncFinished.connect(self._progressFinish)
+
+        tabIndex = self.tbSTREntity.addTab(entityWidg, config.Title)
+
+        return entityWidg
+
+    def entityTabIndexChanged(self, index):
+        """
+        Raised when the tab index of the entity search tab widget changes.
+        """
+        #Get the current widget in the tab container
+        entityWidget = self.tbSTREntity.currentWidget()
+
+        if isinstance(entityWidget, EntitySearchItem):
+            entityWidget.loadAsync()
+
+    def searchEntityRelations(self):
+        """
+        Slot that searches for matching items for
+        the specified entity and corresponding STR entities.
+        """
+
+
+        entityWidget = self.tbSTREntity.currentWidget()
+
+        entity_name = entityWidget.config.data_source_name
+        self._reset_controls(entity_name)
+
+        if isinstance(entityWidget,EntitySearchItem):
+            valid, msg = entityWidget.validate()
+
+            if not valid:
+                self._notif_search_config.clear()
+                self._notif_search_config.insertErrorNotification(msg)
+
+                return
+
+            formattedNode, results, searchWord = entityWidget.executeSearch()
+
+            #Show error message
+            if len(results) == 0:
+                noResultsMsg = QApplication.translate(
+                    'ViewSTR',
+                    'No results found for "{}"'.format(searchWord)
+                )
+                self._notif_search_config.clear()
+                self._notif_search_config.insertErrorNotification(
+                    noResultsMsg
+                )
+
+                return
+
+            if formattedNode is not None:
+                self._load_root_node(entity_name, formattedNode)
+
+    def clearSearch(self):
+        """
+        Clear search input parameters (for current widget) and results.
+        """
+        entityWidget = self.tbSTREntity.currentWidget()
+        if isinstance(entityWidget, EntitySearchItem):
+            entityWidget.reset()
+        entity_name = entityWidget.config.data_source_name
+        self._reset_controls(entity_name)
+
+    def _reset_controls(self, entity_name):
+        #Clear tree view
+        self._resetTreeView(entity_name)
+
+        #Clear document listings
+        self._deleteSourceDocTabs()
+
+        #Remove spatial unit memory layer
+        self.tbPropertyPreview.remove_layer()
+
+    def on_select_results(self, entity_name):
+        """
+        Slot which is raised when the selection
+        is changed in the tree view
+        selection model.
+        """
+        index = self.tvSTRResults.currentIndex()
+
+        # Check type of node and perform corresponding action
+        # for mi in selIndexes:
+        if index.isValid():
+            node = index.internalPointer()
+            self.editSTR.setDisabled(True)
+            self.deleteSTR.setDisabled(True)
+            if index.column() == 0:
+                # Assert if node represents another
+                # entity has been clicked
+                self._on_node_reference_changed(node.rootHash())
+
+                if isinstance(node, SupportsDocumentsNode):
+
+                    src_docs = node.documents()
+
+                    if isinstance(src_docs, dict):
+                        self._load_source_documents(src_docs)
+                        # if there is supporting document,
+                        # expand supporting document tab
+                        if len (src_docs) > 0:
+                            self.toolBox.setCurrentIndex(1)
+                        if self._can_edit:
+                            self.deleteSTR.setDisabled(False)
+                        if self._can_delete:
+                            self.editSTR.setDisabled(False)
+
+                if isinstance(node, SpatialUnitNode):
+                    # Expand the Spatial Unit preview
+                    self.toolBox.setCurrentIndex(0)
+                    table_name = node.model().__table__.name
+
+                    self.draw_spatial_unit(table_name, node.model())
+                    self.editSTR.setDisabled(True)
+                    self.deleteSTR.setDisabled(True)
+
+    def str_party_column_obj(self, record):
+        """
+        Gets the current party column name in STR
+        table by finding party column with value
+        other than None.
+        :param record: The STR record or result.
+        :type record: Dictionary
+        :return: The party column name with value.
+        :rtype: String
+        """
+
+        for party in self.parties:
+            party_name = party.short_name.lower()
+            party_id = '{}_id'.format(party_name)
+            if party_id not in record.__dict__:
+                return None
+            if record.__dict__[party_id] != None:
+                party_id_obj = getattr(self.str_model, party_id)
+                return party_id_obj
+
+    def load_edit_str_editor(self):
+
+        index = self.tvSTRResults.currentIndex()
+        node = None
+        if index.isValid():
+            node = index.internalPointer()
+        if index.column() == 0:
+            if isinstance(node, SupportsDocumentsNode):
+
+                self.edit_str = EditSTREditor(node)
+
+                status = self.edit_str.exec_()
+
+                if status == 1:
+                    self.btnSearch.click()
+                    # if node._parent.typeInfo() == 'ENTITY_NODE':
+                    #     node_party_id = self.str_party_column_obj(
+                    #         node._model
+                    #     )
+                    #     edit_str_party_id = self.str_party_column_obj(
+                    #         self.edit_str.updated_str_obj
+                    #     )
+                    #     if node_party_id is None or \
+                    #                     edit_str_party_id is None:
+                    #         return
+                    #     if node_party_id == \
+                    #             edit_str_party_id:
+                    #         self.btnSearch.click()
+                    #         index = node.treeView().model().index(0, 0)
+                    #         node._on_expand(index)
+                    #
+                    # if node._parent.typeInfo() == 'SPATIAL_UNIT_NODE':
+                    #     if node._model.spatial_unit_id == \
+                    #             self.edit_str.updated_str_obj.spatial_unit_id:
+                    #         self.btnSearch.click()
+                    #         index = node.treeView().model().index(0, 0)
+                    #         node._on_expand(index)
+
+    def load_new_str_editor(self):
+        try:
+            # Check type of node and perform corresponding action
+            add_str = STREditor()
+            add_str.exec_()
+
+        except Exception as ex:
+            QMessageBox.critical(
+                self._plugin.iface.mainWindow(),
+                QApplication.translate(
+                    "STDMPlugin",
+                    "Loading Error"
+                ),
+                unicode(ex)
+            )
+
+    def delete_str(self):
+        index = self.tvSTRResults.currentIndex()
+        node = None
+        if index.isValid():
+            node = index.internalPointer()
+        if isinstance(node, SupportsDocumentsNode):
+            node.onDelete(index)
+            self.btnSearch.click()
+            index = node.treeView().model().index(0, 0)
+            node._on_expand(index)
+
+    def onSourceDocumentRemoved(self, container_id, doc_uuid, removed_doc):
+        """
+        Slot raised when a source document is removed from the container.
+        If there are no documents in the specified container then remove
+        the tab.
+        """
+        curr_container = self.tbSupportingDocs.currentWidget()
+        curr_doc_widget = curr_container.findChildren(DocumentWidget)
+
+        for doc in curr_doc_widget:
+            if doc.fileUUID == doc_uuid:
+                doc.deleteLater()
+        self.removed_docs = removed_doc
+
+    def draw_spatial_unit(self, entity_name, model):
+        """
+        Render the geometry of the given spatial unit in the spatial view.
+        :param row_id: Sqlalchemy object representing a feature.
+        """
+        entity = self.curr_profile.entity_by_name(entity_name)
+
+        self.tbPropertyPreview.draw_spatial_unit(entity, model)
+
+    def onTreeViewItemExpanded(self,modelindex):
+        """
+        Raised when a tree view item is expanded.
+        Reset the document listing and map view if the hash
+        of the parent node is different.
+        """
+        if modelindex.isValid():
+            node = modelindex.internalPointer()
+            #Assert if node representing another entity has been clicked
+            self._on_node_reference_changed(node.rootHash())
+
+    def onResultsContextMenuRequested(self,pnt):
+        """
+        Slot raised when the user right-clicks
+        on a node item to request the
+        corresponding context menu.
+        """
+        #Get the model index at the specified point
+        mi = self.tvSTRResults.indexAt(pnt)
+        if mi.isValid():
+            node = mi.internalPointer()
+            rMenu = QMenu(self)
+            #Load node actions items into the context menu
+            node.manageActions(mi,rMenu)
+            rMenu.exec_(QCursor.pos())
+
+    def showEvent(self, event):
+        """
+        (Re)load map layers in the viewer and main canvas.
+        :param event: Window event
+        :type event: QShowEvent
+        """
+        self.setEnabled(True)
+        if QTimer is not None:
+            QTimer.singleShot(200, self.init_mirror_map)
+        #self.init_mirror_map()
+
+        return QMainWindow.showEvent(self, event)
+
+    def init_mirror_map(self):
+        self._notify_no_base_layers()
+        # Add spatial unit layer if it doesn't exist
+        self.add_spatial_unit_layer()
+        self.tbPropertyPreview.refresh_canvas_layers()
+        self.tbPropertyPreview.load_web_map()
+
+    def _notify_no_base_layers(self):
+        """
+        Checks if there are any base layers that will be used when
+        visualizing the spatial units. If there are no base layers
+        then insert warning message.
+        """
+        self._notif_search_config.clear()
+
+        num_layers = len(self._plugin.iface.legendInterface().layers())
+        if num_layers == 0:
+            msg = QApplication.translate(
+                "ViewSTR",
+                "No basemap layers are loaded in the "
+                "current project. Basemap layers "
+                "enhance the visualization of spatial units."
+            )
+            self._notif_search_config.insertWarningNotification(msg)
+
+    def _deleteSourceDocTabs(self):
+        """
+        Removes all source document tabs and deletes their references.
+        """
+        tabCount = self.tbSupportingDocs.count()
+
+        while tabCount != 0:
+            srcDocWidget = self.tbSupportingDocs.widget(tabCount-1)
+            self.tbSupportingDocs.removeTab(tabCount-1)
+            del srcDocWidget
+            tabCount -= 1
+
+        self._strID = None
+        self._source_doc_manager.reset()
+
+    def _resetTreeView(self, entity_name):
+        """
+        Clears the results tree view.
+        """
+        #Reset tree view
+        strModel = self.tvSTRResults.model()
+        resultsSelModel = self.tvSTRResults.selectionModel()
+
+        if strModel:
+            strModel.clear()
+
+        if resultsSelModel:
+            # self.disconnect(
+            #     resultsSelModel,
+            #     SIGNAL("selectionChanged(const QItemSelection&,const QItemSelection&)"),
+            #     self.on_select_results
+            # )
+            resultsSelModel.selectionChanged.connect(
+                lambda: self.on_select_results(entity_name)
+            )
+
+    def _load_root_node(self, entity_name, root):
+        """
+        Load the search results (formatted into
+        an object of type 'stdm.navigaion.STR') into
+        the tree view.
+        """
+        strTreeViewModel = STRTreeViewModel(
+            root, view=self.tvSTRResults
+        )
+
+        self.tvSTRResults.setModel(strTreeViewModel)
+
+        # Resize tree columns to fit contents
+        self._resize_columns()
+
+        #Capture selection changes signals when
+        # results are returned in the tree view
+        resultsSelModel = self.tvSTRResults.selectionModel()
+        resultsSelModel.currentChanged.connect(
+            lambda: self.on_select_results(entity_name)
+        )
+
+    def _resize_columns(self):
+        """
+        Adjusts the column sizes to fit its contents
+        """
+        qModel = self.tvSTRResults.model()
+        columnCount = qModel.columnCount()
+
+        for i in range(columnCount):
+            self.tvSTRResults.resizeColumnToContents(i)
+
+        #Once resized then slightly increase the width
+        # of the first column so that text for 'No STR Defined' visible.
+        currColWidth = self.tvSTRResults.columnWidth(0)
+        newColWidth = currColWidth + 100
+        self.tvSTRResults.setColumnWidth(0, newColWidth)
+
+    def _load_source_documents(self, source_docs):
+        """
+        Load source documents into document listing widget.
+        """
+        # Configure progress dialog
+        progress_msg = QApplication.translate(
+            "ViewSTR", "Loading supporting documents..."
+        )
+
+        progress_dialog = QProgressDialog(self)
+        if len(source_docs) > 0:
+            progress_dialog.setWindowTitle(progress_msg)
+            progress_dialog.setRange(0, len(source_docs))
+            progress_dialog.setWindowModality(Qt.WindowModal)
+            progress_dialog.setFixedWidth(380)
+            progress_dialog.show()
+            progress_dialog.setValue(0)
+        self._notif_search_config.clear()
+
+        self.tbSupportingDocs.clear()
+        self._source_doc_manager.reset()
+
+        if len(source_docs) < 1:
+            empty_msg = QApplication.translate(
+                'ViewSTR', 'No supporting document is uploaded '
+                           'for this social tenure relationship.'
+            )
+            self._notif_search_config.clear()
+            self._notif_search_config.insertWarningNotification(empty_msg)
+
+        for i, (doc_type_id, doc_obj) in enumerate(source_docs.iteritems()):
+
+            # add tabs, and container and widget for each tab
+            tab_title = self._source_doc_manager.doc_type_mapping[doc_type_id]
+
+
+            tab_widget = QWidget()
+            tab_widget.setObjectName(tab_title)
+
+            cont_layout = QVBoxLayout(tab_widget)
+            cont_layout.setObjectName('widget_layout_' + tab_title)
+
+            scrollArea = QScrollArea(tab_widget)
+            scrollArea.setFrameShape(QFrame.NoFrame)
+
+            scrollArea_contents = QWidget()
+            scrollArea_contents.setObjectName('tab_scroll_area_' + tab_title)
+
+            tab_layout = QVBoxLayout(scrollArea_contents)
+            tab_layout.setObjectName('layout_' + tab_title)
+
+            scrollArea.setWidgetResizable(True)
+
+            scrollArea.setWidget(scrollArea_contents)
+            cont_layout.addWidget(scrollArea)
+
+            self._source_doc_manager.registerContainer(
+                tab_layout, doc_type_id
+            )
+
+            for doc in doc_obj:
+
+                try:
+                    # add doc widgets
+                    self._source_doc_manager.insertDocFromModel(
+                        doc, doc_type_id
+                    )
+                except Exception as ex:
+                    LOGGER.debug(str(ex))
+
+            self.tbSupportingDocs.addTab(
+                tab_widget, tab_title
+            )
+            progress_dialog.setValue(i + 1)
+
+    def _on_node_reference_changed(self, rootHash):
+        """
+        Method for resetting document listing and map preview
+        if another root node and its children
+        are selected then the documents are reset as
+        well as the map preview control.
+        """
+        if rootHash != self._curr_rootnode_hash:
+            self._deleteSourceDocTabs()
+            self._curr_rootnode_hash = rootHash
+
+    def _progressStart(self):
+        """
+        Load progress dialog window.
+        For items whose durations is unknown,
+        'isindefinite' = True by default.
+        If 'isindefinite' is False, then
+        'rangeitems' has to be specified.
+        """
+        pass
+
+    def _progressFinish(self):
+        """
+        Hide progress dialog window.
+        """
+        pass
+
+    def _edit_permissions(self):
+        """
+        Returns True/False whether the current logged in user
+        has permissions to create new social tenure relationships.
+        If true, then the system assumes that
+        they can also edit STR records.
+        """
+        canEdit = False
+        userName = stdm.data.app_dbconn.User.UserName
+        authorizer = Authorizer(userName)
+        newSTRCode = "9576A88D-C434-40A6-A318-F830216CA15A"
+
+        #Get the name of the content from the code
+        cnt = Content()
+        createSTRCnt = cnt.queryObject().filter(
+            Content.code == newSTRCode
+        ).first()
+        if createSTRCnt:
+            name = createSTRCnt.name
+            canEdit = authorizer.CheckAccess(name)
+
+        return canEdit
+
+class EntitySearchItem(QObject):
+    """
+    Abstract class for implementation by widgets that
+    enable users to search for entity records.
+    """
+
+    def __init__(self, formatter=None):
+        # Specify the formatter that should be
+        # applied on the result item. It should
+        # inherit from 'stdm.navigation.STRNodeFormatter'
+        self.formatter = formatter
+
+    def setNodeFormatter(self, formatter):
+        """
+        Set the formatter that should be
+        applied on the entity search results.
+        """
+        self.formatter = formatter
+
+    def validate(self):
+        """
+        Method for validating the input arguments
+        before a search is conducted.
+        Should return bool indicating whether validation
+        was successful and message (applicable if validation fails).
+        """
+        raise NotImplementedError()
+
+    def executeSearch(self):
+        """
+        Implemented when the a search operation
+        is executed. Should return tuple of formatted
+        results for render in the tree view,raw
+        object results and search word.
+        """
+        raise NotImplementedError(
+            str(
+                QApplication.translate(
+                    "ViewSTR",
+                    "Subclass must implement abstract method."
+                )
+            )
+        )
+
+    def loadAsync(self):
+        """
+        Any initialization that needs to be carried
+        out when the parent container is activated.
+        """
+        pass
+
+    def errorHandler(self,error):
+        """
+        Generic handler that logs error
+        messages to the QGIS message log
+        """
+        #QgsMessageLog.logMessage(error,2)
+        LOGGER.debug(error)
+
+    def reset(self):
+        """
+        Clear search results.
+        """
+        pass
+
+class STRViewEntityWidget(QWidget,Ui_frmSTRViewEntity,EntitySearchItem):
+    """
+    A widget that represents options for searching through an entity.
+    """
+    asyncStarted = pyqtSignal()
+    asyncFinished = pyqtSignal()
+
+
+    def __init__(self, config, formatter=None, parent=None):
+        QWidget.__init__(self, parent)
+        EntitySearchItem.__init__(self, formatter)
+        self.setupUi(self)
+        self.config = config
+        self.setConfigOptions()
+        self.curr_profile = current_profile()
+        self.social_tenure = self.curr_profile.social_tenure
+        self.str_model = entity_model(self.social_tenure)
+        #Model for storing display and actual mapping values
+        self._completer_model = None
+        self._proxy_completer_model = None
+
+        #Hook up signals
+        self.cboFilterCol.currentIndexChanged.connect(
+            self._on_column_index_changed
+        )
+        self.init_validity_dates()
+        self.validity_from_date.dateChanged.connect(
+            self.set_minimum_to_date
+        )
+        self.validity.setDisabled(True)
+        self.init_validity_checkbox()
+
+    def init_validity_checkbox(self):
+        self.check_box_list = []
+        self.validity_checkbox = QCheckBox()
+
+        self.check_box_list.append(self.validity_checkbox)
+        self.tbSTRViewEntity.tabBar().setTabButton(
+            self.tbSTRViewEntity.tabBar().count() - 1,
+            QTabBar.LeftSide, self.validity_checkbox
+        )
+        self.validity_checkbox.stateChanged.connect(self.toggle_validity_period)
+
+    def toggle_validity_period(self, state):
+        if state == Qt.Checked:
+            self.validity.setDisabled(False)
+        else:
+            self.validity.setDisabled(True)
+
+
+    def set_minimum_to_date(self):
+        """
+        Set the minimum to date based on the
+        change in value of from date.
+        :return:
+        :rtype:
+        """
+        self.validity_to_date.setMinimumDate(
+            self.validity_from_date.date()
+        )
+
+
+    def init_validity_dates(self):
+        """
+        Initialize the dates by setting the current date.
+        :return:
+        :rtype:
+        """
+        self.validity_from_date.setDate(
+            date.today()
+        )
+        self.validity_to_date.setDate(
+            date.today()
+        )
+    def setConfigOptions(self):
+        """
+        Apply configuration options.
+        """
+        #Set filter columns and remove id column
+        for col_name, display_name in self.config.filterColumns.iteritems():
+            if col_name != "id":
+                self.cboFilterCol.addItem(
+                    display_name, col_name
+                )
+
+    def loadAsync(self):
+        """
+        Asynchronously loads an entity's attribute values.
+        """
+        self.asyncStarted.emit()
+
+        #Create model worker
+        workerThread = QThread(self)
+        modelWorker = ModelWorker()
+        modelWorker.moveToThread(workerThread)
+
+        #Connect signals
+        modelWorker.error.connect(self.errorHandler)
+        workerThread.started.connect(
+            lambda: modelWorker.fetch(
+                self.config.STRModel, self.currentFieldName()
+            )
+        )
+        modelWorker.retrieved.connect(self._asyncFinished)
+        modelWorker.retrieved.connect(workerThread.quit)
+        workerThread.finished.connect(modelWorker.deleteLater)
+        workerThread.finished.connect(workerThread.deleteLater)
+
+        #Start thread
+        workerThread.start()
+
+    def validate(self):
+        """
+        Validate entity search widget
+        """
+        is_valid = True
+        message = ""
+
+        if self.txtFilterPattern.text() == "":
+            message = QApplication.translate(
+                "ViewSTR", "Search word cannot be empty."
+            )
+            is_valid = False
+
+        return is_valid, message
+
+    def executeSearch(self):
+        """
+        Base class override.
+        Search for matching items for the specified entity and column.
+        """
+        model_root_node = None
+
+        prog_dialog = QProgressDialog(self)
+        prog_dialog.setFixedWidth(380)
+        prog_dialog.setWindowTitle(
+            QApplication.translate(
+                "STRViewEntityWidget",
+                "Searching for STR..."
+            )
+        )
+        prog_dialog.show()
+        prog_dialog.setRange(
+            0, 10
+        )
+        search_term = self._searchTerm()
+
+        prog_dialog.setValue(2)
+        #Try to get the corresponding search term value from the completer model
+        if not self._completer_model is None:
+            reg_exp = QRegExp("^%s$"%(search_term), Qt.CaseInsensitive,
+                              QRegExp.RegExp2)
+            self._proxy_completer_model.setFilterRegExp(reg_exp)
+
+            if self._proxy_completer_model.rowCount() > 0:
+                #Get corresponding actual value from the first matching item
+                value_model_idx  = self._proxy_completer_model.index(0, 1)
+                source_model_idx = self._proxy_completer_model.mapToSource(
+                    value_model_idx
+                )
+                prog_dialog.setValue(4)
+                search_term = self._completer_model.data(
+                    source_model_idx, Qt.DisplayRole
+                )
+
+        modelInstance = self.config.STRModel()
+
+
+        modelQueryObj = modelInstance.queryObject()
+
+        # if self.validity.isEnabled():
+        #     from_date = self.validity_from_date.date().toPyDate()
+        #     to_date = self.validity_to_date.date().toPyDate()
+        #     modelQueryObj = modelQueryObj.filter(
+        #         modelInstance.validity_start >= from_date).filter(
+        #         modelInstance.validity_end <= to_date
+        #     )
+        queryObjProperty = getattr(
+            self.config.STRModel, self.currentFieldName()
+        )
+
+        prog_dialog.setValue(6)
+        # Get property type so that the filter can
+        # be applied according to the appropriate type
+        propType = queryObjProperty.property.columns[0].type
+        results = []
+        try:
+            if not isinstance(propType, String):
+                entity_name = modelQueryObj._primary_entity._label_name
+
+                entity = self.curr_profile.entity_by_name(entity_name)
+                col_name = self.currentFieldName()
+                col = entity.columns[self.currentFieldName()]
+
+                if col.TYPE_INFO == 'LOOKUP':
+                    lookup_entity = lookup_parent_entity(
+                        self.curr_profile, col_name
+                    )
+                    lkp_model = entity_model(lookup_entity)
+                    lkp_obj = lkp_model()
+                    value_obj = getattr(
+                        lkp_model, 'value'
+                    )
+
+                    result  = lkp_obj.queryObject().filter(
+                        func.lower(value_obj) == func.lower(search_term)
+                    ).first()
+                    if result is None:
+                        result = lkp_obj.queryObject().filter(
+                            func.lower(value_obj).like(search_term+'%')
+                        ).first()
+
+                    if not result is None:
+                        results = modelQueryObj.filter(
+                            queryObjProperty == result.id
+                        ).all()
+
+                    else:
+                        results = []
+
+            else:
+                results = modelQueryObj.filter(
+                    func.lower(queryObjProperty) == func.lower(search_term)
+                ).all()
+            if self.validity.isEnabled():
+                valid_str_ids = self.str_validity_period_filter(results)
+            else:
+                valid_str_ids = None
+
+            prog_dialog.setValue(7)
+        except exc.StatementError:
+            return model_root_node, [], search_term
+
+        if self.formatter is not None:
+
+            self.formatter.setData(results)
+            model_root_node = self.formatter.root(valid_str_ids)
+            prog_dialog.setValue(10)
+            prog_dialog.hide()
+
+        return model_root_node, results, search_term
+
+    def str_validity_period_filter(self, results):
+        """
+        Filter the entity results using validity period in STR table.
+        :param results: Entity result
+        :type results: SQLAlchemy result proxy
+        :return: Valid list of STR ids
+        :rtype: List
+        """
+        self.str_model_obj = self.str_model()
+        valid_str_ids = []
+        for result in results:
+            from_date = self.validity_from_date.date().toPyDate()
+            to_date = self.validity_to_date.date().toPyDate()
+            entity_id = '{}_id'.format(result.__table__.name[3:])
+            str_column_obj = getattr(self.str_model, entity_id)
+            str_result = self.str_model_obj.queryObject().filter(
+                self.str_model.validity_start >= from_date).filter(
+                self.str_model.validity_end <= to_date
+            ).filter(str_column_obj==result.id).all()
+
+            for res in str_result:
+                valid_str_ids.append(res.id)
+
+        return valid_str_ids
+
+
+
+
+    def reset(self):
+        """
+        Clear search input parameters.
+        """
+        self.txtFilterPattern.clear()
+        if self.cboFilterCol.count() > 0:
+            self.cboFilterCol.setCurrentIndex(0)
+
+    def currentFieldName(self):
+        """
+        Returns the name of the database field
+        from the current item in the combo box.
+        """
+        curr_index = self.cboFilterCol.currentIndex()
+        field_name = self.cboFilterCol.itemData(curr_index)
+
+        if field_name is None:
+            return
+        else:
+            return field_name
+
+    def _searchTerm(self):
+        """
+        Returns the search term specified by the user.
+        """
+        return self.txtFilterPattern.text()
+
+    def _asyncFinished(self, model_values):
+        """
+        Slot raised when worker has finished retrieving items.
+        """
+        #Create QCompleter and add values to it.
+        self._update_completer(model_values)
+        self.asyncFinished.emit()
+
+    def _update_completer(self, values):
+        #Get the items in a tuple and put them in a list
+        field_formatter = self.config.LookupFormatters.get(
+            self.currentFieldName(), None
+        )
+
+        # Store display and actual values in a
+        # model for easier mapping and
+        # retrieval when carrying out searches
+
+        model_attr_mapping = []
+
+        # Check if there are formaters specified
+        # for the current field name
+        for mv in values:
+            f_model_values = []
+
+            m_val = mv[0]
+
+            #2-column model - display (0) and actual(1)
+            if field_formatter is None:
+                f_model_values.append(m_val)
+                f_model_values.append(m_val)
+
+            else:
+                f_model_values.append(field_formatter(m_val))
+                f_model_values.append(m_val)
+
+            model_attr_mapping.append(f_model_values)
+
+        self._completer_model = BaseSTDMTableModel(model_attr_mapping, ["",""], self)
+
+        #We will use the QSortFilterProxyModel for filtering purposes
+        self._proxy_completer_model = QSortFilterProxyModel()
+        self._proxy_completer_model.setDynamicSortFilter(True)
+        self._proxy_completer_model.setSourceModel(self._completer_model)
+        self._proxy_completer_model.setSortCaseSensitivity(Qt.CaseInsensitive)
+        self._proxy_completer_model.setFilterKeyColumn(0)
+
+        #Configure completer
+        mod_completer = QCompleter(self._completer_model, self)
+        mod_completer.setCaseSensitivity(Qt.CaseInsensitive)
+        mod_completer.setCompletionMode(QCompleter.PopupCompletion)
+        mod_completer.setCompletionColumn(0)
+        mod_completer.setCompletionRole(Qt.DisplayRole)
+
+        self.txtFilterPattern.setCompleter(mod_completer)
+
+    def _on_column_index_changed(self,int):
+        """
+        Slot raised when the user selects a different filter column.
+        """
+        self.txtFilterPattern.clear()
+        self.loadAsync()
+
+class EntityConfiguration(object):
+    """
+    Specifies the configuration to apply when creating
+    a new tab widget for performing entity searches.
+    """
+    browseDescription = "Click on the browse button below to load entity " \
+                        "records and their corresponding social tenure " \
+                        "relationship definitions."
+    defaultFieldName = ""
+    # Format of each dictionary item:
+    # property/db column name - display name
+    filterColumns = OrderedDict()
+    displayColumns = OrderedDict()
+    groupBy = ""
+    STRModel = None
+    Title = ""
+    data_source_name = ""
+    # Functions for formatting values before
+    # they are loaded into the completer
+    LookupFormatters = {}
+
+    def __init__(self):
+        #Reset filter and display columns
+        self.filterColumns = OrderedDict()
+        self.displayColumns = OrderedDict()
+
+class ModelWorker(QObject):
+    """
+    Worker for retrieving model attribute
+    values stored in the database.
+    """
+    retrieved = pyqtSignal(object)
+    error = pyqtSignal(unicode)
+
+    pyqtSlot(object, unicode)
+    def fetch(self, model, fieldname):
+        """
+        Fetch attribute values from the
+        database for the specified model
+        and corresponding column name.
+        """
+        try:
+            if hasattr(model, fieldname):
+                modelInstance = model()
+                obj_property = getattr(model, fieldname)
+                model_values = modelInstance.queryObject(
+                    [obj_property]
+                ).distinct()
+                self.retrieved.emit(model_values)
+
+        except Exception as ex:
+            self.error.emit(unicode(ex))