"""
/***************************************************************************
Name                 : STDM QGIS Loader
Description          : STDM QGIS Loader
Date                 : 23/May/2013 
copyright            : (C) 2013 by John Gitau
email                : gkahiu@gmail.com
 ***************************************************************************/

/***************************************************************************
 *                                                                         *
 *   This program is free software; you can redistribute it and/or modify  *
 *   it under the terms of the GNU General Public License as published by  *
 *   the Free Software Foundation; either version 2 of the License, or     *
 *   (at your option) any later version.                                   *
 *                                                                         *
 ***************************************************************************/
"""

import os.path
import platform

from PyQt4.QtCore import *
from PyQt4.QtGui import *

from qgis.core import *
from qgis.gui import *
from ui import (
                loginDlg,
                changePwdDlg,
                manageAccountsDlg,
                contentAuthDlg,
                newSTRWiz,
                ViewSTRWidget,
                AdminUnitSelector,
                FarmerEntityBrowser,
                STDMEntityBrowser,
                SurveyEntityBrowser,
                PersonDocumentGenerator,
                AboutSTDMDialog,
                DeclareMapping,
                WorkspaceLoader,
                ImportData,
                ExportData
                )
from ui.reports import ReportBuilder
import data
from data import (
                  STDMDb,
                  spatial_tables,
                  ConfigTableReader,
                  activeProfile,
                  contentGroup
                  )
from data.reports import SysFonts
from navigation import (
                        STDMAction,
                        QtContainerLoader,
                        ContentGroup,
                        TableContentGroup
                        )
from mapping import (
                     StdmMapToolCreateFeature
                     )
from utils import *
from mapping.utils import pg_layerNamesIDMapping
from data.pg_utils import resetContentRoles
from composer import ComposerWrapper


class STDMQGISLoader(object):
    
    viewSTRWin = None
    
    def __init__(self,iface):        
        self.iface = iface
        
        #Initialize loader
        self.toolbarLoader = None
        self.menubarLoader=None
        
        #setup locale
        pluginDir = os.path.dirname(__file__)
        localePath = ""
        locale = QSettings().value("locale/userLocale")[0:2]
        if QFileInfo(pluginDir).exists():
            #Replace forward slash with backslash
            pluginDir = string.replace(pluginDir, "\\", "/")
            localePath = pluginDir + "/i18n/stdm_%s.qm"%(locale,)            
        if QFileInfo(localePath).exists():                 
            self.translator = QTranslator()
            self.translator.load(localePath)
            if qVersion() > '4.3.3':
                QCoreApplication.installTranslator(self.translator)
                
        #Initialize the property management window
        self.propManageWindow = None
        
        #STDM Tables
        self.stdmTables = []
        
    def initGui(self):
        #Initial actions on starting up the application
        self.STDMmenuItems()
        self.loginAct = STDMAction(QIcon(":/plugins/stdm/images/icons/login.png"), \
        QApplication.translate("LoginToolbarAction","Login"), self.iface.mainWindow(),
        "CAA4F0D9-727F-4745-A1FC-C2173101F711")
        self.loginAct.setShortcut(QKeySequence(Qt.Key_F2))
        self.aboutAct = STDMAction(QIcon(":/plugins/stdm/images/icons/information.png"), \
        QApplication.translate("AboutToolbarAction","About"), self.iface.mainWindow(),
        "137FFB1B-90CD-4A6D-B49E-0E99CD46F784")
        #Define actions that are available to all logged in users
        self.logoutAct = STDMAction(QIcon(":/plugins/stdm/images/icons/logout.png"), \
        QApplication.translate("LogoutToolbarAction","Logout"), self.iface.mainWindow(),
        "EF3D96AF-F127-4C31-8D9F-381C07E855DD")
        self.logoutAct.setShortcut(QKeySequence(Qt.Key_Delete))
        self.changePasswordAct = STDMAction(QIcon(":/plugins/stdm/images/icons/change_password.png"), \
        QApplication.translate("ChangePasswordToolbarAction","Change Password"), self.iface.mainWindow(),
        "8C425E0E-3761-43F5-B0B2-FB8A9C3C8E4B")
        self.helpAct = STDMAction(QIcon(":/plugins/stdm/images/icons/help-content.png"), \
        QApplication.translate("ConfigTableReader","Help Contents"), self.iface.mainWindow(),
        "7A61CEA9-2A64-45F6-A40F-D83987D416EB")
        self.helpAct.setShortcut(Qt.Key_F10)

        # connect the actions to their respective methods
        self.loginAct.triggered.connect(self.login)
        self.changePasswordAct.triggered.connect(self.changePassword)
        self.logoutAct.triggered.connect(self.logout)
        self.aboutAct.triggered.connect(self.about)
        self.helpAct.triggered.connect(self.helpContents)
        self.initToolbar()
        self.initMenuItems()
        
        
    def STDMmenuItems(self):
        #Create menu and menu items on the menu bar
        self.stdmMenu=QMenu()
        self.stdmMenu.setTitle("&STDM")
        #Initialize the menu bar item
        self.menu_bar=self.iface.mainWindow().menuBar()
        #Create actions
        actions=self.menu_bar.actions()
        currAction=actions[len(actions)-1]
        #add actions to the menu bar
        self.menu_bar.insertMenu(currAction, self.stdmMenu)
        self.stdmMenu.setToolTip("STDM plugin menu.")
        
          
    def getThemeIcon(self, theName):        
        # get the icon from the best available theme
        myCurThemePath = QgsApplication.activeThemePath() + "/plugins/" + theName;
        myDefThemePath = QgsApplication.defaultThemePath() + "/plugins/" + theName;
        myQrcPath = ":/plugins/stdm/" + theName;
        if QFile.exists(myCurThemePath):            
            return QIcon(myCurThemePath)
        elif QFile.exists(myDefThemePath):
            return QIcon(myDefThemePath)
        elif QFile.exists(myQrcPath):
            return QIcon(myQrcPath)
        else:
            return QIcon()
        
    def initToolbar(self):
        #Load initial STDM toolbar    
        self.stdmInitToolbar = self.iface.addToolBar("STDM")  
        self.stdmInitToolbar.setObjectName("STDM")
        #Add actions to the toolbar
        self.stdmInitToolbar.addAction(self.loginAct)
                                
        self.stdmInitToolbar.addSeparator()
        self.stdmInitToolbar.addAction(self.helpAct)
        self.stdmInitToolbar.addAction(self.aboutAct)   
        
   
    def initMenuItems(self):
        self.stdmMenu.addAction(self.loginAct)
        self.stdmMenu.addSeparator()
        self.stdmMenu.addAction(self.helpAct)
        self.stdmMenu.addAction(self.aboutAct)
   
    def unload(self):                
        #Remove the STDM toolbar
        del self.stdmInitToolbar
        
        #Remove connection info
        self.logoutCleanUp()
        
    def login(self):
        '''
        Show login dialog
        '''          
        frmLogin = loginDlg(self)
        retstatus = frmLogin.exec_()
        
        if retstatus == QDialog.Accepted:            
            #Assign the connection object
            data.app_dbconn = frmLogin.dbConn            
            #Initialize the whole STDM database
            db = STDMDb.instance()        
            #Load logout and change password actions
            self.stdmInitToolbar.insertAction(self.loginAct,self.logoutAct)
            self.stdmInitToolbar.insertAction(self.loginAct,self.changePasswordAct)
            self.loginAct.setEnabled(False)   
            
            #Get STDM tables
            try:
                self.stdmTables = spatial_tables()
                #self.loadModules()
                #resetContentRoles()

                self.loadModules()
            except Exception as ex:
                QMessageBox.warning(self.iface.mainWindow(),
                        QApplication.translate("STDM","Content Authorization"),str(ex.message))

    def loadModules(self):
        '''
        Define and add modules to the menu and/or toolbar using the module loader
        '''
        self.toolbarLoader = QtContainerLoader(self.iface.mainWindow(),self.stdmInitToolbar,self.logoutAct)
        self.menubarLoader = QtContainerLoader(self.iface.mainWindow(), self.stdmMenu, self.helpAct)
        #Connect to the content added signal
        #self.toolbarLoader.contentAdded.connect(self.onContentAdded)
        
        #Define containers for grouping actions
        adminBtn = QToolButton()
        adminObjName = QApplication.translate("ToolbarAdminSettings","Admin Settings")
        #Required by module loader for those widgets that need to be inserted into the container
        adminBtn.setObjectName(adminObjName)              
        adminBtn.setToolTip(adminObjName)
        adminBtn.setIcon(QIcon(":/plugins/stdm/images/icons/settings.png"))
        adminBtn.setPopupMode(QToolButton.InstantPopup)
        
        adminMenu = QMenu(adminBtn) 
        adminBtn.setMenu(adminMenu) 
        
        #Settings menu container in STDM's QGIS menu
        stdmAdminMenu = QMenu(self.stdmMenu)
        stdmAdminMenu.setIcon(QIcon(":/plugins/stdm/images/icons/settings.png"))
        stdmAdminMenu.setObjectName("STDMAdminSettings")
        stdmAdminMenu.setTitle(QApplication.translate("ToolbarAdminSettings","Admin Settings"))
        
        #Create content menu container
        contentBtn = QToolButton()
        contentObjName = QApplication.translate("ToolbarAdminSettings","Module Settings")
        #Required by module loader for those widgets that need to be inserted into the container
        contentBtn.setObjectName(contentObjName)              
        contentBtn.setToolTip(contentObjName)
        contentBtn.setIcon(QIcon(":/plugins/stdm/images/icons/entity_management.png"))
        contentBtn.setPopupMode(QToolButton.InstantPopup)
        
        contentMenu = QMenu(contentBtn) 
        contentBtn.setMenu(contentMenu)  
        
        stdmEntityMenu = QMenu(self.stdmMenu)
        stdmEntityMenu.setObjectName("STDMEntityMenu")
        stdmEntityMenu.setIcon(QIcon(":/plugins/stdm/images/icons/entity_management.png"))
        stdmEntityMenu.setTitle("Modules")
        
        #Separator definition
        tbSeparator = QAction(self.iface.mainWindow())   
        tbSeparator.setSeparator(True)    
        
        #Define actions 
        self.contentAuthAct = QAction(QIcon(":/plugins/stdm/images/icons/content_auth.png"), \
        QApplication.translate("ContentAuthorizationToolbarAction","Content Authorization"), self.iface.mainWindow())
        
        self.usersAct = QAction(QIcon(":/plugins/stdm/images/icons/users_manage.png"), \
        QApplication.translate("ManageUsersToolbarAction","Manage Users-Roles"), self.iface.mainWindow())  
        
        self.manageAdminUnitsAct = QAction(QIcon(":/plugins/stdm/images/icons/manage_admin_units.png"), \
        QApplication.translate("ManageAdminUnitsToolbarAction","Manage Administrative Units"), self.iface.mainWindow())             
        
        self.importAct = QAction(QIcon(":/plugins/stdm/images/icons/import.png"), \
        QApplication.translate("ImportAction","Import Data"), self.iface.mainWindow())
        
        self.exportAct = QAction(QIcon(":/plugins/stdm/images/icons/export.png"), \
        QApplication.translate("ReportBuilderAction","Export Data"), self.iface.mainWindow())
        
        self.surveyAct = QAction(QIcon(":/plugins/stdm/images/icons/survey.png"), \
        QApplication.translate("NewSurveyToolbarAction","Survey"), self.iface.mainWindow()) 
        
        self.farmerAct = QAction(QIcon(":/plugins/stdm/images/icons/farmer.png"), \
        QApplication.translate("NewFarmerToolbarAction","Content"), self.iface.mainWindow())   
                
        self.docDesignerAct = QAction(QIcon(":/plugins/stdm/images/icons/cert_designer.png"), \
        QApplication.translate("DocumentDesignerAction","Document Designer"), self.iface.mainWindow()) 
        
        self.docGeneratorAct = QAction(QIcon(":/plugins/stdm/images/icons/generate_document.png"), \
        QApplication.translate("DocumentGeneratorAction","Document Generator"), self.iface.mainWindow())
        
        self.rptBuilderAct = QAction(QIcon(":/plugins/stdm/images/icons/report.png"), \
        QApplication.translate("ReportBuilderAction","Report Builder"), self.iface.mainWindow())
        self.rptBuilderAct.setShortcut(Qt.Key_F6)
        #Activate spatial unit management tools
        self.spatialEditorAct = QAction(QIcon(":/plugins/stdm/images/icons/edit24.png"), \
        QApplication.translate("SpatialEditorAction","Toggle Spatial Unit Editing"), self.iface.mainWindow()) 
        self.spatialEditorAct.setCheckable(True)
        
        self.createFeatureAct = QAction(QIcon(":/plugins/stdm/images/icons/create_feature.png"), \
        QApplication.translate("CreateFeatureAction","Create Spatial Unit"), self.iface.mainWindow()) 
        self.createFeatureAct.setCheckable(True)
        self.createFeatureAct.setVisible(False)
        
        #SaveEdits action; will not be registered since it is associated with the CreateFeature action in order to be relevant
        self.saveEditsAct = QAction(QIcon(":/plugins/stdm/images/icons/save_tb.png"), \
        QApplication.translate("CreateFeatureAction","Save Edits"), self.iface.mainWindow()) 
        
        self.newSTRAct = QAction(QIcon(":/plugins/stdm/images/icons/new_str.png"), \
        QApplication.translate("NewSTRToolbarAction","New Social Tenure Relationship"), self.iface.mainWindow())  
        
        self.viewSTRAct = QAction(QIcon(":/plugins/stdm/images/icons/view_str.png"), \
        QApplication.translate("ViewSTRToolbarAction","View Social Tenure Relationship"), self.iface.mainWindow()) 
        
        self.wzdAct = QAction(QIcon(":/plugins/stdm/images/icons/browse_all.png"),\
                    QApplication.translate("WorkspaceConfig","Design Forms"), self.iface.mainWindow())
        self.wzdAct.setShortcut(Qt.Key_F7)
        self.ModuleAct = QAction(QIcon(":/plugins/stdm/images/icons/browse_all.png"),\
                    QApplication.translate("WorkspaceConfig","Modules"), self.iface.mainWindow())
        

        #Connect the slots for the actions above
        self.contentAuthAct.triggered.connect(self.contentAuthorization)
        self.usersAct.triggered.connect(self.manageAccounts)     
        self.manageAdminUnitsAct.triggered.connect(self.onManageAdminUnits)
        self.exportAct.triggered.connect(self.onExportData)
        self.importAct.triggered.connect(self.onImportData)
        self.surveyAct.triggered.connect(self.onManageSurvey)
        #self.farmerAct.triggered.connect(self.onManageFarmer)
        self.docDesignerAct.triggered.connect(self.onDocumentDesigner)
        self.docGeneratorAct.triggered.connect(self.onDocumentGeneratorByPerson)
        self.rptBuilderAct.triggered.connect(self.onReportBuilder)
        self.spatialEditorAct.triggered.connect(self.onToggleSpatialEditing)
        self.saveEditsAct.triggered.connect(self.onSaveEdits)
        self.createFeatureAct.triggered.connect(self.onCreateFeature)
        contentMenu.triggered.connect(self.widgetLoader)
        self.wzdAct.triggered.connect(self.workspaceLoader)
        
        
        QObject.connect(self.newSTRAct, SIGNAL("triggered()"), self.newSTR)
        QObject.connect(self.viewSTRAct, SIGNAL("triggered()"), self.onViewSTR)
        
        
        #Create content items
        contentAuthCnt = ContentGroup.contentItemFromQAction(self.contentAuthAct)
        contentAuthCnt.code = "E59F7CC1-0D0E-4EA2-9996-89DACBD07A83"
        
        userRoleMngtCnt = ContentGroup.contentItemFromQAction(self.usersAct)
        userRoleMngtCnt.code = "0CC4FB8F-70BA-4DE8-8599-FD344A564EB5"
        
        adminUnitsCnt = ContentGroup.contentItemFromQAction(self.manageAdminUnitsAct)
        adminUnitsCnt.code = "770EAC75-2BEC-492E-8703-34674054C246"
        
        importCnt = ContentGroup.contentItemFromQAction(self.importAct)
        importCnt.code = "3BBD6347-4A37-45D0-9B41-36D68D2CA4DB"
        
        exportCnt = ContentGroup.contentItemFromQAction(self.exportAct)
        exportCnt.code = "D0C34436-619D-434E-928C-2CBBDA79C060"
        
        surveyCnt = ContentGroup.contentItemFromQAction(self.surveyAct)
        surveyCnt.code = "5620049B-983A-4F85-B0D6-9D83925CC45E"
        
        farmerCnt = ContentGroup.contentItemFromQAction(self.farmerAct)
        farmerCnt.code = "99EA7671-85CF-40D6-B417-A3CC49D5A594"
        
        documentDesignerCnt = ContentGroup.contentItemFromQAction(self.docDesignerAct)
        documentDesignerCnt.code = "C4826C19-2AE3-486E-9FF0-32C00A0A517F"
        
        documentGeneratorCnt = ContentGroup.contentItemFromQAction(self.docGeneratorAct)
        documentGeneratorCnt.code = "4C0C7EF2-5914-4FDE-96CB-089D44EDDA5A"
        
        rptBuilderCnt = ContentGroup.contentItemFromQAction(self.rptBuilderAct)
        rptBuilderCnt.code = "E60A9143-FFA5-4422-985A-0C43C71323BE"
        
        spatialEditingCnt = ContentGroup.contentItemFromQAction(self.spatialEditorAct)
        spatialEditingCnt.code = "4E945EE7-D6F9-4E1C-A4AA-0C7F1BC67224"
        
        createFeatureCnt = ContentGroup.contentItemFromQAction(self.createFeatureAct)
        createFeatureCnt.code = "71CFDB15-EDB5-410D-82EA-0E982971BC51"
        
        wzdConfigCnt = ContentGroup.contentItemFromQAction(self.wzdAct)
        wzdConfigCnt.code = "F16CA4AC-3E8C-49C8-BD3C-96111EA74206"

        strViewCnt=ContentGroup.contentItemFromQAction(self.viewSTRAct)
        strViewCnt.code="D13B0415-30B4-4497-B471-D98CA98CD841"
        
        username = data.app_dbconn.User.UserName
        self.moduleCntGroup = None
        self.moduleContentGroups = []
        self._moduleItems = {}
        self._reportModules = OrderedDict()
        
        #    map the user tables to sqlalchemy model object
        '''
        add the tables to the stdm toolbar
        '''
        for module in self.configTables():
            displayName=str(module).replace("_", " ").title()
            self._moduleItems[displayName] = module
        for k, v in self._moduleItems.iteritems():
            contentAction=QAction(QIcon(":/plugins/stdm/images/icons/table.png"),\
                                         k, self.iface.mainWindow())
            capabilities = contentGroup(self._moduleItems[k])
            if capabilities != None:
                moduleCntGroup = TableContentGroup(username,k,contentAction)
<<<<<<< HEAD
                moduleCntGroup.createContentItem().code =capabilities[0]

                moduleCntGroup.readContentItem().code =capabilities[1]
                moduleCntGroup.updateContentItem().code =capabilities[2]
                moduleCntGroup.deleteContentItem().code =capabilities[3]
=======
                moduleCntGroup.createContentItem().code = capabilities[0]
                moduleCntGroup.readContentItem().code = capabilities[1]
                moduleCntGroup.updateContentItem().code = capabilities[2]
                moduleCntGroup.deleteContentItem().code = capabilities[3]
>>>>>>> 9fcab62f
                moduleCntGroup.register()
                #self._reportModules[k] = self._moduleItems.get(k)
                self.moduleContentGroups.append(moduleCntGroup)
                QMessageBox.information(None, "content",k + str(moduleCntGroup.canCreate()))
                # Add core modules to the report configuration

        #Create content groups and add items
                
        self.contentAuthCntGroup = ContentGroup(username)
        self.contentAuthCntGroup.addContentItem(contentAuthCnt)
        self.contentAuthCntGroup.setContainerItem(self.contentAuthAct)
        self.contentAuthCntGroup.register()
        
        self.userRoleCntGroup = ContentGroup(username)
        self.userRoleCntGroup.addContentItem(userRoleMngtCnt)
        self.userRoleCntGroup.setContainerItem(self.usersAct)
        self.userRoleCntGroup.register()
        
        #Group admin settings content groups
        adminSettingsCntGroups = []
        adminSettingsCntGroups.append(self.contentAuthCntGroup)
        adminSettingsCntGroups.append(self.userRoleCntGroup)
        
        self.adminUnitsCntGroup = ContentGroup(username)
        self.adminUnitsCntGroup.addContentItem(adminUnitsCnt)
        self.adminUnitsCntGroup.setContainerItem(self.manageAdminUnitsAct)
        self.adminUnitsCntGroup.register()
        
        self.spatialEditingCntGroup = ContentGroup(username,self.spatialEditorAct)
        self.spatialEditingCntGroup.addContentItem(spatialEditingCnt)
        self.spatialEditingCntGroup.register()
        
        self.createFeatureCntGroup = ContentGroup(username,self.createFeatureAct)
        self.createFeatureCntGroup.addContentItem(createFeatureCnt)
        self.createFeatureCntGroup.register()
        
        self.wzdConfigCntGroup = ContentGroup(username,self.wzdAct)
        self.wzdConfigCntGroup.addContentItem(wzdConfigCnt)
        self.wzdConfigCntGroup.register()
        
        self.STRCntGroup = ContentGroup(username,self.viewSTRAct)
        self.STRCntGroup.addContentItem(strViewCnt)
        self.STRCntGroup.register()
        
        self.surveyCntGroup = TableContentGroup(username,self.surveyAct.text(),self.surveyAct)
        self.surveyCntGroup.createContentItem().code = "A7783C39-1A5B-4F79-81C2-639C2EA3E8A3"
        self.surveyCntGroup.readContentItem().code = "CADFC838-DA3C-44C5-A6A8-3B2FC4CA8464"
        self.surveyCntGroup.updateContentItem().code = "B42AC2C5-7CF5-48E6-A37F-EAE818FBC9BC"
        self.surveyCntGroup.deleteContentItem().code = "C916ACF3-30E6-45C3-B8E1-22E56D0AFB3E"
        self.surveyCntGroup.register()

        self.docDesignerCntGroup = ContentGroup(username,self.docDesignerAct)
        self.docDesignerCntGroup.addContentItem(documentDesignerCnt)
        self.docDesignerCntGroup.register()
        
        self.docGeneratorCntGroup = ContentGroup(username,self.docGeneratorAct)
        self.docGeneratorCntGroup.addContentItem(documentGeneratorCnt)
        self.docGeneratorCntGroup.register()
        
        self.importCntGroup = ContentGroup(username,self.importAct)
        self.importCntGroup.addContentItem(importCnt)
        self.importCntGroup.register()
        
        self.exportCntGroup = ContentGroup(username,self.exportAct)
        self.exportCntGroup.addContentItem(exportCnt)
        self.exportCntGroup.register()
        
        self.rptBuilderCntGroup = ContentGroup(username,self.rptBuilderAct)
        self.rptBuilderCntGroup.addContentItem(rptBuilderCnt)
        self.rptBuilderCntGroup.register()
        

        self.toolbarLoader.addContent(self.contentAuthCntGroup,[adminMenu,adminBtn])
        self.toolbarLoader.addContent(self.userRoleCntGroup, [adminMenu,adminBtn])
        
        self.menubarLoader.addContents(adminSettingsCntGroups,[stdmAdminMenu,stdmAdminMenu])
        
        self.menubarLoader.addContents(self.moduleContentGroups,[stdmEntityMenu,stdmEntityMenu])
        self.toolbarLoader.addContents(self.moduleContentGroups, [contentMenu,contentBtn])    
        #self.menubarLoader.addContent(tbSeparator)
        
        self.toolbarLoader.addContent(self.wzdConfigCntGroup)
        self.menubarLoader.addContent(self.wzdConfigCntGroup)
        self.menubarLoader.addContent(tbSeparator)
        
        self.toolbarLoader.addContent(self.adminUnitsCntGroup)
        self.menubarLoader.addContent(self.adminUnitsCntGroup)
        
        self.toolbarLoader.addContent(self.importCntGroup)
        self.menubarLoader.addContent(self.importCntGroup)
        
        self.toolbarLoader.addContent(self.exportCntGroup)
        self.menubarLoader.addContent(self.exportCntGroup)
        self.menubarLoader.addContent(tbSeparator)
        
        self.toolbarLoader.addContent(tbSeparator)
        
        self.toolbarLoader.addContent(self.docDesignerCntGroup)
        self.menubarLoader.addContent(self.docDesignerCntGroup)
        
        self.toolbarLoader.addContent(self.docGeneratorCntGroup)
        self.menubarLoader.addContent(self.docGeneratorCntGroup)
        self.menubarLoader.addContent(tbSeparator)
        
        self.toolbarLoader.addContent(self.rptBuilderCntGroup)
        self.menubarLoader.addContent(self.rptBuilderCntGroup)
        
        self.toolbarLoader.addContent(tbSeparator)
        self.toolbarLoader.addContent(self.surveyCntGroup)
        self.menubarLoader.addContent(self.surveyCntGroup)
        
        self.toolbarLoader.addContent(self.STRCntGroup)
        self.menubarLoader.addContent(self.spatialEditingCntGroup)
        self.toolbarLoader.addContent(tbSeparator)
        self.toolbarLoader.addContent(self.spatialEditingCntGroup)
        self.toolbarLoader.addContent(self.createFeatureCntGroup)
        self.menubarLoader.addContent(self.createFeatureCntGroup)
        self.menubarLoader.addContent(self.logoutAct)
        
        #Group spatial editing tools together
        self.spatialEditingGroup = QActionGroup(self.iface.mainWindow())
        self.spatialEditingGroup.addAction(self.createFeatureAct)
        
        self.configureMapTools()
        
        #Load all the content in the container
        self.toolbarLoader.loadContent()
        self.menubarLoader.loadContent()
        
        #Quick fix
       
        
    def configureMapTools(self):
        '''
        Configure properties of STDM map tools.
        '''
        self.mapToolCreateFeature = StdmMapToolCreateFeature(self.iface)
        self.mapToolCreateFeature.setAction(self.createFeatureAct)
        
    def onActionAuthorised(self,name):
        '''
        This slot is raised when a toolbar action is authorised for access by the currently
        logged in user.
        '''        
        pass    
            
    def onContentAdded(self,stdmAction):  
        '''
        Slot raised when an STDMAction has been added to its corresponding container.
        '''
        if stdmAction.Name == self.createFeatureAct.Name:        
            #Insert SaveEdits action
            self.stdmInitToolbar.insertAction(self.createFeatureAct,self.saveEditsAct) 
            
    def onFinishedLoadingContent(self):
        '''
        This slot is raised once the module loader has finished loading content items.        
        ''' 
        if self.propManageWindow != None:
            self.iface.addDockWidget(Qt.RightDockWidgetArea,self.propManageWindow)
        
    def manageAccounts(self):
        '''
        Slot for showing the user and role accounts management window
        '''
        frmUserAccounts = manageAccountsDlg(self)
        frmUserAccounts.exec_()
        
    def contentAuthorization(self):
        '''
        Slot for showing the content authorization dialog
        '''
        frmAuthContent = contentAuthDlg(self)
        frmAuthContent.exec_()
        
        
    def workspaceLoader(self):
        '''
        Slot for customizing user forms
        '''
        self.wkspDlg=WorkspaceLoader(self.iface.mainWindow())
        self.wkspDlg.exec_()
        
    def changePassword(self):
        '''
        Slot for changing password
        '''    
        #Load change password dialog
        frmPwdDlg = changePwdDlg(self)
        frmPwdDlg.exec_()
           
    def onShowHidePropertyWindow(self,visible):
        '''
        Slot raised when the user checks or unchecks the action for 
        showing/hiding the property manager window
        '''
        if visible:
            self.propMngtAct.setChecked(True)
        else:
            self.propMngtAct.setChecked(False)
            
    def newSTR(self):
        '''
        Slot for showing the wizard for defining a new social
        tenure relationship
        '''
        try:
            frmNewSTR = newSTRWiz(self)
            frmNewSTR.exec_()
        except Exception as ex:
            QMessageBox.critical(self.iface.mainWindow(),
                QApplication.translate("STDMPlugin","Loading dialog..."),str(ex.message))
            
    def onManageAdminUnits(self):
        '''
        Slot for showing administrative unit selector dialog.
        '''
        frmAdminUnitSelector = AdminUnitSelector(self.iface.mainWindow())
        frmAdminUnitSelector.setManageMode(True)
        frmAdminUnitSelector.exec_()
        
    def onManageSurvey(self):
        '''
        Slot raised to show form for entering new survey.
        '''
        surveyBrowser = SurveyEntityBrowser(self.surveyCntGroup,self.iface.mainWindow())
        surveyBrowser.exec_()
        
    def onManageFarmer(self):
        '''
        Slot raised to show form for entering new farmer details.
        '''
        farmerBrowser = FarmerEntityBrowser(self.farmerCntGroup,self.iface.mainWindow())
        farmerBrowser.exec_()
        
    def onDocumentDesigner(self):
        """
        Slot raised to show new print composer with additional tools for designing 
        map-based documents.
        """
        documentComposer = self.iface.createNewComposer("STDM Document Designer")
        
        #Embed STDM customizations
        composerWrapper = ComposerWrapper(documentComposer)
        composerWrapper.configure()
        
    def onDocumentGeneratorByPerson(self):
        """
        Document generator by person dialog.
        """
        personDocGenDlg = PersonDocumentGenerator(self.iface,self.iface.mainWindow())
        personDocGenDlg.exec_()
        
    def onReportBuilder(self):
        """
        Show tabular reports' builder dialog
        """
        config = self._reportModules
        rptBuilder = ReportBuilder(config, self.iface.mainWindow())
        rptBuilder.exec_()
        
    def onImportData(self):
        """
        Show import data wizard.
        """
        importData = ImportData(self.iface.mainWindow())
        importData.exec_()
    
    def onExportData(self):
        """
        Show export data dialog.
        """
        exportData = ExportData(self.iface.mainWindow())
        exportData.exec_()
        
    def onSaveEdits(self):
        '''
        Slot raised to save changes to STDM layers.
        '''
        currLayer = self.iface.activeLayer()
        
        if currLayer == None:
            return
        
        if not isinstance(currLayer,QgsVectorLayer):
            return 
        
        #Assert if layer is from the SDTM database
        if not self.isSTDMLayer(currLayer):
            return 
        
        if not currLayer.commitChanges():
            self.iface.messageBar().clearWidgets()
            self.iface.messageBar().pushMessage(QApplication.translate("STDMPlugin","Save STDM Layer"),
                                                QApplication.translate("STDMPlugin","Could not commit changes to {0} layer.".format(currLayer.name())),
                                                level=QgsMessageBar.CRITICAL)
            
        currLayer.startEditing()
        currLayer.triggerRepaint()
            
    def onToggleSpatialEditing(self,toggled):
        '''
        Slot raised on toggling to activate/deactivate editing, and load corresponding 
        spatial tools.
        '''
        currLayer = self.iface.activeLayer()
        
        if currLayer != None:
            self.toggleEditing(currLayer)
            
        else:
            self.spatialEditorAct.setChecked(False)
            
        if not toggled:
            self.createFeatureAct.setChecked(False)
            self.createFeatureAct.setVisible(False)
        
    def toggleEditing(self,layer):
        '''
        Actual implementation which validates and creates/ends edit sessions.
        '''
        if not isinstance(layer,QgsVectorLayer):
            return False
        
        teResult = True
        
        #Assert if layer is from the SDTM database
        if not self.isSTDMLayer(layer):
            self.spatialEditorAct.setChecked(False)
            self.iface.messageBar().clearWidgets()
            self.iface.messageBar().pushMessage(QApplication.translate("STDMPlugin","Non-SDTM Layer"),
                                                QApplication.translate("STDMPlugin","Selected layer is not from the STDM database."),
                                                level=QgsMessageBar.CRITICAL)
                
            return False
        
        if not layer.isEditable() and not layer.isReadOnly():
            if not (layer.dataProvider().capabilities() & QgsVectorDataProvider.EditingCapabilities):
                self.spatialEditorAct.setChecked(False)
                self.spatialEditorAct.setEnabled(False)
                self.iface.messageBar().pushMessage(QApplication.translate("STDMPlugin","Start Editing Failed"),
                                                    QApplication.translate("STDMPlugin","Provider cannot be opened for editing"),
                                                    level=QgsMessageBar.CRITICAL)
                
                return False
            
            #Enable/show spatial editing tools
            self.createFeatureAct.setVisible(True)
            
            layer.startEditing()
            
        elif layer.isModified():
            saveResult = QMessageBox.information(self.iface.mainWindow(), 
                                                 QApplication.translate("STDMPlugin","Stop Editing"), 
                                                 QApplication.translate("STDMPlugin",
                                                                        "Do you want to save changes to {0} layer?".format(layer.name())), \
                                                 QMessageBox.Save|QMessageBox.Discard|QMessageBox.Cancel)
            
            if saveResult == QMessageBox.Cancel:
                teResult = False
                
            elif saveResult == QMessageBox.Save:
                QApplication.setOverrideCursor(Qt.WaitCursor)
                
                if not layer.commitChanges():
                    teResult = False
                    
                layer.triggerRepaint()
                
                QApplication.restoreOverrideCursor()
                
            else:
                QApplication.setOverrideCursor(Qt.WaitCursor)
                
                self.iface.mapCanvas().freeze(True)
                
                if not layer.rollBack():
                    self.iface.messageBar().pushMessage(QApplication.translate("STDMPlugin","Error"),
                                                    QApplication.translate("STDMPlugin","Problems during rollback"),
                                                    level=QgsMessageBar.CRITICAL)
                    teResult = False
                    
                self.iface.mapCanvas().freeze(False)
                
                layer.triggerRepaint()
                
                QApplication.restoreOverrideCursor()
        
        #Layer has not been modified       
        else:
            self.iface.mapCanvas().freeze(True)
            layer.rollBack()
            self.iface.mapCanvas().freeze(False)
            teResult = True
            layer.triggerRepaint()
        
        '''
        #Disable/hide related tools   
        if not teResult and layer == self.iface.activeLayer():
            self.createFeatureAct.setVisible(False)
        '''
                    
        return teResult
        
    def onCreateFeature(self):
        '''
        Slot raised to activate the digitization process of creating a new feature.
        '''
        self.iface.mapCanvas().setMapTool(self.mapToolCreateFeature)
         
    def onViewSTR(self):
        '''
        Slot for showing widget that enables users to browse 
        existing STRs.
        '''
        if self.viewSTRWin == None:
            self.viewSTRWin = ViewSTRWidget(self)
            self.viewSTRWin.show()
        else:
            self.viewSTRWin.showNormal()
            self.viewSTRWin.setFocus()
            
    def isSTDMLayer(self,layer):
        '''
        Return whether the layer is an STDM layer.
        '''
        if layer.id() in pg_layerNamesIDMapping().reverse:
            return True
        return False
    
    def widgetLoader(self,QAction):
        #Method to load custom forms
        tbList=self._moduleItems.values()

        dispName=QAction.text()
        if dispName=='Social Tenure Relationship':
            self.newSTR()
        else:
            tableName=self._moduleItems.get(dispName)
            if tableName in tbList:
                cnt_idx = getIndex(self._reportModules.keys(), dispName)
                try:
<<<<<<< HEAD
                    main=STDMEntityBrowser(self.moduleContentGroups[1],tableName,self.iface.mainWindow())
=======
                    main=STDMEntityBrowser(self.moduleContentGroups[cnt_idx],tableName,self.iface.mainWindow())
>>>>>>> 9fcab62f
                    main.exec_()
                except Exception as ex:
                    QMessageBox.critical(self.iface.mainWindow(),
                                         QApplication.translate("STDMPlugin","Loading dialog..."),
                                         str(ex.message)+ QApplication.translate("STDMPlugin",": "
                                         "The selected table dialog failed to load completely."))
                finally:
                    STDMDb.instance().session.rollback()
            
    def about(self):
        """
        STDM Description
        """
        abtDlg = AboutSTDMDialog(self.iface.mainWindow())
        abtDlg.exec_()
            
    def logout(self):
        """
        Logout the user and remove default user buttons when logged in
        """
        self.stdmInitToolbar.removeAction(self.logoutAct)
        self.stdmInitToolbar.removeAction(self.changePasswordAct)
        self.loginAct.setEnabled(True)
        self.logoutCleanUp()
        self.initMenuItems()
        
    def removeSTDMLayers(self):
        """
        Remove all STDM layers from the map registry.
        """
        mapLayers = QgsMapLayerRegistry.instance().mapLayers().values()
            
        for layer in mapLayers:
            if self.isSTDMLayer(layer):
                QgsMapLayerRegistry.instance().removeMapLayer(layer.id())
                
        self.stdmTables = []
        
    def logoutCleanUp(self):
        '''
        Clear database connection references and content items
        '''
        #Remove STDM layers
        self.removeSTDMLayers()
        
        #Clear singleton ref for SQLALchemy connections
        if data.app_dbconn!= None:
            #clear_mappers()            
            STDMDb.cleanUp()
            DeclareMapping.cleanUp()
                   
        #Remove database reference 
        data.app_dbconn = None  
              
        if self.toolbarLoader != None:
            self.toolbarLoader.unloadContent()
        if self.menubarLoader != None:
            self.menubarLoader.unloadContent()
            self.stdmMenu.clear()
        #Reset property management window
        if self.propManageWindow != None:
            self.iface.removeDockWidget(self.propManageWindow)
            del self.propManageWindow
            self.propManageWindow = None
            
        #Reset View STR Window
        if self.viewSTRWin != None:
            del self.viewSTRWin
            self.viewSTRWin = None
            
    def configTables(self):
        '''
        create a handler to read the xml config and return the table list
        '''
        profile=activeProfile()
        handler=ConfigTableReader()
        if profile == None:
            """add a default is not provided"""
            default = handler.STDMProfiles()
            profile = str(default[0])
        moduleList = handler.tableNames(profile)
        moduleList.extend(handler.lookupTable())
        self.pgTableMapper(moduleList)
        if 'spatial_unit' in moduleList:
            moduleList.remove('spatial_unit')
        return moduleList

    def pgTableMapper(self, tableList=None):
        """
        map postgresql table to Python object/ model
        """
        tableMapper = DeclareMapping.instance()
        if tableList:
            try:
                tableMapper.setTableMapping(tableList)
            except Exception as ex:
                QMessageBox.information(self.iface.mainWindow(),QApplication.translate('STDM Plugin','Loading tables'),ex.message)
            finally:
                pass
            
    def helpContents(self):
        """
        Load and open documentation manual
        """
        handler = ConfigTableReader()
        helpManual = handler.setDocumentationPath()
        os.startfile(helpManual,'open')<|MERGE_RESOLUTION|>--- conflicted
+++ resolved
@@ -1,971 +1,958 @@
-"""
-/***************************************************************************
-Name                 : STDM QGIS Loader
-Description          : STDM QGIS Loader
-Date                 : 23/May/2013 
-copyright            : (C) 2013 by John Gitau
-email                : gkahiu@gmail.com
- ***************************************************************************/
-
-/***************************************************************************
- *                                                                         *
- *   This program is free software; you can redistribute it and/or modify  *
- *   it under the terms of the GNU General Public License as published by  *
- *   the Free Software Foundation; either version 2 of the License, or     *
- *   (at your option) any later version.                                   *
- *                                                                         *
- ***************************************************************************/
-"""
-
-import os.path
-import platform
-
-from PyQt4.QtCore import *
-from PyQt4.QtGui import *
-
-from qgis.core import *
-from qgis.gui import *
-from ui import (
-                loginDlg,
-                changePwdDlg,
-                manageAccountsDlg,
-                contentAuthDlg,
-                newSTRWiz,
-                ViewSTRWidget,
-                AdminUnitSelector,
-                FarmerEntityBrowser,
-                STDMEntityBrowser,
-                SurveyEntityBrowser,
-                PersonDocumentGenerator,
-                AboutSTDMDialog,
-                DeclareMapping,
-                WorkspaceLoader,
-                ImportData,
-                ExportData
-                )
-from ui.reports import ReportBuilder
-import data
-from data import (
-                  STDMDb,
-                  spatial_tables,
-                  ConfigTableReader,
-                  activeProfile,
-                  contentGroup
-                  )
-from data.reports import SysFonts
-from navigation import (
-                        STDMAction,
-                        QtContainerLoader,
-                        ContentGroup,
-                        TableContentGroup
-                        )
-from mapping import (
-                     StdmMapToolCreateFeature
-                     )
-from utils import *
-from mapping.utils import pg_layerNamesIDMapping
-from data.pg_utils import resetContentRoles
-from composer import ComposerWrapper
-
-
-class STDMQGISLoader(object):
-    
-    viewSTRWin = None
-    
-    def __init__(self,iface):        
-        self.iface = iface
-        
-        #Initialize loader
-        self.toolbarLoader = None
-        self.menubarLoader=None
-        
-        #setup locale
-        pluginDir = os.path.dirname(__file__)
-        localePath = ""
-        locale = QSettings().value("locale/userLocale")[0:2]
-        if QFileInfo(pluginDir).exists():
-            #Replace forward slash with backslash
-            pluginDir = string.replace(pluginDir, "\\", "/")
-            localePath = pluginDir + "/i18n/stdm_%s.qm"%(locale,)            
-        if QFileInfo(localePath).exists():                 
-            self.translator = QTranslator()
-            self.translator.load(localePath)
-            if qVersion() > '4.3.3':
-                QCoreApplication.installTranslator(self.translator)
-                
-        #Initialize the property management window
-        self.propManageWindow = None
-        
-        #STDM Tables
-        self.stdmTables = []
-        
-    def initGui(self):
-        #Initial actions on starting up the application
-        self.STDMmenuItems()
-        self.loginAct = STDMAction(QIcon(":/plugins/stdm/images/icons/login.png"), \
-        QApplication.translate("LoginToolbarAction","Login"), self.iface.mainWindow(),
-        "CAA4F0D9-727F-4745-A1FC-C2173101F711")
-        self.loginAct.setShortcut(QKeySequence(Qt.Key_F2))
-        self.aboutAct = STDMAction(QIcon(":/plugins/stdm/images/icons/information.png"), \
-        QApplication.translate("AboutToolbarAction","About"), self.iface.mainWindow(),
-        "137FFB1B-90CD-4A6D-B49E-0E99CD46F784")
-        #Define actions that are available to all logged in users
-        self.logoutAct = STDMAction(QIcon(":/plugins/stdm/images/icons/logout.png"), \
-        QApplication.translate("LogoutToolbarAction","Logout"), self.iface.mainWindow(),
-        "EF3D96AF-F127-4C31-8D9F-381C07E855DD")
-        self.logoutAct.setShortcut(QKeySequence(Qt.Key_Delete))
-        self.changePasswordAct = STDMAction(QIcon(":/plugins/stdm/images/icons/change_password.png"), \
-        QApplication.translate("ChangePasswordToolbarAction","Change Password"), self.iface.mainWindow(),
-        "8C425E0E-3761-43F5-B0B2-FB8A9C3C8E4B")
-        self.helpAct = STDMAction(QIcon(":/plugins/stdm/images/icons/help-content.png"), \
-        QApplication.translate("ConfigTableReader","Help Contents"), self.iface.mainWindow(),
-        "7A61CEA9-2A64-45F6-A40F-D83987D416EB")
-        self.helpAct.setShortcut(Qt.Key_F10)
-
-        # connect the actions to their respective methods
-        self.loginAct.triggered.connect(self.login)
-        self.changePasswordAct.triggered.connect(self.changePassword)
-        self.logoutAct.triggered.connect(self.logout)
-        self.aboutAct.triggered.connect(self.about)
-        self.helpAct.triggered.connect(self.helpContents)
-        self.initToolbar()
-        self.initMenuItems()
-        
-        
-    def STDMmenuItems(self):
-        #Create menu and menu items on the menu bar
-        self.stdmMenu=QMenu()
-        self.stdmMenu.setTitle("&STDM")
-        #Initialize the menu bar item
-        self.menu_bar=self.iface.mainWindow().menuBar()
-        #Create actions
-        actions=self.menu_bar.actions()
-        currAction=actions[len(actions)-1]
-        #add actions to the menu bar
-        self.menu_bar.insertMenu(currAction, self.stdmMenu)
-        self.stdmMenu.setToolTip("STDM plugin menu.")
-        
-          
-    def getThemeIcon(self, theName):        
-        # get the icon from the best available theme
-        myCurThemePath = QgsApplication.activeThemePath() + "/plugins/" + theName;
-        myDefThemePath = QgsApplication.defaultThemePath() + "/plugins/" + theName;
-        myQrcPath = ":/plugins/stdm/" + theName;
-        if QFile.exists(myCurThemePath):            
-            return QIcon(myCurThemePath)
-        elif QFile.exists(myDefThemePath):
-            return QIcon(myDefThemePath)
-        elif QFile.exists(myQrcPath):
-            return QIcon(myQrcPath)
-        else:
-            return QIcon()
-        
-    def initToolbar(self):
-        #Load initial STDM toolbar    
-        self.stdmInitToolbar = self.iface.addToolBar("STDM")  
-        self.stdmInitToolbar.setObjectName("STDM")
-        #Add actions to the toolbar
-        self.stdmInitToolbar.addAction(self.loginAct)
-                                
-        self.stdmInitToolbar.addSeparator()
-        self.stdmInitToolbar.addAction(self.helpAct)
-        self.stdmInitToolbar.addAction(self.aboutAct)   
-        
-   
-    def initMenuItems(self):
-        self.stdmMenu.addAction(self.loginAct)
-        self.stdmMenu.addSeparator()
-        self.stdmMenu.addAction(self.helpAct)
-        self.stdmMenu.addAction(self.aboutAct)
-   
-    def unload(self):                
-        #Remove the STDM toolbar
-        del self.stdmInitToolbar
-        
-        #Remove connection info
-        self.logoutCleanUp()
-        
-    def login(self):
-        '''
-        Show login dialog
-        '''          
-        frmLogin = loginDlg(self)
-        retstatus = frmLogin.exec_()
-        
-        if retstatus == QDialog.Accepted:            
-            #Assign the connection object
-            data.app_dbconn = frmLogin.dbConn            
-            #Initialize the whole STDM database
-            db = STDMDb.instance()        
-            #Load logout and change password actions
-            self.stdmInitToolbar.insertAction(self.loginAct,self.logoutAct)
-            self.stdmInitToolbar.insertAction(self.loginAct,self.changePasswordAct)
-            self.loginAct.setEnabled(False)   
-            
-            #Get STDM tables
-            try:
-                self.stdmTables = spatial_tables()
-                #self.loadModules()
-                #resetContentRoles()
-
-                self.loadModules()
-            except Exception as ex:
-                QMessageBox.warning(self.iface.mainWindow(),
-                        QApplication.translate("STDM","Content Authorization"),str(ex.message))
-
-    def loadModules(self):
-        '''
-        Define and add modules to the menu and/or toolbar using the module loader
-        '''
-        self.toolbarLoader = QtContainerLoader(self.iface.mainWindow(),self.stdmInitToolbar,self.logoutAct)
-        self.menubarLoader = QtContainerLoader(self.iface.mainWindow(), self.stdmMenu, self.helpAct)
-        #Connect to the content added signal
-        #self.toolbarLoader.contentAdded.connect(self.onContentAdded)
-        
-        #Define containers for grouping actions
-        adminBtn = QToolButton()
-        adminObjName = QApplication.translate("ToolbarAdminSettings","Admin Settings")
-        #Required by module loader for those widgets that need to be inserted into the container
-        adminBtn.setObjectName(adminObjName)              
-        adminBtn.setToolTip(adminObjName)
-        adminBtn.setIcon(QIcon(":/plugins/stdm/images/icons/settings.png"))
-        adminBtn.setPopupMode(QToolButton.InstantPopup)
-        
-        adminMenu = QMenu(adminBtn) 
-        adminBtn.setMenu(adminMenu) 
-        
-        #Settings menu container in STDM's QGIS menu
-        stdmAdminMenu = QMenu(self.stdmMenu)
-        stdmAdminMenu.setIcon(QIcon(":/plugins/stdm/images/icons/settings.png"))
-        stdmAdminMenu.setObjectName("STDMAdminSettings")
-        stdmAdminMenu.setTitle(QApplication.translate("ToolbarAdminSettings","Admin Settings"))
-        
-        #Create content menu container
-        contentBtn = QToolButton()
-        contentObjName = QApplication.translate("ToolbarAdminSettings","Module Settings")
-        #Required by module loader for those widgets that need to be inserted into the container
-        contentBtn.setObjectName(contentObjName)              
-        contentBtn.setToolTip(contentObjName)
-        contentBtn.setIcon(QIcon(":/plugins/stdm/images/icons/entity_management.png"))
-        contentBtn.setPopupMode(QToolButton.InstantPopup)
-        
-        contentMenu = QMenu(contentBtn) 
-        contentBtn.setMenu(contentMenu)  
-        
-        stdmEntityMenu = QMenu(self.stdmMenu)
-        stdmEntityMenu.setObjectName("STDMEntityMenu")
-        stdmEntityMenu.setIcon(QIcon(":/plugins/stdm/images/icons/entity_management.png"))
-        stdmEntityMenu.setTitle("Modules")
-        
-        #Separator definition
-        tbSeparator = QAction(self.iface.mainWindow())   
-        tbSeparator.setSeparator(True)    
-        
-        #Define actions 
-        self.contentAuthAct = QAction(QIcon(":/plugins/stdm/images/icons/content_auth.png"), \
-        QApplication.translate("ContentAuthorizationToolbarAction","Content Authorization"), self.iface.mainWindow())
-        
-        self.usersAct = QAction(QIcon(":/plugins/stdm/images/icons/users_manage.png"), \
-        QApplication.translate("ManageUsersToolbarAction","Manage Users-Roles"), self.iface.mainWindow())  
-        
-        self.manageAdminUnitsAct = QAction(QIcon(":/plugins/stdm/images/icons/manage_admin_units.png"), \
-        QApplication.translate("ManageAdminUnitsToolbarAction","Manage Administrative Units"), self.iface.mainWindow())             
-        
-        self.importAct = QAction(QIcon(":/plugins/stdm/images/icons/import.png"), \
-        QApplication.translate("ImportAction","Import Data"), self.iface.mainWindow())
-        
-        self.exportAct = QAction(QIcon(":/plugins/stdm/images/icons/export.png"), \
-        QApplication.translate("ReportBuilderAction","Export Data"), self.iface.mainWindow())
-        
-        self.surveyAct = QAction(QIcon(":/plugins/stdm/images/icons/survey.png"), \
-        QApplication.translate("NewSurveyToolbarAction","Survey"), self.iface.mainWindow()) 
-        
-        self.farmerAct = QAction(QIcon(":/plugins/stdm/images/icons/farmer.png"), \
-        QApplication.translate("NewFarmerToolbarAction","Content"), self.iface.mainWindow())   
-                
-        self.docDesignerAct = QAction(QIcon(":/plugins/stdm/images/icons/cert_designer.png"), \
-        QApplication.translate("DocumentDesignerAction","Document Designer"), self.iface.mainWindow()) 
-        
-        self.docGeneratorAct = QAction(QIcon(":/plugins/stdm/images/icons/generate_document.png"), \
-        QApplication.translate("DocumentGeneratorAction","Document Generator"), self.iface.mainWindow())
-        
-        self.rptBuilderAct = QAction(QIcon(":/plugins/stdm/images/icons/report.png"), \
-        QApplication.translate("ReportBuilderAction","Report Builder"), self.iface.mainWindow())
-        self.rptBuilderAct.setShortcut(Qt.Key_F6)
-        #Activate spatial unit management tools
-        self.spatialEditorAct = QAction(QIcon(":/plugins/stdm/images/icons/edit24.png"), \
-        QApplication.translate("SpatialEditorAction","Toggle Spatial Unit Editing"), self.iface.mainWindow()) 
-        self.spatialEditorAct.setCheckable(True)
-        
-        self.createFeatureAct = QAction(QIcon(":/plugins/stdm/images/icons/create_feature.png"), \
-        QApplication.translate("CreateFeatureAction","Create Spatial Unit"), self.iface.mainWindow()) 
-        self.createFeatureAct.setCheckable(True)
-        self.createFeatureAct.setVisible(False)
-        
-        #SaveEdits action; will not be registered since it is associated with the CreateFeature action in order to be relevant
-        self.saveEditsAct = QAction(QIcon(":/plugins/stdm/images/icons/save_tb.png"), \
-        QApplication.translate("CreateFeatureAction","Save Edits"), self.iface.mainWindow()) 
-        
-        self.newSTRAct = QAction(QIcon(":/plugins/stdm/images/icons/new_str.png"), \
-        QApplication.translate("NewSTRToolbarAction","New Social Tenure Relationship"), self.iface.mainWindow())  
-        
-        self.viewSTRAct = QAction(QIcon(":/plugins/stdm/images/icons/view_str.png"), \
-        QApplication.translate("ViewSTRToolbarAction","View Social Tenure Relationship"), self.iface.mainWindow()) 
-        
-        self.wzdAct = QAction(QIcon(":/plugins/stdm/images/icons/browse_all.png"),\
-                    QApplication.translate("WorkspaceConfig","Design Forms"), self.iface.mainWindow())
-        self.wzdAct.setShortcut(Qt.Key_F7)
-        self.ModuleAct = QAction(QIcon(":/plugins/stdm/images/icons/browse_all.png"),\
-                    QApplication.translate("WorkspaceConfig","Modules"), self.iface.mainWindow())
-        
-
-        #Connect the slots for the actions above
-        self.contentAuthAct.triggered.connect(self.contentAuthorization)
-        self.usersAct.triggered.connect(self.manageAccounts)     
-        self.manageAdminUnitsAct.triggered.connect(self.onManageAdminUnits)
-        self.exportAct.triggered.connect(self.onExportData)
-        self.importAct.triggered.connect(self.onImportData)
-        self.surveyAct.triggered.connect(self.onManageSurvey)
-        #self.farmerAct.triggered.connect(self.onManageFarmer)
-        self.docDesignerAct.triggered.connect(self.onDocumentDesigner)
-        self.docGeneratorAct.triggered.connect(self.onDocumentGeneratorByPerson)
-        self.rptBuilderAct.triggered.connect(self.onReportBuilder)
-        self.spatialEditorAct.triggered.connect(self.onToggleSpatialEditing)
-        self.saveEditsAct.triggered.connect(self.onSaveEdits)
-        self.createFeatureAct.triggered.connect(self.onCreateFeature)
-        contentMenu.triggered.connect(self.widgetLoader)
-        self.wzdAct.triggered.connect(self.workspaceLoader)
-        
-        
-        QObject.connect(self.newSTRAct, SIGNAL("triggered()"), self.newSTR)
-        QObject.connect(self.viewSTRAct, SIGNAL("triggered()"), self.onViewSTR)
-        
-        
-        #Create content items
-        contentAuthCnt = ContentGroup.contentItemFromQAction(self.contentAuthAct)
-        contentAuthCnt.code = "E59F7CC1-0D0E-4EA2-9996-89DACBD07A83"
-        
-        userRoleMngtCnt = ContentGroup.contentItemFromQAction(self.usersAct)
-        userRoleMngtCnt.code = "0CC4FB8F-70BA-4DE8-8599-FD344A564EB5"
-        
-        adminUnitsCnt = ContentGroup.contentItemFromQAction(self.manageAdminUnitsAct)
-        adminUnitsCnt.code = "770EAC75-2BEC-492E-8703-34674054C246"
-        
-        importCnt = ContentGroup.contentItemFromQAction(self.importAct)
-        importCnt.code = "3BBD6347-4A37-45D0-9B41-36D68D2CA4DB"
-        
-        exportCnt = ContentGroup.contentItemFromQAction(self.exportAct)
-        exportCnt.code = "D0C34436-619D-434E-928C-2CBBDA79C060"
-        
-        surveyCnt = ContentGroup.contentItemFromQAction(self.surveyAct)
-        surveyCnt.code = "5620049B-983A-4F85-B0D6-9D83925CC45E"
-        
-        farmerCnt = ContentGroup.contentItemFromQAction(self.farmerAct)
-        farmerCnt.code = "99EA7671-85CF-40D6-B417-A3CC49D5A594"
-        
-        documentDesignerCnt = ContentGroup.contentItemFromQAction(self.docDesignerAct)
-        documentDesignerCnt.code = "C4826C19-2AE3-486E-9FF0-32C00A0A517F"
-        
-        documentGeneratorCnt = ContentGroup.contentItemFromQAction(self.docGeneratorAct)
-        documentGeneratorCnt.code = "4C0C7EF2-5914-4FDE-96CB-089D44EDDA5A"
-        
-        rptBuilderCnt = ContentGroup.contentItemFromQAction(self.rptBuilderAct)
-        rptBuilderCnt.code = "E60A9143-FFA5-4422-985A-0C43C71323BE"
-        
-        spatialEditingCnt = ContentGroup.contentItemFromQAction(self.spatialEditorAct)
-        spatialEditingCnt.code = "4E945EE7-D6F9-4E1C-A4AA-0C7F1BC67224"
-        
-        createFeatureCnt = ContentGroup.contentItemFromQAction(self.createFeatureAct)
-        createFeatureCnt.code = "71CFDB15-EDB5-410D-82EA-0E982971BC51"
-        
-        wzdConfigCnt = ContentGroup.contentItemFromQAction(self.wzdAct)
-        wzdConfigCnt.code = "F16CA4AC-3E8C-49C8-BD3C-96111EA74206"
-
-        strViewCnt=ContentGroup.contentItemFromQAction(self.viewSTRAct)
-        strViewCnt.code="D13B0415-30B4-4497-B471-D98CA98CD841"
-        
-        username = data.app_dbconn.User.UserName
-        self.moduleCntGroup = None
-        self.moduleContentGroups = []
-        self._moduleItems = {}
-        self._reportModules = OrderedDict()
-        
-        #    map the user tables to sqlalchemy model object
-        '''
-        add the tables to the stdm toolbar
-        '''
-        for module in self.configTables():
-            displayName=str(module).replace("_", " ").title()
-            self._moduleItems[displayName] = module
-        for k, v in self._moduleItems.iteritems():
-            contentAction=QAction(QIcon(":/plugins/stdm/images/icons/table.png"),\
-                                         k, self.iface.mainWindow())
-            capabilities = contentGroup(self._moduleItems[k])
-            if capabilities != None:
-                moduleCntGroup = TableContentGroup(username,k,contentAction)
-<<<<<<< HEAD
-                moduleCntGroup.createContentItem().code =capabilities[0]
-
-                moduleCntGroup.readContentItem().code =capabilities[1]
-                moduleCntGroup.updateContentItem().code =capabilities[2]
-                moduleCntGroup.deleteContentItem().code =capabilities[3]
-=======
-                moduleCntGroup.createContentItem().code = capabilities[0]
-                moduleCntGroup.readContentItem().code = capabilities[1]
-                moduleCntGroup.updateContentItem().code = capabilities[2]
-                moduleCntGroup.deleteContentItem().code = capabilities[3]
->>>>>>> 9fcab62f
-                moduleCntGroup.register()
-                #self._reportModules[k] = self._moduleItems.get(k)
-                self.moduleContentGroups.append(moduleCntGroup)
-                QMessageBox.information(None, "content",k + str(moduleCntGroup.canCreate()))
-                # Add core modules to the report configuration
-
-        #Create content groups and add items
-                
-        self.contentAuthCntGroup = ContentGroup(username)
-        self.contentAuthCntGroup.addContentItem(contentAuthCnt)
-        self.contentAuthCntGroup.setContainerItem(self.contentAuthAct)
-        self.contentAuthCntGroup.register()
-        
-        self.userRoleCntGroup = ContentGroup(username)
-        self.userRoleCntGroup.addContentItem(userRoleMngtCnt)
-        self.userRoleCntGroup.setContainerItem(self.usersAct)
-        self.userRoleCntGroup.register()
-        
-        #Group admin settings content groups
-        adminSettingsCntGroups = []
-        adminSettingsCntGroups.append(self.contentAuthCntGroup)
-        adminSettingsCntGroups.append(self.userRoleCntGroup)
-        
-        self.adminUnitsCntGroup = ContentGroup(username)
-        self.adminUnitsCntGroup.addContentItem(adminUnitsCnt)
-        self.adminUnitsCntGroup.setContainerItem(self.manageAdminUnitsAct)
-        self.adminUnitsCntGroup.register()
-        
-        self.spatialEditingCntGroup = ContentGroup(username,self.spatialEditorAct)
-        self.spatialEditingCntGroup.addContentItem(spatialEditingCnt)
-        self.spatialEditingCntGroup.register()
-        
-        self.createFeatureCntGroup = ContentGroup(username,self.createFeatureAct)
-        self.createFeatureCntGroup.addContentItem(createFeatureCnt)
-        self.createFeatureCntGroup.register()
-        
-        self.wzdConfigCntGroup = ContentGroup(username,self.wzdAct)
-        self.wzdConfigCntGroup.addContentItem(wzdConfigCnt)
-        self.wzdConfigCntGroup.register()
-        
-        self.STRCntGroup = ContentGroup(username,self.viewSTRAct)
-        self.STRCntGroup.addContentItem(strViewCnt)
-        self.STRCntGroup.register()
-        
-        self.surveyCntGroup = TableContentGroup(username,self.surveyAct.text(),self.surveyAct)
-        self.surveyCntGroup.createContentItem().code = "A7783C39-1A5B-4F79-81C2-639C2EA3E8A3"
-        self.surveyCntGroup.readContentItem().code = "CADFC838-DA3C-44C5-A6A8-3B2FC4CA8464"
-        self.surveyCntGroup.updateContentItem().code = "B42AC2C5-7CF5-48E6-A37F-EAE818FBC9BC"
-        self.surveyCntGroup.deleteContentItem().code = "C916ACF3-30E6-45C3-B8E1-22E56D0AFB3E"
-        self.surveyCntGroup.register()
-
-        self.docDesignerCntGroup = ContentGroup(username,self.docDesignerAct)
-        self.docDesignerCntGroup.addContentItem(documentDesignerCnt)
-        self.docDesignerCntGroup.register()
-        
-        self.docGeneratorCntGroup = ContentGroup(username,self.docGeneratorAct)
-        self.docGeneratorCntGroup.addContentItem(documentGeneratorCnt)
-        self.docGeneratorCntGroup.register()
-        
-        self.importCntGroup = ContentGroup(username,self.importAct)
-        self.importCntGroup.addContentItem(importCnt)
-        self.importCntGroup.register()
-        
-        self.exportCntGroup = ContentGroup(username,self.exportAct)
-        self.exportCntGroup.addContentItem(exportCnt)
-        self.exportCntGroup.register()
-        
-        self.rptBuilderCntGroup = ContentGroup(username,self.rptBuilderAct)
-        self.rptBuilderCntGroup.addContentItem(rptBuilderCnt)
-        self.rptBuilderCntGroup.register()
-        
-
-        self.toolbarLoader.addContent(self.contentAuthCntGroup,[adminMenu,adminBtn])
-        self.toolbarLoader.addContent(self.userRoleCntGroup, [adminMenu,adminBtn])
-        
-        self.menubarLoader.addContents(adminSettingsCntGroups,[stdmAdminMenu,stdmAdminMenu])
-        
-        self.menubarLoader.addContents(self.moduleContentGroups,[stdmEntityMenu,stdmEntityMenu])
-        self.toolbarLoader.addContents(self.moduleContentGroups, [contentMenu,contentBtn])    
-        #self.menubarLoader.addContent(tbSeparator)
-        
-        self.toolbarLoader.addContent(self.wzdConfigCntGroup)
-        self.menubarLoader.addContent(self.wzdConfigCntGroup)
-        self.menubarLoader.addContent(tbSeparator)
-        
-        self.toolbarLoader.addContent(self.adminUnitsCntGroup)
-        self.menubarLoader.addContent(self.adminUnitsCntGroup)
-        
-        self.toolbarLoader.addContent(self.importCntGroup)
-        self.menubarLoader.addContent(self.importCntGroup)
-        
-        self.toolbarLoader.addContent(self.exportCntGroup)
-        self.menubarLoader.addContent(self.exportCntGroup)
-        self.menubarLoader.addContent(tbSeparator)
-        
-        self.toolbarLoader.addContent(tbSeparator)
-        
-        self.toolbarLoader.addContent(self.docDesignerCntGroup)
-        self.menubarLoader.addContent(self.docDesignerCntGroup)
-        
-        self.toolbarLoader.addContent(self.docGeneratorCntGroup)
-        self.menubarLoader.addContent(self.docGeneratorCntGroup)
-        self.menubarLoader.addContent(tbSeparator)
-        
-        self.toolbarLoader.addContent(self.rptBuilderCntGroup)
-        self.menubarLoader.addContent(self.rptBuilderCntGroup)
-        
-        self.toolbarLoader.addContent(tbSeparator)
-        self.toolbarLoader.addContent(self.surveyCntGroup)
-        self.menubarLoader.addContent(self.surveyCntGroup)
-        
-        self.toolbarLoader.addContent(self.STRCntGroup)
-        self.menubarLoader.addContent(self.spatialEditingCntGroup)
-        self.toolbarLoader.addContent(tbSeparator)
-        self.toolbarLoader.addContent(self.spatialEditingCntGroup)
-        self.toolbarLoader.addContent(self.createFeatureCntGroup)
-        self.menubarLoader.addContent(self.createFeatureCntGroup)
-        self.menubarLoader.addContent(self.logoutAct)
-        
-        #Group spatial editing tools together
-        self.spatialEditingGroup = QActionGroup(self.iface.mainWindow())
-        self.spatialEditingGroup.addAction(self.createFeatureAct)
-        
-        self.configureMapTools()
-        
-        #Load all the content in the container
-        self.toolbarLoader.loadContent()
-        self.menubarLoader.loadContent()
-        
-        #Quick fix
-       
-        
-    def configureMapTools(self):
-        '''
-        Configure properties of STDM map tools.
-        '''
-        self.mapToolCreateFeature = StdmMapToolCreateFeature(self.iface)
-        self.mapToolCreateFeature.setAction(self.createFeatureAct)
-        
-    def onActionAuthorised(self,name):
-        '''
-        This slot is raised when a toolbar action is authorised for access by the currently
-        logged in user.
-        '''        
-        pass    
-            
-    def onContentAdded(self,stdmAction):  
-        '''
-        Slot raised when an STDMAction has been added to its corresponding container.
-        '''
-        if stdmAction.Name == self.createFeatureAct.Name:        
-            #Insert SaveEdits action
-            self.stdmInitToolbar.insertAction(self.createFeatureAct,self.saveEditsAct) 
-            
-    def onFinishedLoadingContent(self):
-        '''
-        This slot is raised once the module loader has finished loading content items.        
-        ''' 
-        if self.propManageWindow != None:
-            self.iface.addDockWidget(Qt.RightDockWidgetArea,self.propManageWindow)
-        
-    def manageAccounts(self):
-        '''
-        Slot for showing the user and role accounts management window
-        '''
-        frmUserAccounts = manageAccountsDlg(self)
-        frmUserAccounts.exec_()
-        
-    def contentAuthorization(self):
-        '''
-        Slot for showing the content authorization dialog
-        '''
-        frmAuthContent = contentAuthDlg(self)
-        frmAuthContent.exec_()
-        
-        
-    def workspaceLoader(self):
-        '''
-        Slot for customizing user forms
-        '''
-        self.wkspDlg=WorkspaceLoader(self.iface.mainWindow())
-        self.wkspDlg.exec_()
-        
-    def changePassword(self):
-        '''
-        Slot for changing password
-        '''    
-        #Load change password dialog
-        frmPwdDlg = changePwdDlg(self)
-        frmPwdDlg.exec_()
-           
-    def onShowHidePropertyWindow(self,visible):
-        '''
-        Slot raised when the user checks or unchecks the action for 
-        showing/hiding the property manager window
-        '''
-        if visible:
-            self.propMngtAct.setChecked(True)
-        else:
-            self.propMngtAct.setChecked(False)
-            
-    def newSTR(self):
-        '''
-        Slot for showing the wizard for defining a new social
-        tenure relationship
-        '''
-        try:
-            frmNewSTR = newSTRWiz(self)
-            frmNewSTR.exec_()
-        except Exception as ex:
-            QMessageBox.critical(self.iface.mainWindow(),
-                QApplication.translate("STDMPlugin","Loading dialog..."),str(ex.message))
-            
-    def onManageAdminUnits(self):
-        '''
-        Slot for showing administrative unit selector dialog.
-        '''
-        frmAdminUnitSelector = AdminUnitSelector(self.iface.mainWindow())
-        frmAdminUnitSelector.setManageMode(True)
-        frmAdminUnitSelector.exec_()
-        
-    def onManageSurvey(self):
-        '''
-        Slot raised to show form for entering new survey.
-        '''
-        surveyBrowser = SurveyEntityBrowser(self.surveyCntGroup,self.iface.mainWindow())
-        surveyBrowser.exec_()
-        
-    def onManageFarmer(self):
-        '''
-        Slot raised to show form for entering new farmer details.
-        '''
-        farmerBrowser = FarmerEntityBrowser(self.farmerCntGroup,self.iface.mainWindow())
-        farmerBrowser.exec_()
-        
-    def onDocumentDesigner(self):
-        """
-        Slot raised to show new print composer with additional tools for designing 
-        map-based documents.
-        """
-        documentComposer = self.iface.createNewComposer("STDM Document Designer")
-        
-        #Embed STDM customizations
-        composerWrapper = ComposerWrapper(documentComposer)
-        composerWrapper.configure()
-        
-    def onDocumentGeneratorByPerson(self):
-        """
-        Document generator by person dialog.
-        """
-        personDocGenDlg = PersonDocumentGenerator(self.iface,self.iface.mainWindow())
-        personDocGenDlg.exec_()
-        
-    def onReportBuilder(self):
-        """
-        Show tabular reports' builder dialog
-        """
-        config = self._reportModules
-        rptBuilder = ReportBuilder(config, self.iface.mainWindow())
-        rptBuilder.exec_()
-        
-    def onImportData(self):
-        """
-        Show import data wizard.
-        """
-        importData = ImportData(self.iface.mainWindow())
-        importData.exec_()
-    
-    def onExportData(self):
-        """
-        Show export data dialog.
-        """
-        exportData = ExportData(self.iface.mainWindow())
-        exportData.exec_()
-        
-    def onSaveEdits(self):
-        '''
-        Slot raised to save changes to STDM layers.
-        '''
-        currLayer = self.iface.activeLayer()
-        
-        if currLayer == None:
-            return
-        
-        if not isinstance(currLayer,QgsVectorLayer):
-            return 
-        
-        #Assert if layer is from the SDTM database
-        if not self.isSTDMLayer(currLayer):
-            return 
-        
-        if not currLayer.commitChanges():
-            self.iface.messageBar().clearWidgets()
-            self.iface.messageBar().pushMessage(QApplication.translate("STDMPlugin","Save STDM Layer"),
-                                                QApplication.translate("STDMPlugin","Could not commit changes to {0} layer.".format(currLayer.name())),
-                                                level=QgsMessageBar.CRITICAL)
-            
-        currLayer.startEditing()
-        currLayer.triggerRepaint()
-            
-    def onToggleSpatialEditing(self,toggled):
-        '''
-        Slot raised on toggling to activate/deactivate editing, and load corresponding 
-        spatial tools.
-        '''
-        currLayer = self.iface.activeLayer()
-        
-        if currLayer != None:
-            self.toggleEditing(currLayer)
-            
-        else:
-            self.spatialEditorAct.setChecked(False)
-            
-        if not toggled:
-            self.createFeatureAct.setChecked(False)
-            self.createFeatureAct.setVisible(False)
-        
-    def toggleEditing(self,layer):
-        '''
-        Actual implementation which validates and creates/ends edit sessions.
-        '''
-        if not isinstance(layer,QgsVectorLayer):
-            return False
-        
-        teResult = True
-        
-        #Assert if layer is from the SDTM database
-        if not self.isSTDMLayer(layer):
-            self.spatialEditorAct.setChecked(False)
-            self.iface.messageBar().clearWidgets()
-            self.iface.messageBar().pushMessage(QApplication.translate("STDMPlugin","Non-SDTM Layer"),
-                                                QApplication.translate("STDMPlugin","Selected layer is not from the STDM database."),
-                                                level=QgsMessageBar.CRITICAL)
-                
-            return False
-        
-        if not layer.isEditable() and not layer.isReadOnly():
-            if not (layer.dataProvider().capabilities() & QgsVectorDataProvider.EditingCapabilities):
-                self.spatialEditorAct.setChecked(False)
-                self.spatialEditorAct.setEnabled(False)
-                self.iface.messageBar().pushMessage(QApplication.translate("STDMPlugin","Start Editing Failed"),
-                                                    QApplication.translate("STDMPlugin","Provider cannot be opened for editing"),
-                                                    level=QgsMessageBar.CRITICAL)
-                
-                return False
-            
-            #Enable/show spatial editing tools
-            self.createFeatureAct.setVisible(True)
-            
-            layer.startEditing()
-            
-        elif layer.isModified():
-            saveResult = QMessageBox.information(self.iface.mainWindow(), 
-                                                 QApplication.translate("STDMPlugin","Stop Editing"), 
-                                                 QApplication.translate("STDMPlugin",
-                                                                        "Do you want to save changes to {0} layer?".format(layer.name())), \
-                                                 QMessageBox.Save|QMessageBox.Discard|QMessageBox.Cancel)
-            
-            if saveResult == QMessageBox.Cancel:
-                teResult = False
-                
-            elif saveResult == QMessageBox.Save:
-                QApplication.setOverrideCursor(Qt.WaitCursor)
-                
-                if not layer.commitChanges():
-                    teResult = False
-                    
-                layer.triggerRepaint()
-                
-                QApplication.restoreOverrideCursor()
-                
-            else:
-                QApplication.setOverrideCursor(Qt.WaitCursor)
-                
-                self.iface.mapCanvas().freeze(True)
-                
-                if not layer.rollBack():
-                    self.iface.messageBar().pushMessage(QApplication.translate("STDMPlugin","Error"),
-                                                    QApplication.translate("STDMPlugin","Problems during rollback"),
-                                                    level=QgsMessageBar.CRITICAL)
-                    teResult = False
-                    
-                self.iface.mapCanvas().freeze(False)
-                
-                layer.triggerRepaint()
-                
-                QApplication.restoreOverrideCursor()
-        
-        #Layer has not been modified       
-        else:
-            self.iface.mapCanvas().freeze(True)
-            layer.rollBack()
-            self.iface.mapCanvas().freeze(False)
-            teResult = True
-            layer.triggerRepaint()
-        
-        '''
-        #Disable/hide related tools   
-        if not teResult and layer == self.iface.activeLayer():
-            self.createFeatureAct.setVisible(False)
-        '''
-                    
-        return teResult
-        
-    def onCreateFeature(self):
-        '''
-        Slot raised to activate the digitization process of creating a new feature.
-        '''
-        self.iface.mapCanvas().setMapTool(self.mapToolCreateFeature)
-         
-    def onViewSTR(self):
-        '''
-        Slot for showing widget that enables users to browse 
-        existing STRs.
-        '''
-        if self.viewSTRWin == None:
-            self.viewSTRWin = ViewSTRWidget(self)
-            self.viewSTRWin.show()
-        else:
-            self.viewSTRWin.showNormal()
-            self.viewSTRWin.setFocus()
-            
-    def isSTDMLayer(self,layer):
-        '''
-        Return whether the layer is an STDM layer.
-        '''
-        if layer.id() in pg_layerNamesIDMapping().reverse:
-            return True
-        return False
-    
-    def widgetLoader(self,QAction):
-        #Method to load custom forms
-        tbList=self._moduleItems.values()
-
-        dispName=QAction.text()
-        if dispName=='Social Tenure Relationship':
-            self.newSTR()
-        else:
-            tableName=self._moduleItems.get(dispName)
-            if tableName in tbList:
-                cnt_idx = getIndex(self._reportModules.keys(), dispName)
-                try:
-<<<<<<< HEAD
-                    main=STDMEntityBrowser(self.moduleContentGroups[1],tableName,self.iface.mainWindow())
-=======
-                    main=STDMEntityBrowser(self.moduleContentGroups[cnt_idx],tableName,self.iface.mainWindow())
->>>>>>> 9fcab62f
-                    main.exec_()
-                except Exception as ex:
-                    QMessageBox.critical(self.iface.mainWindow(),
-                                         QApplication.translate("STDMPlugin","Loading dialog..."),
-                                         str(ex.message)+ QApplication.translate("STDMPlugin",": "
-                                         "The selected table dialog failed to load completely."))
-                finally:
-                    STDMDb.instance().session.rollback()
-            
-    def about(self):
-        """
-        STDM Description
-        """
-        abtDlg = AboutSTDMDialog(self.iface.mainWindow())
-        abtDlg.exec_()
-            
-    def logout(self):
-        """
-        Logout the user and remove default user buttons when logged in
-        """
-        self.stdmInitToolbar.removeAction(self.logoutAct)
-        self.stdmInitToolbar.removeAction(self.changePasswordAct)
-        self.loginAct.setEnabled(True)
-        self.logoutCleanUp()
-        self.initMenuItems()
-        
-    def removeSTDMLayers(self):
-        """
-        Remove all STDM layers from the map registry.
-        """
-        mapLayers = QgsMapLayerRegistry.instance().mapLayers().values()
-            
-        for layer in mapLayers:
-            if self.isSTDMLayer(layer):
-                QgsMapLayerRegistry.instance().removeMapLayer(layer.id())
-                
-        self.stdmTables = []
-        
-    def logoutCleanUp(self):
-        '''
-        Clear database connection references and content items
-        '''
-        #Remove STDM layers
-        self.removeSTDMLayers()
-        
-        #Clear singleton ref for SQLALchemy connections
-        if data.app_dbconn!= None:
-            #clear_mappers()            
-            STDMDb.cleanUp()
-            DeclareMapping.cleanUp()
-                   
-        #Remove database reference 
-        data.app_dbconn = None  
-              
-        if self.toolbarLoader != None:
-            self.toolbarLoader.unloadContent()
-        if self.menubarLoader != None:
-            self.menubarLoader.unloadContent()
-            self.stdmMenu.clear()
-        #Reset property management window
-        if self.propManageWindow != None:
-            self.iface.removeDockWidget(self.propManageWindow)
-            del self.propManageWindow
-            self.propManageWindow = None
-            
-        #Reset View STR Window
-        if self.viewSTRWin != None:
-            del self.viewSTRWin
-            self.viewSTRWin = None
-            
-    def configTables(self):
-        '''
-        create a handler to read the xml config and return the table list
-        '''
-        profile=activeProfile()
-        handler=ConfigTableReader()
-        if profile == None:
-            """add a default is not provided"""
-            default = handler.STDMProfiles()
-            profile = str(default[0])
-        moduleList = handler.tableNames(profile)
-        moduleList.extend(handler.lookupTable())
-        self.pgTableMapper(moduleList)
-        if 'spatial_unit' in moduleList:
-            moduleList.remove('spatial_unit')
-        return moduleList
-
-    def pgTableMapper(self, tableList=None):
-        """
-        map postgresql table to Python object/ model
-        """
-        tableMapper = DeclareMapping.instance()
-        if tableList:
-            try:
-                tableMapper.setTableMapping(tableList)
-            except Exception as ex:
-                QMessageBox.information(self.iface.mainWindow(),QApplication.translate('STDM Plugin','Loading tables'),ex.message)
-            finally:
-                pass
-            
-    def helpContents(self):
-        """
-        Load and open documentation manual
-        """
-        handler = ConfigTableReader()
-        helpManual = handler.setDocumentationPath()
+"""
+/***************************************************************************
+Name                 : STDM QGIS Loader
+Description          : STDM QGIS Loader
+Date                 : 23/May/2013 
+copyright            : (C) 2013 by John Gitau
+email                : gkahiu@gmail.com
+ ***************************************************************************/
+
+/***************************************************************************
+ *                                                                         *
+ *   This program is free software; you can redistribute it and/or modify  *
+ *   it under the terms of the GNU General Public License as published by  *
+ *   the Free Software Foundation; either version 2 of the License, or     *
+ *   (at your option) any later version.                                   *
+ *                                                                         *
+ ***************************************************************************/
+"""
+
+import os.path
+import platform
+
+from PyQt4.QtCore import *
+from PyQt4.QtGui import *
+
+from qgis.core import *
+from qgis.gui import *
+from ui import (
+                loginDlg,
+                changePwdDlg,
+                manageAccountsDlg,
+                contentAuthDlg,
+                newSTRWiz,
+                ViewSTRWidget,
+                AdminUnitSelector,
+                FarmerEntityBrowser,
+                STDMEntityBrowser,
+                SurveyEntityBrowser,
+                PersonDocumentGenerator,
+                AboutSTDMDialog,
+                DeclareMapping,
+                WorkspaceLoader,
+                ImportData,
+                ExportData
+                )
+from ui.reports import ReportBuilder
+import data
+from data import (
+                  STDMDb,
+                  spatial_tables,
+                  ConfigTableReader,
+                  activeProfile,
+                  contentGroup
+                  )
+from data.reports import SysFonts
+from navigation import (
+                        STDMAction,
+                        QtContainerLoader,
+                        ContentGroup,
+                        TableContentGroup
+                        )
+from mapping import (
+                     StdmMapToolCreateFeature
+                     )
+from utils import *
+from mapping.utils import pg_layerNamesIDMapping
+from data.pg_utils import resetContentRoles
+from composer import ComposerWrapper
+
+
+class STDMQGISLoader(object):
+    
+    viewSTRWin = None
+    
+    def __init__(self,iface):        
+        self.iface = iface
+        
+        #Initialize loader
+        self.toolbarLoader = None
+        self.menubarLoader=None
+        
+        #setup locale
+        pluginDir = os.path.dirname(__file__)
+        localePath = ""
+        locale = QSettings().value("locale/userLocale")[0:2]
+        if QFileInfo(pluginDir).exists():
+            #Replace forward slash with backslash
+            pluginDir = string.replace(pluginDir, "\\", "/")
+            localePath = pluginDir + "/i18n/stdm_%s.qm"%(locale,)            
+        if QFileInfo(localePath).exists():                 
+            self.translator = QTranslator()
+            self.translator.load(localePath)
+            if qVersion() > '4.3.3':
+                QCoreApplication.installTranslator(self.translator)
+                
+        #Initialize the property management window
+        self.propManageWindow = None
+        
+        #STDM Tables
+        self.stdmTables = []
+        
+    def initGui(self):
+        #Initial actions on starting up the application
+        self.STDMmenuItems()
+        self.loginAct = STDMAction(QIcon(":/plugins/stdm/images/icons/login.png"), \
+        QApplication.translate("LoginToolbarAction","Login"), self.iface.mainWindow(),
+        "CAA4F0D9-727F-4745-A1FC-C2173101F711")
+        self.loginAct.setShortcut(QKeySequence(Qt.Key_F2))
+        self.aboutAct = STDMAction(QIcon(":/plugins/stdm/images/icons/information.png"), \
+        QApplication.translate("AboutToolbarAction","About"), self.iface.mainWindow(),
+        "137FFB1B-90CD-4A6D-B49E-0E99CD46F784")
+        #Define actions that are available to all logged in users
+        self.logoutAct = STDMAction(QIcon(":/plugins/stdm/images/icons/logout.png"), \
+        QApplication.translate("LogoutToolbarAction","Logout"), self.iface.mainWindow(),
+        "EF3D96AF-F127-4C31-8D9F-381C07E855DD")
+        self.logoutAct.setShortcut(QKeySequence(Qt.Key_Delete))
+        self.changePasswordAct = STDMAction(QIcon(":/plugins/stdm/images/icons/change_password.png"), \
+        QApplication.translate("ChangePasswordToolbarAction","Change Password"), self.iface.mainWindow(),
+        "8C425E0E-3761-43F5-B0B2-FB8A9C3C8E4B")
+        self.helpAct = STDMAction(QIcon(":/plugins/stdm/images/icons/help-content.png"), \
+        QApplication.translate("ConfigTableReader","Help Contents"), self.iface.mainWindow(),
+        "7A61CEA9-2A64-45F6-A40F-D83987D416EB")
+        self.helpAct.setShortcut(Qt.Key_F10)
+
+        # connect the actions to their respective methods
+        self.loginAct.triggered.connect(self.login)
+        self.changePasswordAct.triggered.connect(self.changePassword)
+        self.logoutAct.triggered.connect(self.logout)
+        self.aboutAct.triggered.connect(self.about)
+        self.helpAct.triggered.connect(self.helpContents)
+        self.initToolbar()
+        self.initMenuItems()
+        
+        
+    def STDMmenuItems(self):
+        #Create menu and menu items on the menu bar
+        self.stdmMenu=QMenu()
+        self.stdmMenu.setTitle("&STDM")
+        #Initialize the menu bar item
+        self.menu_bar=self.iface.mainWindow().menuBar()
+        #Create actions
+        actions=self.menu_bar.actions()
+        currAction=actions[len(actions)-1]
+        #add actions to the menu bar
+        self.menu_bar.insertMenu(currAction, self.stdmMenu)
+        self.stdmMenu.setToolTip("STDM plugin menu.")
+        
+          
+    def getThemeIcon(self, theName):        
+        # get the icon from the best available theme
+        myCurThemePath = QgsApplication.activeThemePath() + "/plugins/" + theName;
+        myDefThemePath = QgsApplication.defaultThemePath() + "/plugins/" + theName;
+        myQrcPath = ":/plugins/stdm/" + theName;
+        if QFile.exists(myCurThemePath):            
+            return QIcon(myCurThemePath)
+        elif QFile.exists(myDefThemePath):
+            return QIcon(myDefThemePath)
+        elif QFile.exists(myQrcPath):
+            return QIcon(myQrcPath)
+        else:
+            return QIcon()
+        
+    def initToolbar(self):
+        #Load initial STDM toolbar    
+        self.stdmInitToolbar = self.iface.addToolBar("STDM")  
+        self.stdmInitToolbar.setObjectName("STDM")
+        #Add actions to the toolbar
+        self.stdmInitToolbar.addAction(self.loginAct)
+                                
+        self.stdmInitToolbar.addSeparator()
+        self.stdmInitToolbar.addAction(self.helpAct)
+        self.stdmInitToolbar.addAction(self.aboutAct)   
+        
+   
+    def initMenuItems(self):
+        self.stdmMenu.addAction(self.loginAct)
+        self.stdmMenu.addSeparator()
+        self.stdmMenu.addAction(self.helpAct)
+        self.stdmMenu.addAction(self.aboutAct)
+   
+    def unload(self):                
+        #Remove the STDM toolbar
+        del self.stdmInitToolbar
+        
+        #Remove connection info
+        self.logoutCleanUp()
+        
+    def login(self):
+        '''
+        Show login dialog
+        '''          
+        frmLogin = loginDlg(self)
+        retstatus = frmLogin.exec_()
+        
+        if retstatus == QDialog.Accepted:            
+            #Assign the connection object
+            data.app_dbconn = frmLogin.dbConn            
+            #Initialize the whole STDM database
+            db = STDMDb.instance()        
+            #Load logout and change password actions
+            self.stdmInitToolbar.insertAction(self.loginAct,self.logoutAct)
+            self.stdmInitToolbar.insertAction(self.loginAct,self.changePasswordAct)
+            self.loginAct.setEnabled(False)   
+            
+            #Get STDM tables
+            try:
+                self.stdmTables = spatial_tables()
+                #self.loadModules()
+                #resetContentRoles()
+
+                self.loadModules()
+            except Exception as ex:
+                QMessageBox.warning(self.iface.mainWindow(),
+                        QApplication.translate("STDM","Content Authorization"),str(ex.message))
+
+    def loadModules(self):
+        '''
+        Define and add modules to the menu and/or toolbar using the module loader
+        '''
+        self.toolbarLoader = QtContainerLoader(self.iface.mainWindow(),self.stdmInitToolbar,self.logoutAct)
+        self.menubarLoader = QtContainerLoader(self.iface.mainWindow(), self.stdmMenu, self.helpAct)
+        #Connect to the content added signal
+        #self.toolbarLoader.contentAdded.connect(self.onContentAdded)
+        
+        #Define containers for grouping actions
+        adminBtn = QToolButton()
+        adminObjName = QApplication.translate("ToolbarAdminSettings","Admin Settings")
+        #Required by module loader for those widgets that need to be inserted into the container
+        adminBtn.setObjectName(adminObjName)              
+        adminBtn.setToolTip(adminObjName)
+        adminBtn.setIcon(QIcon(":/plugins/stdm/images/icons/settings.png"))
+        adminBtn.setPopupMode(QToolButton.InstantPopup)
+        
+        adminMenu = QMenu(adminBtn) 
+        adminBtn.setMenu(adminMenu) 
+        
+        #Settings menu container in STDM's QGIS menu
+        stdmAdminMenu = QMenu(self.stdmMenu)
+        stdmAdminMenu.setIcon(QIcon(":/plugins/stdm/images/icons/settings.png"))
+        stdmAdminMenu.setObjectName("STDMAdminSettings")
+        stdmAdminMenu.setTitle(QApplication.translate("ToolbarAdminSettings","Admin Settings"))
+        
+        #Create content menu container
+        contentBtn = QToolButton()
+        contentObjName = QApplication.translate("ToolbarAdminSettings","Module Settings")
+        #Required by module loader for those widgets that need to be inserted into the container
+        contentBtn.setObjectName(contentObjName)              
+        contentBtn.setToolTip(contentObjName)
+        contentBtn.setIcon(QIcon(":/plugins/stdm/images/icons/entity_management.png"))
+        contentBtn.setPopupMode(QToolButton.InstantPopup)
+        
+        contentMenu = QMenu(contentBtn) 
+        contentBtn.setMenu(contentMenu)  
+        
+        stdmEntityMenu = QMenu(self.stdmMenu)
+        stdmEntityMenu.setObjectName("STDMEntityMenu")
+        stdmEntityMenu.setIcon(QIcon(":/plugins/stdm/images/icons/entity_management.png"))
+        stdmEntityMenu.setTitle("Modules")
+        
+        #Separator definition
+        tbSeparator = QAction(self.iface.mainWindow())   
+        tbSeparator.setSeparator(True)    
+        
+        #Define actions 
+        self.contentAuthAct = QAction(QIcon(":/plugins/stdm/images/icons/content_auth.png"), \
+        QApplication.translate("ContentAuthorizationToolbarAction","Content Authorization"), self.iface.mainWindow())
+        
+        self.usersAct = QAction(QIcon(":/plugins/stdm/images/icons/users_manage.png"), \
+        QApplication.translate("ManageUsersToolbarAction","Manage Users-Roles"), self.iface.mainWindow())  
+        
+        self.manageAdminUnitsAct = QAction(QIcon(":/plugins/stdm/images/icons/manage_admin_units.png"), \
+        QApplication.translate("ManageAdminUnitsToolbarAction","Manage Administrative Units"), self.iface.mainWindow())             
+        
+        self.importAct = QAction(QIcon(":/plugins/stdm/images/icons/import.png"), \
+        QApplication.translate("ImportAction","Import Data"), self.iface.mainWindow())
+        
+        self.exportAct = QAction(QIcon(":/plugins/stdm/images/icons/export.png"), \
+        QApplication.translate("ReportBuilderAction","Export Data"), self.iface.mainWindow())
+        
+        self.surveyAct = QAction(QIcon(":/plugins/stdm/images/icons/survey.png"), \
+        QApplication.translate("NewSurveyToolbarAction","Survey"), self.iface.mainWindow()) 
+        
+        self.farmerAct = QAction(QIcon(":/plugins/stdm/images/icons/farmer.png"), \
+        QApplication.translate("NewFarmerToolbarAction","Content"), self.iface.mainWindow())   
+                
+        self.docDesignerAct = QAction(QIcon(":/plugins/stdm/images/icons/cert_designer.png"), \
+        QApplication.translate("DocumentDesignerAction","Document Designer"), self.iface.mainWindow()) 
+        
+        self.docGeneratorAct = QAction(QIcon(":/plugins/stdm/images/icons/generate_document.png"), \
+        QApplication.translate("DocumentGeneratorAction","Document Generator"), self.iface.mainWindow())
+        
+        self.rptBuilderAct = QAction(QIcon(":/plugins/stdm/images/icons/report.png"), \
+        QApplication.translate("ReportBuilderAction","Report Builder"), self.iface.mainWindow())
+        self.rptBuilderAct.setShortcut(Qt.Key_F6)
+        #Activate spatial unit management tools
+        self.spatialEditorAct = QAction(QIcon(":/plugins/stdm/images/icons/edit24.png"), \
+        QApplication.translate("SpatialEditorAction","Toggle Spatial Unit Editing"), self.iface.mainWindow()) 
+        self.spatialEditorAct.setCheckable(True)
+        
+        self.createFeatureAct = QAction(QIcon(":/plugins/stdm/images/icons/create_feature.png"), \
+        QApplication.translate("CreateFeatureAction","Create Spatial Unit"), self.iface.mainWindow()) 
+        self.createFeatureAct.setCheckable(True)
+        self.createFeatureAct.setVisible(False)
+        
+        #SaveEdits action; will not be registered since it is associated with the CreateFeature action in order to be relevant
+        self.saveEditsAct = QAction(QIcon(":/plugins/stdm/images/icons/save_tb.png"), \
+        QApplication.translate("CreateFeatureAction","Save Edits"), self.iface.mainWindow()) 
+        
+        self.newSTRAct = QAction(QIcon(":/plugins/stdm/images/icons/new_str.png"), \
+        QApplication.translate("NewSTRToolbarAction","New Social Tenure Relationship"), self.iface.mainWindow())  
+        
+        self.viewSTRAct = QAction(QIcon(":/plugins/stdm/images/icons/view_str.png"), \
+        QApplication.translate("ViewSTRToolbarAction","View Social Tenure Relationship"), self.iface.mainWindow()) 
+        
+        self.wzdAct = QAction(QIcon(":/plugins/stdm/images/icons/browse_all.png"),\
+                    QApplication.translate("WorkspaceConfig","Design Forms"), self.iface.mainWindow())
+        self.wzdAct.setShortcut(Qt.Key_F7)
+        self.ModuleAct = QAction(QIcon(":/plugins/stdm/images/icons/browse_all.png"),\
+                    QApplication.translate("WorkspaceConfig","Modules"), self.iface.mainWindow())
+        
+
+        #Connect the slots for the actions above
+        self.contentAuthAct.triggered.connect(self.contentAuthorization)
+        self.usersAct.triggered.connect(self.manageAccounts)     
+        self.manageAdminUnitsAct.triggered.connect(self.onManageAdminUnits)
+        self.exportAct.triggered.connect(self.onExportData)
+        self.importAct.triggered.connect(self.onImportData)
+        self.surveyAct.triggered.connect(self.onManageSurvey)
+        #self.farmerAct.triggered.connect(self.onManageFarmer)
+        self.docDesignerAct.triggered.connect(self.onDocumentDesigner)
+        self.docGeneratorAct.triggered.connect(self.onDocumentGeneratorByPerson)
+        self.rptBuilderAct.triggered.connect(self.onReportBuilder)
+        self.spatialEditorAct.triggered.connect(self.onToggleSpatialEditing)
+        self.saveEditsAct.triggered.connect(self.onSaveEdits)
+        self.createFeatureAct.triggered.connect(self.onCreateFeature)
+        contentMenu.triggered.connect(self.widgetLoader)
+        self.wzdAct.triggered.connect(self.workspaceLoader)
+        
+        
+        QObject.connect(self.newSTRAct, SIGNAL("triggered()"), self.newSTR)
+        QObject.connect(self.viewSTRAct, SIGNAL("triggered()"), self.onViewSTR)
+        
+        
+        #Create content items
+        contentAuthCnt = ContentGroup.contentItemFromQAction(self.contentAuthAct)
+        contentAuthCnt.code = "E59F7CC1-0D0E-4EA2-9996-89DACBD07A83"
+        
+        userRoleMngtCnt = ContentGroup.contentItemFromQAction(self.usersAct)
+        userRoleMngtCnt.code = "0CC4FB8F-70BA-4DE8-8599-FD344A564EB5"
+        
+        adminUnitsCnt = ContentGroup.contentItemFromQAction(self.manageAdminUnitsAct)
+        adminUnitsCnt.code = "770EAC75-2BEC-492E-8703-34674054C246"
+        
+        importCnt = ContentGroup.contentItemFromQAction(self.importAct)
+        importCnt.code = "3BBD6347-4A37-45D0-9B41-36D68D2CA4DB"
+        
+        exportCnt = ContentGroup.contentItemFromQAction(self.exportAct)
+        exportCnt.code = "D0C34436-619D-434E-928C-2CBBDA79C060"
+        
+        surveyCnt = ContentGroup.contentItemFromQAction(self.surveyAct)
+        surveyCnt.code = "5620049B-983A-4F85-B0D6-9D83925CC45E"
+        
+        farmerCnt = ContentGroup.contentItemFromQAction(self.farmerAct)
+        farmerCnt.code = "99EA7671-85CF-40D6-B417-A3CC49D5A594"
+        
+        documentDesignerCnt = ContentGroup.contentItemFromQAction(self.docDesignerAct)
+        documentDesignerCnt.code = "C4826C19-2AE3-486E-9FF0-32C00A0A517F"
+        
+        documentGeneratorCnt = ContentGroup.contentItemFromQAction(self.docGeneratorAct)
+        documentGeneratorCnt.code = "4C0C7EF2-5914-4FDE-96CB-089D44EDDA5A"
+        
+        rptBuilderCnt = ContentGroup.contentItemFromQAction(self.rptBuilderAct)
+        rptBuilderCnt.code = "E60A9143-FFA5-4422-985A-0C43C71323BE"
+        
+        spatialEditingCnt = ContentGroup.contentItemFromQAction(self.spatialEditorAct)
+        spatialEditingCnt.code = "4E945EE7-D6F9-4E1C-A4AA-0C7F1BC67224"
+        
+        createFeatureCnt = ContentGroup.contentItemFromQAction(self.createFeatureAct)
+        createFeatureCnt.code = "71CFDB15-EDB5-410D-82EA-0E982971BC51"
+        
+        wzdConfigCnt = ContentGroup.contentItemFromQAction(self.wzdAct)
+        wzdConfigCnt.code = "F16CA4AC-3E8C-49C8-BD3C-96111EA74206"
+
+        strViewCnt=ContentGroup.contentItemFromQAction(self.viewSTRAct)
+        strViewCnt.code="D13B0415-30B4-4497-B471-D98CA98CD841"
+        
+        username = data.app_dbconn.User.UserName
+        self.moduleCntGroup = None
+        self.moduleContentGroups = []
+        self._moduleItems = {}
+        self._reportModules = OrderedDict()
+        
+        #    map the user tables to sqlalchemy model object
+        '''
+        add the tables to the stdm toolbar
+        '''
+        for module in self.configTables():
+            displayName=str(module).replace("_", " ").title()
+            self._moduleItems[displayName] = module
+        for k, v in self._moduleItems.iteritems():
+            contentAction=QAction(QIcon(":/plugins/stdm/images/icons/table.png"),\
+                                         k, self.iface.mainWindow())
+            capabilities = contentGroup(self._moduleItems[k])
+            if capabilities != None:
+                moduleCntGroup = TableContentGroup(username,k,contentAction)
+                moduleCntGroup.createContentItem().code = capabilities[0]
+                moduleCntGroup.readContentItem().code = capabilities[1]
+                moduleCntGroup.updateContentItem().code = capabilities[2]
+                moduleCntGroup.deleteContentItem().code = capabilities[3]
+                moduleCntGroup.register()
+                self._reportModules[k] = self._moduleItems.get(k)
+                self.moduleContentGroups.append(moduleCntGroup)
+                # Add core modules to the report configuration
+
+        #Create content groups and add items
+                
+        self.contentAuthCntGroup = ContentGroup(username)
+        self.contentAuthCntGroup.addContentItem(contentAuthCnt)
+        self.contentAuthCntGroup.setContainerItem(self.contentAuthAct)
+        self.contentAuthCntGroup.register()
+        
+        self.userRoleCntGroup = ContentGroup(username)
+        self.userRoleCntGroup.addContentItem(userRoleMngtCnt)
+        self.userRoleCntGroup.setContainerItem(self.usersAct)
+        self.userRoleCntGroup.register()
+        
+        #Group admin settings content groups
+        adminSettingsCntGroups = []
+        adminSettingsCntGroups.append(self.contentAuthCntGroup)
+        adminSettingsCntGroups.append(self.userRoleCntGroup)
+        
+        self.adminUnitsCntGroup = ContentGroup(username)
+        self.adminUnitsCntGroup.addContentItem(adminUnitsCnt)
+        self.adminUnitsCntGroup.setContainerItem(self.manageAdminUnitsAct)
+        self.adminUnitsCntGroup.register()
+        
+        self.spatialEditingCntGroup = ContentGroup(username,self.spatialEditorAct)
+        self.spatialEditingCntGroup.addContentItem(spatialEditingCnt)
+        self.spatialEditingCntGroup.register()
+        
+        self.createFeatureCntGroup = ContentGroup(username,self.createFeatureAct)
+        self.createFeatureCntGroup.addContentItem(createFeatureCnt)
+        self.createFeatureCntGroup.register()
+        
+        self.wzdConfigCntGroup = ContentGroup(username,self.wzdAct)
+        self.wzdConfigCntGroup.addContentItem(wzdConfigCnt)
+        self.wzdConfigCntGroup.register()
+        
+        self.STRCntGroup = ContentGroup(username,self.viewSTRAct)
+        self.STRCntGroup.addContentItem(strViewCnt)
+        self.STRCntGroup.register()
+        
+        self.surveyCntGroup = TableContentGroup(username,self.surveyAct.text(),self.surveyAct)
+        self.surveyCntGroup.createContentItem().code = "A7783C39-1A5B-4F79-81C2-639C2EA3E8A3"
+        self.surveyCntGroup.readContentItem().code = "CADFC838-DA3C-44C5-A6A8-3B2FC4CA8464"
+        self.surveyCntGroup.updateContentItem().code = "B42AC2C5-7CF5-48E6-A37F-EAE818FBC9BC"
+        self.surveyCntGroup.deleteContentItem().code = "C916ACF3-30E6-45C3-B8E1-22E56D0AFB3E"
+        self.surveyCntGroup.register()
+
+        self.docDesignerCntGroup = ContentGroup(username,self.docDesignerAct)
+        self.docDesignerCntGroup.addContentItem(documentDesignerCnt)
+        self.docDesignerCntGroup.register()
+        
+        self.docGeneratorCntGroup = ContentGroup(username,self.docGeneratorAct)
+        self.docGeneratorCntGroup.addContentItem(documentGeneratorCnt)
+        self.docGeneratorCntGroup.register()
+        
+        self.importCntGroup = ContentGroup(username,self.importAct)
+        self.importCntGroup.addContentItem(importCnt)
+        self.importCntGroup.register()
+        
+        self.exportCntGroup = ContentGroup(username,self.exportAct)
+        self.exportCntGroup.addContentItem(exportCnt)
+        self.exportCntGroup.register()
+        
+        self.rptBuilderCntGroup = ContentGroup(username,self.rptBuilderAct)
+        self.rptBuilderCntGroup.addContentItem(rptBuilderCnt)
+        self.rptBuilderCntGroup.register()
+        
+
+        self.toolbarLoader.addContent(self.contentAuthCntGroup,[adminMenu,adminBtn])
+        self.toolbarLoader.addContent(self.userRoleCntGroup, [adminMenu,adminBtn])
+        
+        self.menubarLoader.addContents(adminSettingsCntGroups,[stdmAdminMenu,stdmAdminMenu])
+        
+        self.menubarLoader.addContents(self.moduleContentGroups,[stdmEntityMenu,stdmEntityMenu])
+        self.toolbarLoader.addContents(self.moduleContentGroups, [contentMenu,contentBtn])    
+        #self.menubarLoader.addContent(tbSeparator)
+        
+        self.toolbarLoader.addContent(self.wzdConfigCntGroup)
+        self.menubarLoader.addContent(self.wzdConfigCntGroup)
+        self.menubarLoader.addContent(tbSeparator)
+        
+        self.toolbarLoader.addContent(self.adminUnitsCntGroup)
+        self.menubarLoader.addContent(self.adminUnitsCntGroup)
+        
+        self.toolbarLoader.addContent(self.importCntGroup)
+        self.menubarLoader.addContent(self.importCntGroup)
+        
+        self.toolbarLoader.addContent(self.exportCntGroup)
+        self.menubarLoader.addContent(self.exportCntGroup)
+        self.menubarLoader.addContent(tbSeparator)
+        
+        self.toolbarLoader.addContent(tbSeparator)
+        
+        self.toolbarLoader.addContent(self.docDesignerCntGroup)
+        self.menubarLoader.addContent(self.docDesignerCntGroup)
+        
+        self.toolbarLoader.addContent(self.docGeneratorCntGroup)
+        self.menubarLoader.addContent(self.docGeneratorCntGroup)
+        self.menubarLoader.addContent(tbSeparator)
+        
+        self.toolbarLoader.addContent(self.rptBuilderCntGroup)
+        self.menubarLoader.addContent(self.rptBuilderCntGroup)
+        
+        self.toolbarLoader.addContent(tbSeparator)
+        self.toolbarLoader.addContent(self.surveyCntGroup)
+        self.menubarLoader.addContent(self.surveyCntGroup)
+        
+        self.toolbarLoader.addContent(self.STRCntGroup)
+        self.menubarLoader.addContent(self.spatialEditingCntGroup)
+        self.toolbarLoader.addContent(tbSeparator)
+        self.toolbarLoader.addContent(self.spatialEditingCntGroup)
+        self.toolbarLoader.addContent(self.createFeatureCntGroup)
+        self.menubarLoader.addContent(self.createFeatureCntGroup)
+        self.menubarLoader.addContent(self.logoutAct)
+        
+        #Group spatial editing tools together
+        self.spatialEditingGroup = QActionGroup(self.iface.mainWindow())
+        self.spatialEditingGroup.addAction(self.createFeatureAct)
+        
+        self.configureMapTools()
+        
+        #Load all the content in the container
+        self.toolbarLoader.loadContent()
+        self.menubarLoader.loadContent()
+        
+        #Quick fix
+       
+        
+    def configureMapTools(self):
+        '''
+        Configure properties of STDM map tools.
+        '''
+        self.mapToolCreateFeature = StdmMapToolCreateFeature(self.iface)
+        self.mapToolCreateFeature.setAction(self.createFeatureAct)
+        
+    def onActionAuthorised(self,name):
+        '''
+        This slot is raised when a toolbar action is authorised for access by the currently
+        logged in user.
+        '''        
+        pass    
+            
+    def onContentAdded(self,stdmAction):  
+        '''
+        Slot raised when an STDMAction has been added to its corresponding container.
+        '''
+        if stdmAction.Name == self.createFeatureAct.Name:        
+            #Insert SaveEdits action
+            self.stdmInitToolbar.insertAction(self.createFeatureAct,self.saveEditsAct) 
+            
+    def onFinishedLoadingContent(self):
+        '''
+        This slot is raised once the module loader has finished loading content items.        
+        ''' 
+        if self.propManageWindow != None:
+            self.iface.addDockWidget(Qt.RightDockWidgetArea,self.propManageWindow)
+        
+    def manageAccounts(self):
+        '''
+        Slot for showing the user and role accounts management window
+        '''
+        frmUserAccounts = manageAccountsDlg(self)
+        frmUserAccounts.exec_()
+        
+    def contentAuthorization(self):
+        '''
+        Slot for showing the content authorization dialog
+        '''
+        frmAuthContent = contentAuthDlg(self)
+        frmAuthContent.exec_()
+        
+        
+    def workspaceLoader(self):
+        '''
+        Slot for customizing user forms
+        '''
+        self.wkspDlg=WorkspaceLoader(self.iface.mainWindow())
+        self.wkspDlg.exec_()
+        
+    def changePassword(self):
+        '''
+        Slot for changing password
+        '''    
+        #Load change password dialog
+        frmPwdDlg = changePwdDlg(self)
+        frmPwdDlg.exec_()
+           
+    def onShowHidePropertyWindow(self,visible):
+        '''
+        Slot raised when the user checks or unchecks the action for 
+        showing/hiding the property manager window
+        '''
+        if visible:
+            self.propMngtAct.setChecked(True)
+        else:
+            self.propMngtAct.setChecked(False)
+            
+    def newSTR(self):
+        '''
+        Slot for showing the wizard for defining a new social
+        tenure relationship
+        '''
+        try:
+            frmNewSTR = newSTRWiz(self)
+            frmNewSTR.exec_()
+        except Exception as ex:
+            QMessageBox.critical(self.iface.mainWindow(),
+                QApplication.translate("STDMPlugin","Loading dialog..."),str(ex.message))
+            
+    def onManageAdminUnits(self):
+        '''
+        Slot for showing administrative unit selector dialog.
+        '''
+        frmAdminUnitSelector = AdminUnitSelector(self.iface.mainWindow())
+        frmAdminUnitSelector.setManageMode(True)
+        frmAdminUnitSelector.exec_()
+        
+    def onManageSurvey(self):
+        '''
+        Slot raised to show form for entering new survey.
+        '''
+        surveyBrowser = SurveyEntityBrowser(self.surveyCntGroup,self.iface.mainWindow())
+        surveyBrowser.exec_()
+        
+    def onManageFarmer(self):
+        '''
+        Slot raised to show form for entering new farmer details.
+        '''
+        farmerBrowser = FarmerEntityBrowser(self.farmerCntGroup,self.iface.mainWindow())
+        farmerBrowser.exec_()
+        
+    def onDocumentDesigner(self):
+        """
+        Slot raised to show new print composer with additional tools for designing 
+        map-based documents.
+        """
+        documentComposer = self.iface.createNewComposer("STDM Document Designer")
+        
+        #Embed STDM customizations
+        composerWrapper = ComposerWrapper(documentComposer)
+        composerWrapper.configure()
+        
+    def onDocumentGeneratorByPerson(self):
+        """
+        Document generator by person dialog.
+        """
+        personDocGenDlg = PersonDocumentGenerator(self.iface,self.iface.mainWindow())
+        personDocGenDlg.exec_()
+        
+    def onReportBuilder(self):
+        """
+        Show tabular reports' builder dialog
+        """
+        config = self._reportModules
+        rptBuilder = ReportBuilder(config, self.iface.mainWindow())
+        rptBuilder.exec_()
+        
+    def onImportData(self):
+        """
+        Show import data wizard.
+        """
+        importData = ImportData(self.iface.mainWindow())
+        importData.exec_()
+    
+    def onExportData(self):
+        """
+        Show export data dialog.
+        """
+        exportData = ExportData(self.iface.mainWindow())
+        exportData.exec_()
+        
+    def onSaveEdits(self):
+        '''
+        Slot raised to save changes to STDM layers.
+        '''
+        currLayer = self.iface.activeLayer()
+        
+        if currLayer == None:
+            return
+        
+        if not isinstance(currLayer,QgsVectorLayer):
+            return 
+        
+        #Assert if layer is from the SDTM database
+        if not self.isSTDMLayer(currLayer):
+            return 
+        
+        if not currLayer.commitChanges():
+            self.iface.messageBar().clearWidgets()
+            self.iface.messageBar().pushMessage(QApplication.translate("STDMPlugin","Save STDM Layer"),
+                                                QApplication.translate("STDMPlugin","Could not commit changes to {0} layer.".format(currLayer.name())),
+                                                level=QgsMessageBar.CRITICAL)
+            
+        currLayer.startEditing()
+        currLayer.triggerRepaint()
+            
+    def onToggleSpatialEditing(self,toggled):
+        '''
+        Slot raised on toggling to activate/deactivate editing, and load corresponding 
+        spatial tools.
+        '''
+        currLayer = self.iface.activeLayer()
+        
+        if currLayer != None:
+            self.toggleEditing(currLayer)
+            
+        else:
+            self.spatialEditorAct.setChecked(False)
+            
+        if not toggled:
+            self.createFeatureAct.setChecked(False)
+            self.createFeatureAct.setVisible(False)
+        
+    def toggleEditing(self,layer):
+        '''
+        Actual implementation which validates and creates/ends edit sessions.
+        '''
+        if not isinstance(layer,QgsVectorLayer):
+            return False
+        
+        teResult = True
+        
+        #Assert if layer is from the SDTM database
+        if not self.isSTDMLayer(layer):
+            self.spatialEditorAct.setChecked(False)
+            self.iface.messageBar().clearWidgets()
+            self.iface.messageBar().pushMessage(QApplication.translate("STDMPlugin","Non-SDTM Layer"),
+                                                QApplication.translate("STDMPlugin","Selected layer is not from the STDM database."),
+                                                level=QgsMessageBar.CRITICAL)
+                
+            return False
+        
+        if not layer.isEditable() and not layer.isReadOnly():
+            if not (layer.dataProvider().capabilities() & QgsVectorDataProvider.EditingCapabilities):
+                self.spatialEditorAct.setChecked(False)
+                self.spatialEditorAct.setEnabled(False)
+                self.iface.messageBar().pushMessage(QApplication.translate("STDMPlugin","Start Editing Failed"),
+                                                    QApplication.translate("STDMPlugin","Provider cannot be opened for editing"),
+                                                    level=QgsMessageBar.CRITICAL)
+                
+                return False
+            
+            #Enable/show spatial editing tools
+            self.createFeatureAct.setVisible(True)
+            
+            layer.startEditing()
+            
+        elif layer.isModified():
+            saveResult = QMessageBox.information(self.iface.mainWindow(), 
+                                                 QApplication.translate("STDMPlugin","Stop Editing"), 
+                                                 QApplication.translate("STDMPlugin",
+                                                                        "Do you want to save changes to {0} layer?".format(layer.name())), \
+                                                 QMessageBox.Save|QMessageBox.Discard|QMessageBox.Cancel)
+            
+            if saveResult == QMessageBox.Cancel:
+                teResult = False
+                
+            elif saveResult == QMessageBox.Save:
+                QApplication.setOverrideCursor(Qt.WaitCursor)
+                
+                if not layer.commitChanges():
+                    teResult = False
+                    
+                layer.triggerRepaint()
+                
+                QApplication.restoreOverrideCursor()
+                
+            else:
+                QApplication.setOverrideCursor(Qt.WaitCursor)
+                
+                self.iface.mapCanvas().freeze(True)
+                
+                if not layer.rollBack():
+                    self.iface.messageBar().pushMessage(QApplication.translate("STDMPlugin","Error"),
+                                                    QApplication.translate("STDMPlugin","Problems during rollback"),
+                                                    level=QgsMessageBar.CRITICAL)
+                    teResult = False
+                    
+                self.iface.mapCanvas().freeze(False)
+                
+                layer.triggerRepaint()
+                
+                QApplication.restoreOverrideCursor()
+        
+        #Layer has not been modified       
+        else:
+            self.iface.mapCanvas().freeze(True)
+            layer.rollBack()
+            self.iface.mapCanvas().freeze(False)
+            teResult = True
+            layer.triggerRepaint()
+        
+        '''
+        #Disable/hide related tools   
+        if not teResult and layer == self.iface.activeLayer():
+            self.createFeatureAct.setVisible(False)
+        '''
+                    
+        return teResult
+        
+    def onCreateFeature(self):
+        '''
+        Slot raised to activate the digitization process of creating a new feature.
+        '''
+        self.iface.mapCanvas().setMapTool(self.mapToolCreateFeature)
+         
+    def onViewSTR(self):
+        '''
+        Slot for showing widget that enables users to browse 
+        existing STRs.
+        '''
+        if self.viewSTRWin == None:
+            self.viewSTRWin = ViewSTRWidget(self)
+            self.viewSTRWin.show()
+        else:
+            self.viewSTRWin.showNormal()
+            self.viewSTRWin.setFocus()
+            
+    def isSTDMLayer(self,layer):
+        '''
+        Return whether the layer is an STDM layer.
+        '''
+        if layer.id() in pg_layerNamesIDMapping().reverse:
+            return True
+        return False
+    
+    def widgetLoader(self,QAction):
+        #Method to load custom forms
+        tbList=self._moduleItems.values()
+
+        dispName=QAction.text()
+        if dispName=='Social Tenure Relationship':
+            self.newSTR()
+        else:
+            tableName=self._moduleItems.get(dispName)
+            if tableName in tbList:
+                cnt_idx = getIndex(self._reportModules.keys(), dispName)
+                try:
+                    main=STDMEntityBrowser(self.moduleContentGroups[cnt_idx],tableName,self.iface.mainWindow())
+                    main.exec_()
+                except Exception as ex:
+                    QMessageBox.critical(self.iface.mainWindow(),
+                                         QApplication.translate("STDMPlugin","Loading dialog..."),
+                                         str(ex.message)+ QApplication.translate("STDMPlugin",": "
+                                         "The selected table dialog failed to load completely."))
+                finally:
+                    STDMDb.instance().session.rollback()
+            
+    def about(self):
+        """
+        STDM Description
+        """
+        abtDlg = AboutSTDMDialog(self.iface.mainWindow())
+        abtDlg.exec_()
+            
+    def logout(self):
+        """
+        Logout the user and remove default user buttons when logged in
+        """
+        self.stdmInitToolbar.removeAction(self.logoutAct)
+        self.stdmInitToolbar.removeAction(self.changePasswordAct)
+        self.loginAct.setEnabled(True)
+        self.logoutCleanUp()
+        self.initMenuItems()
+        
+    def removeSTDMLayers(self):
+        """
+        Remove all STDM layers from the map registry.
+        """
+        mapLayers = QgsMapLayerRegistry.instance().mapLayers().values()
+            
+        for layer in mapLayers:
+            if self.isSTDMLayer(layer):
+                QgsMapLayerRegistry.instance().removeMapLayer(layer.id())
+                
+        self.stdmTables = []
+        
+    def logoutCleanUp(self):
+        '''
+        Clear database connection references and content items
+        '''
+        #Remove STDM layers
+        self.removeSTDMLayers()
+        
+        #Clear singleton ref for SQLALchemy connections
+        if data.app_dbconn!= None:
+            #clear_mappers()            
+            STDMDb.cleanUp()
+            DeclareMapping.cleanUp()
+                   
+        #Remove database reference 
+        data.app_dbconn = None  
+              
+        if self.toolbarLoader != None:
+            self.toolbarLoader.unloadContent()
+        if self.menubarLoader != None:
+            self.menubarLoader.unloadContent()
+            self.stdmMenu.clear()
+        #Reset property management window
+        if self.propManageWindow != None:
+            self.iface.removeDockWidget(self.propManageWindow)
+            del self.propManageWindow
+            self.propManageWindow = None
+            
+        #Reset View STR Window
+        if self.viewSTRWin != None:
+            del self.viewSTRWin
+            self.viewSTRWin = None
+            
+    def configTables(self):
+        '''
+        create a handler to read the xml config and return the table list
+        '''
+        profile=activeProfile()
+        handler=ConfigTableReader()
+        if profile == None:
+            """add a default is not provided"""
+            default = handler.STDMProfiles()
+            profile = str(default[0])
+        moduleList = handler.tableNames(profile)
+        moduleList.extend(handler.lookupTable())
+        self.pgTableMapper(moduleList)
+        if 'spatial_unit' in moduleList:
+            moduleList.remove('spatial_unit')
+        return moduleList
+
+    def pgTableMapper(self, tableList=None):
+        """
+        map postgresql table to Python object/ model
+        """
+        tableMapper = DeclareMapping.instance()
+        if tableList:
+            try:
+                tableMapper.setTableMapping(tableList)
+            except Exception as ex:
+                QMessageBox.information(self.iface.mainWindow(),QApplication.translate('STDM Plugin','Loading tables'),ex.message)
+            finally:
+                pass
+            
+    def helpContents(self):
+        """
+        Load and open documentation manual
+        """
+        handler = ConfigTableReader()
+        helpManual = handler.setDocumentationPath()
         os.startfile(helpManual,'open')