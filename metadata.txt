--- conflicted
+++ resolved
@@ -1,25 +1,21 @@
-[general]
-name=Social Tenure Domain Model
-qgisMinimumVersion=2.14
-description=A pro-poor land information tool that offers a complimentary land administration system that is pro-poor, gender-sensitive, affordable and sustainable for the promotion of secure land and property rights for all.
-<<<<<<< HEAD
-version=1.4.0
-=======
-version=1.4.2
->>>>>>> 2cbf7d7a
-
-tags=land administration, tenure security, continuum of land rights, fit for purpose land administration
-
-homepage=http://www.stdm.gltn.net/
-tracker=https://github.com/gltn/stdm/issues
-repository=https://github.com/gltn/stdm
-icon=images/icons/stdm.png
-
-experimental=False
-
-author=Global Land Tool Network
-email=stdm@unhabitat.org
-
-
-
-
+[general]
+name=Social Tenure Domain Model
+qgisMinimumVersion=2.14
+description=A pro-poor land information tool that offers a complimentary land administration system that is pro-poor, gender-sensitive, affordable and sustainable for the promotion of secure land and property rights for all.
+version=1.4.2
+
+tags=land administration, tenure security, continuum of land rights, fit for purpose land administration
+
+homepage=http://www.stdm.gltn.net/
+tracker=https://github.com/gltn/stdm/issues
+repository=https://github.com/gltn/stdm
+icon=images/icons/stdm.png
+
+experimental=False
+
+author=Global Land Tool Network
+email=stdm@unhabitat.org
+
+
+
+