"""
/***************************************************************************
Name                 : PostgreSQL/PostGIS util functions
Description          : Contains generic util functions for accessing the 
                       PostgreSQL/PostGIS STDM database.
Date                 : 1/April/2014
copyright            : (C) 2014 by John Gitau
email                : gkahiu@gmail.com
 ***************************************************************************/

/***************************************************************************
 *                                                                         *
 *   This program is free software; you can redistribute it and/or modify  *
 *   it under the terms of the GNU General Public License as published by  *
 *   the Free Software Foundation; either version 2 of the License, or     *
 *   (at your option) any later version.                                   *
 *                                                                         *
 ***************************************************************************/
"""
from PyQt4.QtCore import QRegExp

from qgis.core import *

from sqlalchemy.sql.expression import text

<<<<<<< HEAD
<<<<<<< HEAD
from stdm.data import STDMDb, Base
=======
=======
>>>>>>> 886de1b2
import stdm.data
from stdm.data import STDMDb
>>>>>>> 51278e6... Created STDM edit manager dock window
from stdm.utils import getIndex

_postGISTables = ["spatial_ref_sys"]
_postGISViews = ["geometry_columns","raster_columns","geography_columns","raster_overviews"]

def spatial_tables(excludeViews=False):
    '''
    Returns a list of spatial table names in the STDM database.
    '''
    t = text("select DISTINCT f_table_name from geometry_columns")
    result = _execute(t)
        
    spTables = []
    views = pg_views()
        
    for r in result:
        spTable = r["f_table_name"]
        if excludeViews:
            tableIndex = getIndex(views,spTable)
            if tableIndex == -1:
                spTables.append(spTable)
        else:
            spTables.append(spTable)
            
    return spTables

def pg_tables(schema="public",excludeLookups = False):
    """
    Returns all the tables in the given schema minus the default PostGIS tables.
    Views are also excluded. See separate function for retrieving views.
    """
    t = text("SELECT table_name FROM information_schema.tables WHERE table_schema = :tschema and table_type = :tbtype " \
             "ORDER BY table_name ASC")
    result = _execute(t,tschema = schema,tbtype = "BASE TABLE")
        
    pgTables = []
        
    for r in result:
        tableName = r["table_name"]
        
        #Remove default PostGIS tables
        tableIndex = getIndex(_postGISTables, tableName)
        if tableIndex == -1:
            if excludeLookups:
                #Validate if table is a lookup table and if it is, then omit
                rx = QRegExp("check_*")
                rx.setPatternSyntax(QRegExp.Wildcard)
                
                if not rx.exactMatch(tableName):
                    pgTables.append(tableName)
                    
            else:
                pgTables.append(tableName)
            
    return pgTables

def pg_views(schema="public"):
    """
    Returns the views in the given schema minus the default PostGIS views.
    """
    t = text("SELECT table_name FROM information_schema.tables WHERE table_schema = :tschema and table_type = :tbtype " \
             "ORDER BY table_name ASC")
    result = _execute(t,tschema = schema,tbtype = "VIEW")
        
    pgViews = []
        
    for r in result:
        viewName = r["table_name"]
        
        #Remove default PostGIS tables
        viewIndex = getIndex(_postGISViews, viewName)
        if viewIndex == -1:
            pgViews.append(viewName)
            
    return pgViews

def process_report_filter(tableName,columns,whereStr="",sortStmnt=""):
    #Process the report builder filter    
    sql = "SELECT {0} FROM {1}".format(columns,tableName)
    
    if whereStr != "":
        sql += " WHERE {0} ".format(whereStr)
        
    if sortStmnt !="":
        sql += sortStmnt
        
    t = text(sql)
    
    return _execute(t)

def table_column_names(tableName,spatialColumns = False):
    """
    Returns the column names of the given table name. 
    If 'spatialColumns' then the function will lookup for spatial columns in the given 
    table or view.
    """
    if spatialColumns:
        sql = "select f_geometry_column from geometry_columns where f_table_name = :tbname ORDER BY f_geometry_column ASC"
        columnName = "f_geometry_column"
    else:
        sql = "select column_name from information_schema.columns where table_name = :tbname ORDER BY column_name ASC"
        columnName = "column_name"
        
    t = text(sql)
    result = _execute(t,tbname = tableName)
        
    columnNames = []
       
    for r in result:
        colName = r[columnName]
        columnNames.append(colName)
           
    return columnNames

def delete_table_data(tableName,cascade = True):
    """
    Delete all the rows in the target table.
    """
    tables = pg_tables()
    tableIndex = getIndex(tables, tableName)
    
    if tableIndex != -1:
        sql = "DELETE FROM {0}".format(tableName)
        
        if cascade:
            sql += " CASCADE"
        
        t = text(sql)
        _execute(t) 

def geometryType(tableName,spatialColumnName,schemaName = "public"):
    """
    Returns a tuple of geometry type and EPSG code of the given column name in the table within the given schema.
    """
    sql = "select type,srid from geometry_columns where f_table_name = :tbname and f_geometry_column = :spcolumn and f_table_schema = :tbschema"
    t = text(sql)
    
    result = _execute(t,tbname = tableName,spcolumn=spatialColumnName,tbschema=schemaName)
        
    geomType,epsg_code = "",-1
       
    for r in result:
        geomType = r["type"]
        epsg_code = r["srid"]
        
        break
        
    return (geomType,epsg_code)

def unique_column_values(tableName,columnName,quoteDataTypes=["character varying"]):
    """
    Select unique row values in the specified column.
    Specify the data types of row values which need to be quoted. Default is varchar.
    """
    dataType = columnType(tableName,columnName)
    quoteRequired = getIndex(quoteDataTypes, dataType)
    
    sql = "SELECT DISTINCT {0} FROM {1}".format(columnName,tableName)
    t = text(sql)
    result = _execute(t)
    
    uniqueVals = []
    
    for r in result:
        if r[columnName] == None:
            if quoteRequired == -1:
                uniqueVals.append("NULL")
            else:
                uniqueVals.append("''")
                
        else:
            if quoteRequired == -1:
                uniqueVals.append(str(r[columnName]))
            else:
                uniqueVals.append("'{0}'".format(str(r[columnName])))
                
    return uniqueVals

def columnType(tableName,columnName):
    """
    Returns the PostgreSQL data type of the specified column.
    """
    sql = "SELECT data_type FROM information_schema.columns where table_name=:tbName AND column_name=:colName"
    t = text(sql)
    
    result = _execute(t,tbName = tableName,colName = columnName)
        
    dataType = ""
       
    for r in result:
        dataType = r["data_type"]
        
        break
        
    return dataType
    
def _execute(sql,**kwargs):
    '''
    Execute the passed in sql statement
    '''        

    conn = STDMDb.instance().engine.connect()        
    result = conn.execute(sql,**kwargs)
    conn.close()
    return result

def reset_content_roles():
    rolesSet = "truncate table content_base cascade;"
<<<<<<< HEAD
    _execute(text(rolesSet))

def delete_table_keys(table):
    #clean_delete_table(table)
    capabilities = ["Create", "Select", "Update", "Delete"]
    for action in capabilities:
        init_key = action +" "+ str(table).title()
        sql = "DELETE FROM content_roles WHERE content_base_id IN" \
              " (SELECT id FROM content_base WHERE name = '{0}');".format(init_key)
        sql2 = "DELETE FROM content_base WHERE content_base.id IN" \
               " (SELECT id FROM content_base WHERE name = '{0}');".format(init_key)
        r = text(sql)
        r2 = text(sql2)
        _execute(r)
        _execute(r2)
        Base.metadata._remove_table(table, 'public')

def safely_delete_tables(tables):
    for table in tables:
        sql = "DROP TABLE  if exists {0} CASCADE".format(table)
        _execute(text(sql))
        Base.metadata._remove_table(table, 'public')
        flush_session_activity()

def flush_session_activity():
    STDMDb.instance().session._autoflush()




=======
    resetSql = text(rolesSet)
    _execute(resetSql)
    # rolesSet1 = "truncate table content_roles cascade;"
    # resetSql1 = text(rolesSet1)
    # _execute(resetSql1)

def vector_layer(table_name, sql="", key="id",geom_column=""):
    """
    Returns a QgsVectorLayer based on the specified table name.
    """
    if not table_name:
        return None

    conn = stdm.data.app_dbconn
    if conn is None:
        return None

    if not geom_column:
        geom_column=None

    ds_uri = conn.toQgsDataSourceUri()
    ds_uri.setDataSource("public", table_name, geom_column, sql, key)

    v_layer = QgsVectorLayer(ds_uri.uri(), table_name, "postgres")

<<<<<<< HEAD
    return v_layer
>>>>>>> 51278e6... Created STDM edit manager dock window
=======
    return v_layer

>>>>>>> 886de1b2
<|MERGE_RESOLUTION|>--- conflicted
+++ resolved
@@ -1,306 +1,287 @@
-"""
-/***************************************************************************
-Name                 : PostgreSQL/PostGIS util functions
-Description          : Contains generic util functions for accessing the 
-                       PostgreSQL/PostGIS STDM database.
-Date                 : 1/April/2014
-copyright            : (C) 2014 by John Gitau
-email                : gkahiu@gmail.com
- ***************************************************************************/
-
-/***************************************************************************
- *                                                                         *
- *   This program is free software; you can redistribute it and/or modify  *
- *   it under the terms of the GNU General Public License as published by  *
- *   the Free Software Foundation; either version 2 of the License, or     *
- *   (at your option) any later version.                                   *
- *                                                                         *
- ***************************************************************************/
-"""
-from PyQt4.QtCore import QRegExp
-
-from qgis.core import *
-
-from sqlalchemy.sql.expression import text
-
-<<<<<<< HEAD
-<<<<<<< HEAD
-from stdm.data import STDMDb, Base
-=======
-=======
->>>>>>> 886de1b2
-import stdm.data
-from stdm.data import STDMDb
->>>>>>> 51278e6... Created STDM edit manager dock window
-from stdm.utils import getIndex
-
-_postGISTables = ["spatial_ref_sys"]
-_postGISViews = ["geometry_columns","raster_columns","geography_columns","raster_overviews"]
-
-def spatial_tables(excludeViews=False):
-    '''
-    Returns a list of spatial table names in the STDM database.
-    '''
-    t = text("select DISTINCT f_table_name from geometry_columns")
-    result = _execute(t)
-        
-    spTables = []
-    views = pg_views()
-        
-    for r in result:
-        spTable = r["f_table_name"]
-        if excludeViews:
-            tableIndex = getIndex(views,spTable)
-            if tableIndex == -1:
-                spTables.append(spTable)
-        else:
-            spTables.append(spTable)
-            
-    return spTables
-
-def pg_tables(schema="public",excludeLookups = False):
-    """
-    Returns all the tables in the given schema minus the default PostGIS tables.
-    Views are also excluded. See separate function for retrieving views.
-    """
-    t = text("SELECT table_name FROM information_schema.tables WHERE table_schema = :tschema and table_type = :tbtype " \
-             "ORDER BY table_name ASC")
-    result = _execute(t,tschema = schema,tbtype = "BASE TABLE")
-        
-    pgTables = []
-        
-    for r in result:
-        tableName = r["table_name"]
-        
-        #Remove default PostGIS tables
-        tableIndex = getIndex(_postGISTables, tableName)
-        if tableIndex == -1:
-            if excludeLookups:
-                #Validate if table is a lookup table and if it is, then omit
-                rx = QRegExp("check_*")
-                rx.setPatternSyntax(QRegExp.Wildcard)
-                
-                if not rx.exactMatch(tableName):
-                    pgTables.append(tableName)
-                    
-            else:
-                pgTables.append(tableName)
-            
-    return pgTables
-
-def pg_views(schema="public"):
-    """
-    Returns the views in the given schema minus the default PostGIS views.
-    """
-    t = text("SELECT table_name FROM information_schema.tables WHERE table_schema = :tschema and table_type = :tbtype " \
-             "ORDER BY table_name ASC")
-    result = _execute(t,tschema = schema,tbtype = "VIEW")
-        
-    pgViews = []
-        
-    for r in result:
-        viewName = r["table_name"]
-        
-        #Remove default PostGIS tables
-        viewIndex = getIndex(_postGISViews, viewName)
-        if viewIndex == -1:
-            pgViews.append(viewName)
-            
-    return pgViews
-
-def process_report_filter(tableName,columns,whereStr="",sortStmnt=""):
-    #Process the report builder filter    
-    sql = "SELECT {0} FROM {1}".format(columns,tableName)
-    
-    if whereStr != "":
-        sql += " WHERE {0} ".format(whereStr)
-        
-    if sortStmnt !="":
-        sql += sortStmnt
-        
-    t = text(sql)
-    
-    return _execute(t)
-
-def table_column_names(tableName,spatialColumns = False):
-    """
-    Returns the column names of the given table name. 
-    If 'spatialColumns' then the function will lookup for spatial columns in the given 
-    table or view.
-    """
-    if spatialColumns:
-        sql = "select f_geometry_column from geometry_columns where f_table_name = :tbname ORDER BY f_geometry_column ASC"
-        columnName = "f_geometry_column"
-    else:
-        sql = "select column_name from information_schema.columns where table_name = :tbname ORDER BY column_name ASC"
-        columnName = "column_name"
-        
-    t = text(sql)
-    result = _execute(t,tbname = tableName)
-        
-    columnNames = []
-       
-    for r in result:
-        colName = r[columnName]
-        columnNames.append(colName)
-           
-    return columnNames
-
-def delete_table_data(tableName,cascade = True):
-    """
-    Delete all the rows in the target table.
-    """
-    tables = pg_tables()
-    tableIndex = getIndex(tables, tableName)
-    
-    if tableIndex != -1:
-        sql = "DELETE FROM {0}".format(tableName)
-        
-        if cascade:
-            sql += " CASCADE"
-        
-        t = text(sql)
-        _execute(t) 
-
-def geometryType(tableName,spatialColumnName,schemaName = "public"):
-    """
-    Returns a tuple of geometry type and EPSG code of the given column name in the table within the given schema.
-    """
-    sql = "select type,srid from geometry_columns where f_table_name = :tbname and f_geometry_column = :spcolumn and f_table_schema = :tbschema"
-    t = text(sql)
-    
-    result = _execute(t,tbname = tableName,spcolumn=spatialColumnName,tbschema=schemaName)
-        
-    geomType,epsg_code = "",-1
-       
-    for r in result:
-        geomType = r["type"]
-        epsg_code = r["srid"]
-        
-        break
-        
-    return (geomType,epsg_code)
-
-def unique_column_values(tableName,columnName,quoteDataTypes=["character varying"]):
-    """
-    Select unique row values in the specified column.
-    Specify the data types of row values which need to be quoted. Default is varchar.
-    """
-    dataType = columnType(tableName,columnName)
-    quoteRequired = getIndex(quoteDataTypes, dataType)
-    
-    sql = "SELECT DISTINCT {0} FROM {1}".format(columnName,tableName)
-    t = text(sql)
-    result = _execute(t)
-    
-    uniqueVals = []
-    
-    for r in result:
-        if r[columnName] == None:
-            if quoteRequired == -1:
-                uniqueVals.append("NULL")
-            else:
-                uniqueVals.append("''")
-                
-        else:
-            if quoteRequired == -1:
-                uniqueVals.append(str(r[columnName]))
-            else:
-                uniqueVals.append("'{0}'".format(str(r[columnName])))
-                
-    return uniqueVals
-
-def columnType(tableName,columnName):
-    """
-    Returns the PostgreSQL data type of the specified column.
-    """
-    sql = "SELECT data_type FROM information_schema.columns where table_name=:tbName AND column_name=:colName"
-    t = text(sql)
-    
-    result = _execute(t,tbName = tableName,colName = columnName)
-        
-    dataType = ""
-       
-    for r in result:
-        dataType = r["data_type"]
-        
-        break
-        
-    return dataType
-    
-def _execute(sql,**kwargs):
-    '''
-    Execute the passed in sql statement
-    '''        
-
-    conn = STDMDb.instance().engine.connect()        
-    result = conn.execute(sql,**kwargs)
-    conn.close()
-    return result
-
-def reset_content_roles():
-    rolesSet = "truncate table content_base cascade;"
-<<<<<<< HEAD
-    _execute(text(rolesSet))
-
-def delete_table_keys(table):
-    #clean_delete_table(table)
-    capabilities = ["Create", "Select", "Update", "Delete"]
-    for action in capabilities:
-        init_key = action +" "+ str(table).title()
-        sql = "DELETE FROM content_roles WHERE content_base_id IN" \
-              " (SELECT id FROM content_base WHERE name = '{0}');".format(init_key)
-        sql2 = "DELETE FROM content_base WHERE content_base.id IN" \
-               " (SELECT id FROM content_base WHERE name = '{0}');".format(init_key)
-        r = text(sql)
-        r2 = text(sql2)
-        _execute(r)
-        _execute(r2)
-        Base.metadata._remove_table(table, 'public')
-
-def safely_delete_tables(tables):
-    for table in tables:
-        sql = "DROP TABLE  if exists {0} CASCADE".format(table)
-        _execute(text(sql))
-        Base.metadata._remove_table(table, 'public')
-        flush_session_activity()
-
-def flush_session_activity():
-    STDMDb.instance().session._autoflush()
-
-
-
-
-=======
-    resetSql = text(rolesSet)
-    _execute(resetSql)
-    # rolesSet1 = "truncate table content_roles cascade;"
-    # resetSql1 = text(rolesSet1)
-    # _execute(resetSql1)
-
-def vector_layer(table_name, sql="", key="id",geom_column=""):
-    """
-    Returns a QgsVectorLayer based on the specified table name.
-    """
-    if not table_name:
-        return None
-
-    conn = stdm.data.app_dbconn
-    if conn is None:
-        return None
-
-    if not geom_column:
-        geom_column=None
-
-    ds_uri = conn.toQgsDataSourceUri()
-    ds_uri.setDataSource("public", table_name, geom_column, sql, key)
-
-    v_layer = QgsVectorLayer(ds_uri.uri(), table_name, "postgres")
-
-<<<<<<< HEAD
-    return v_layer
->>>>>>> 51278e6... Created STDM edit manager dock window
-=======
-    return v_layer
-
->>>>>>> 886de1b2
+"""
+/***************************************************************************
+Name                 : PostgreSQL/PostGIS util functions
+Description          : Contains generic util functions for accessing the 
+                       PostgreSQL/PostGIS STDM database.
+Date                 : 1/April/2014
+copyright            : (C) 2014 by John Gitau
+email                : gkahiu@gmail.com
+ ***************************************************************************/
+
+/***************************************************************************
+ *                                                                         *
+ *   This program is free software; you can redistribute it and/or modify  *
+ *   it under the terms of the GNU General Public License as published by  *
+ *   the Free Software Foundation; either version 2 of the License, or     *
+ *   (at your option) any later version.                                   *
+ *                                                                         *
+ ***************************************************************************/
+"""
+from PyQt4.QtCore import QRegExp
+
+from qgis.core import *
+
+from sqlalchemy.sql.expression import text
+
+import stdm.data
+from stdm.data import STDMDb, Base
+from stdm.utils import getIndex
+
+_postGISTables = ["spatial_ref_sys"]
+_postGISViews = ["geometry_columns","raster_columns","geography_columns","raster_overviews"]
+
+def spatial_tables(excludeViews=False):
+    '''
+    Returns a list of spatial table names in the STDM database.
+    '''
+    t = text("select DISTINCT f_table_name from geometry_columns")
+    result = _execute(t)
+        
+    spTables = []
+    views = pg_views()
+        
+    for r in result:
+        spTable = r["f_table_name"]
+        if excludeViews:
+            tableIndex = getIndex(views,spTable)
+            if tableIndex == -1:
+                spTables.append(spTable)
+        else:
+            spTables.append(spTable)
+            
+    return spTables
+
+def pg_tables(schema="public",excludeLookups = False):
+    """
+    Returns all the tables in the given schema minus the default PostGIS tables.
+    Views are also excluded. See separate function for retrieving views.
+    """
+    t = text("SELECT table_name FROM information_schema.tables WHERE table_schema = :tschema and table_type = :tbtype " \
+             "ORDER BY table_name ASC")
+    result = _execute(t,tschema = schema,tbtype = "BASE TABLE")
+        
+    pgTables = []
+        
+    for r in result:
+        tableName = r["table_name"]
+        
+        #Remove default PostGIS tables
+        tableIndex = getIndex(_postGISTables, tableName)
+        if tableIndex == -1:
+            if excludeLookups:
+                #Validate if table is a lookup table and if it is, then omit
+                rx = QRegExp("check_*")
+                rx.setPatternSyntax(QRegExp.Wildcard)
+                
+                if not rx.exactMatch(tableName):
+                    pgTables.append(tableName)
+                    
+            else:
+                pgTables.append(tableName)
+            
+    return pgTables
+
+def pg_views(schema="public"):
+    """
+    Returns the views in the given schema minus the default PostGIS views.
+    """
+    t = text("SELECT table_name FROM information_schema.tables WHERE table_schema = :tschema and table_type = :tbtype " \
+             "ORDER BY table_name ASC")
+    result = _execute(t,tschema = schema,tbtype = "VIEW")
+        
+    pgViews = []
+        
+    for r in result:
+        viewName = r["table_name"]
+        
+        #Remove default PostGIS tables
+        viewIndex = getIndex(_postGISViews, viewName)
+        if viewIndex == -1:
+            pgViews.append(viewName)
+            
+    return pgViews
+
+def process_report_filter(tableName,columns,whereStr="",sortStmnt=""):
+    #Process the report builder filter    
+    sql = "SELECT {0} FROM {1}".format(columns,tableName)
+    
+    if whereStr != "":
+        sql += " WHERE {0} ".format(whereStr)
+        
+    if sortStmnt !="":
+        sql += sortStmnt
+        
+    t = text(sql)
+    
+    return _execute(t)
+
+def table_column_names(tableName,spatialColumns = False):
+    """
+    Returns the column names of the given table name. 
+    If 'spatialColumns' then the function will lookup for spatial columns in the given 
+    table or view.
+    """
+    if spatialColumns:
+        sql = "select f_geometry_column from geometry_columns where f_table_name = :tbname ORDER BY f_geometry_column ASC"
+        columnName = "f_geometry_column"
+    else:
+        sql = "select column_name from information_schema.columns where table_name = :tbname ORDER BY column_name ASC"
+        columnName = "column_name"
+        
+    t = text(sql)
+    result = _execute(t,tbname = tableName)
+        
+    columnNames = []
+       
+    for r in result:
+        colName = r[columnName]
+        columnNames.append(colName)
+           
+    return columnNames
+
+def delete_table_data(tableName,cascade = True):
+    """
+    Delete all the rows in the target table.
+    """
+    tables = pg_tables()
+    tableIndex = getIndex(tables, tableName)
+    
+    if tableIndex != -1:
+        sql = "DELETE FROM {0}".format(tableName)
+        
+        if cascade:
+            sql += " CASCADE"
+        
+        t = text(sql)
+        _execute(t) 
+
+def geometryType(tableName,spatialColumnName,schemaName = "public"):
+    """
+    Returns a tuple of geometry type and EPSG code of the given column name in the table within the given schema.
+    """
+    sql = "select type,srid from geometry_columns where f_table_name = :tbname and f_geometry_column = :spcolumn and f_table_schema = :tbschema"
+    t = text(sql)
+    
+    result = _execute(t,tbname = tableName,spcolumn=spatialColumnName,tbschema=schemaName)
+        
+    geomType,epsg_code = "",-1
+       
+    for r in result:
+        geomType = r["type"]
+        epsg_code = r["srid"]
+        
+        break
+        
+    return (geomType,epsg_code)
+
+def unique_column_values(tableName,columnName,quoteDataTypes=["character varying"]):
+    """
+    Select unique row values in the specified column.
+    Specify the data types of row values which need to be quoted. Default is varchar.
+    """
+    dataType = columnType(tableName,columnName)
+    quoteRequired = getIndex(quoteDataTypes, dataType)
+    
+    sql = "SELECT DISTINCT {0} FROM {1}".format(columnName,tableName)
+    t = text(sql)
+    result = _execute(t)
+    
+    uniqueVals = []
+    
+    for r in result:
+        if r[columnName] == None:
+            if quoteRequired == -1:
+                uniqueVals.append("NULL")
+            else:
+                uniqueVals.append("''")
+                
+        else:
+            if quoteRequired == -1:
+                uniqueVals.append(str(r[columnName]))
+            else:
+                uniqueVals.append("'{0}'".format(str(r[columnName])))
+                
+    return uniqueVals
+
+def columnType(tableName,columnName):
+    """
+    Returns the PostgreSQL data type of the specified column.
+    """
+    sql = "SELECT data_type FROM information_schema.columns where table_name=:tbName AND column_name=:colName"
+    t = text(sql)
+    
+    result = _execute(t,tbName = tableName,colName = columnName)
+        
+    dataType = ""
+       
+    for r in result:
+        dataType = r["data_type"]
+        
+        break
+        
+    return dataType
+    
+def _execute(sql,**kwargs):
+    '''
+    Execute the passed in sql statement
+    '''        
+
+    conn = STDMDb.instance().engine.connect()        
+    result = conn.execute(sql,**kwargs)
+    conn.close()
+    return result
+
+def reset_content_roles():
+    rolesSet = "truncate table content_base cascade;"
+    _execute(text(rolesSet))
+    resetSql = text(rolesSet)
+    _execute(resetSql)
+    # rolesSet1 = "truncate table content_roles cascade;"
+    # resetSql1 = text(rolesSet1)
+    # _execute(resetSql1)
+
+def delete_table_keys(table):
+    #clean_delete_table(table)
+    capabilities = ["Create", "Select", "Update", "Delete"]
+    for action in capabilities:
+        init_key = action +" "+ str(table).title()
+        sql = "DELETE FROM content_roles WHERE content_base_id IN" \
+              " (SELECT id FROM content_base WHERE name = '{0}');".format(init_key)
+        sql2 = "DELETE FROM content_base WHERE content_base.id IN" \
+               " (SELECT id FROM content_base WHERE name = '{0}');".format(init_key)
+        r = text(sql)
+        r2 = text(sql2)
+        _execute(r)
+        _execute(r2)
+        Base.metadata._remove_table(table, 'public')
+
+def safely_delete_tables(tables):
+    for table in tables:
+        sql = "DROP TABLE  if exists {0} CASCADE".format(table)
+        _execute(text(sql))
+        Base.metadata._remove_table(table, 'public')
+        flush_session_activity()
+
+def flush_session_activity():
+    STDMDb.instance().session._autoflush()
+
+def vector_layer(table_name, sql="", key="id",geom_column=""):
+    """
+    Returns a QgsVectorLayer based on the specified table name.
+    """
+    if not table_name:
+        return None
+
+    conn = stdm.data.app_dbconn
+    if conn is None:
+        return None
+
+    if not geom_column:
+        geom_column=None
+
+    ds_uri = conn.toQgsDataSourceUri()
+    ds_uri.setDataSource("public", table_name, geom_column, sql, key)
+
+    v_layer = QgsVectorLayer(ds_uri.uri(), table_name, "postgres")
+
+    return v_layer