"""
/***************************************************************************
Name                 : STDM Data Models and SQLAlchemy Database Configuration 
Description          : -Contains STDM data models
                       -Manages SQLAlchemy core objects for connecting to the 
                        database using the singleton pattern
Date                 : 28/May/2013 
copyright            : (C) 2013 by John Gitau
email                : gkahiu@gmail.com
 ***************************************************************************/

/***************************************************************************
 *                                                                         *
 *   This program is free software; you can redistribute it and/or modify  *
 *   it under the terms of the GNU General Public License as published by  *
 *   the Free Software Foundation; either version 2 of the License, or     *
 *   (at your option) any later version.                                   *
 *                                                                         *
 ***************************************************************************/
"""
from datetime import date
from collections import (
    defaultdict,
    OrderedDict
)

from PyQt4.QtGui import QApplication

from sqlalchemy import (
    create_engine,
    ForeignKey,
    Table,
    event,
    func,
    MetaData,
    exc
)
from sqlalchemy import (
    Column,
    Date,
    Integer,
    String,
    Numeric,
    Text,
    Boolean
)
from sqlalchemy.ext.declarative import (
    declarative_base,
    declared_attr
)
from sqlalchemy.orm import (
    relationship,
    backref,
    mapper as _mapper
)
from sqlalchemy.orm import sessionmaker
from sqlalchemy.schema import Sequence
from sqlalchemy.exc import (
    NoSuchTableError
)
from sqlalchemy.sql.expression import text
from geoalchemy2 import Geometry

import stdm.data

metadata = MetaData()

#Registry of table names and corresponding mappers
table_registry = defaultdict(set)

def mapper(cls, table=None, *args, **kwargs):
    tb_mapper = _mapper(cls, table, *args, **kwargs)
    table_registry[table.name].add(tb_mapper)

    return tb_mapper

Base = declarative_base(metadata=metadata)

class Singleton(object):
    """
    Singleton class
    """
    def __init__(self,decorated):
        self.__decorated = decorated
        
    def instance(self,*args,**kwargs):
        '''
        Returns an instance of the decorated object or creates 
        one if it does not exist
        '''
        try:
            return self._instance

        #Catch null property exception and create a new instance of the class
        except AttributeError:
            self._instance = self.__decorated(*args,**kwargs)
            return self._instance
        
    def __call__(self,*args,**kwargs):
        raise TypeError('Singleton must be accessed through the instance method')
    
    def cleanUp(self):
        '''
        Remove the instance of the referenced singleton class
        '''
        del self._instance

class NoPostGISError(Exception):
    """Raised when the PostGIS extension is not installed in the specified
    STDM database."""
    pass
    
@Singleton
class STDMDb(object):
    """
    This class will exist only once hence the reason it has a singleton attribute.
    It will contain the session for managing the unit of work for each class.
    """
    engine = None
    session = None

    def __init__(self):
        #Initialize database engine
        self.engine = create_engine(stdm.data.app_dbconn.toAlchemyConnection(), echo=False)

        #Check for PostGIS extension
        state = self._check_spatial_extension()

        if not state:
            raise NoPostGISError

        Session = sessionmaker(bind=self.engine)
        self.session = Session()
        self.createMetadata()

    def createMetadata(self):
        """
        Creates STDM database schema
        """
        Base.metadata.create_all(self.engine)

    def instance(self,*args,**kwargs):
        """
        Dummy method. Eclipse IDE cannot handle the Singleton decorator in Python
        """
        pass

    def _check_spatial_extension(self):
        """Check if the PostGIS exists and if so, check if the extension
        has been installed in the specified database and raise an error if
        the extension is not found."""
        spatial_extension_installed = True

        sql = text("SELECT installed_version FROM pg_available_extensions "
                   "WHERE name=:ext_name")

        conn = self.engine.connect()
        result = conn.execute(sql, ext_name='postgis').first()

        if result is None:
            spatial_extension_installed = False

        else:
            installed_version = result[0]

            if installed_version is None:
                spatial_extension_installed = False

        conn.close()

        return spatial_extension_installed

def alchemy_table(table_name):
    """
    Get an SQLAlchemy table object based on the table_name of the table in the table..
    :param table_name: Table Name
    :type table_name: str
    """
    meta = MetaData(bind=STDMDb.instance().engine)

    try:
        return Table(table_name, meta, autoload=True)

    except NoSuchTableError:
        return None

def table_mapper(table_name):
    """
    :param table_name: Name of the database table.
    :type table_name: str
    :return: Mapper for the specified table. None if it does not exist.
    :rtype: object
    """
    mapper_collection = table_registry.get(table_name, None)

    if mapper_collection is None or len(mapper_collection) == 0:
        return None

    return list(mapper_collection)[0]

def alchemy_table_relationships(table_name):
    """
    Returns the relationship items configured for mapper which corresponds
    to the given table name.
    :param table_name: Name of the database table.
    :return: Relationship property objects.
    :rtype: list
    """
    t_mapper = table_mapper(table_name)

    if t_mapper is None:
        return []

    relationships = t_mapper.relationships

    relationship_names = []

    for r in relationships:
        r_names = str(r).split(".", 1)

        relationship_names.append(r_names[1])

    return relationship_names
        
class Model(object):
    '''
    Base class that handles all basic database operations.
    All STDM entities that need to be persisted in the database
    will inherit from this class.
    '''
    attrTranslations = OrderedDict()
    
    def save(self):            
        db = STDMDb.instance()
        db.session.add(self)
        try:
            db.session.commit()
        except exc.SQLAlchemyError:
            db.session.rollback()
            
    def saveMany(self,objects = []):
        '''
        Save multiple objects of the same type in one go.
        '''
        db = STDMDb.instance()
        db.session.add_all(objects)
        try:
            db.session.commit()
        except exc.SQLAlchemyError:
            db.session.rollback()

    def update(self):
        db = STDMDb.instance()
        try:
            db.session.commit()
        except exc.SQLAlchemyError:
            db.session.rollback()
            
    def delete(self):
        db = STDMDb.instance()
        db.session.delete(self)
        try:
            db.session.commit()
        except exc.SQLAlchemyError:
            db.session.rollback()

    def queryObject(self,args=[]):
        '''
        The 'args' specifies the attributes/columns
        that will be returned in the query in a tuple;
        Else, the full model object will be returned.
        '''
        db = STDMDb.instance()
<<<<<<< HEAD

        if len(args) == 0:            
            return db.session.query(self.__class__)
        
        else:
            return db.session.query(*args)
=======
        #raise NameError(str(self.__class__))
        try:
            if len(args) == 0:
                return db.session.query(self.__class__)

            else:
                return db.session.query(*args)
        except exc.SQLAlchemyError:
            db.session.rollback()
>>>>>>> 85e581b0
    
    @classmethod  
    def tr(cls,propname):
        '''
        Returns a user-friendly name for the given property name.
        :param propname: Property name.
        '''
        if propname in cls.attrTranslations:
            return cls.attrTranslations[propname]
        else:
            return None
    
    @staticmethod
    def displayMapping():
        '''
        Returns the dictionary containing the translation mapping for the attributes.
        Base classes need to implement this method.
        
        if len(Model.attrTranslations) == 0:
            raise NotImplementedError
        else:
        '''
        return Model.attrTranslations
                        
class Content(Model,Base):
    '''
    Abstract class which is implemented by contents items that need to be registered based
    on the scope of the particular instance of STDM customization.    
    '''
    __tablename__ = "content_base"
    id = Column(Integer,primary_key = True)
    name = Column(String(100), unique = True)
    code = Column(String(100),unique = True) 
    roles = relationship("Role", secondary = "content_roles", backref = "contents")
    
class Role(Model,Base):
    '''
    Model for the database-wide system roles. These are manually synced with the roles in the
    system catalog.
    '''
    __tablename__ = "role"
    id = Column(Integer,primary_key =True)
    name = Column(String(100), unique = True)
    description = Column(String)

#Table for mapping the many-to-many association of content item to system roles  
content_roles_table = Table("content_roles", Base.metadata,
    Column('content_base_id',Integer, ForeignKey('content_base.id'), primary_key = True),
    Column('role_id',Integer, ForeignKey('role.id'), primary_key = True)
)

class AdminSpatialUnitSet(Model,Base):
    '''
    Hierarchy of administrative units.
    '''
    __tablename__ = "admin_spatial_unit_set"
    id = Column(Integer,primary_key=True)
    ParentID = Column("parent_id",Integer,ForeignKey("admin_spatial_unit_set.id"))
    Name = Column("name",String(50))
    Code = Column("code",String(10))
    Children = relationship("AdminSpatialUnitSet",backref=backref("Parent",remote_side=[id]),
                            cascade = "all, delete-orphan")
    
    def __init__(self,name="",code="",parent=None):
        self.Name = name
        self.Code = code
        self.Parent = parent
        
    def hierarchyCode(self,separator = "/"):
        '''
        Returns a string constituted of codes aggregated from the class instance, prior to which
        there are codes of the parent administrative units in the hierarchy.
        '''
        codeList = []
        codeList.append(self.Code)
        
        parent = self.Parent        
        while parent != None:
            codeList.append(parent.Code)
            parent = parent.Parent
            
        #Reverse the items so that the last item added becomes the prefix of the hierarchy code
        reverseCode = list(reversed(codeList))
            
        return separator.join(reverseCode)

    def hierarchy_names(self, separator="/"):
        """
        Return comma separated names of all administrative units
        :param separator: A symbol used to separate names.
        :type separator: String
        :return: The name of all admin units in a hierarchy
        :rtype: String
        """
        name_list = []
        name_list.append(self.Name)

        parent = self.Parent
        while parent != None:
            name_list.append(parent.Name)
            parent = parent.Parent

        # Reverse the items so that the last item added becomes the prefix of the hierarchy code
        reverse_name = list(reversed(name_list))

        return separator.join(reverse_name)<|MERGE_RESOLUTION|>--- conflicted
+++ resolved
@@ -1,397 +1,388 @@
-"""
-/***************************************************************************
-Name                 : STDM Data Models and SQLAlchemy Database Configuration 
-Description          : -Contains STDM data models
-                       -Manages SQLAlchemy core objects for connecting to the 
-                        database using the singleton pattern
-Date                 : 28/May/2013 
-copyright            : (C) 2013 by John Gitau
-email                : gkahiu@gmail.com
- ***************************************************************************/
-
-/***************************************************************************
- *                                                                         *
- *   This program is free software; you can redistribute it and/or modify  *
- *   it under the terms of the GNU General Public License as published by  *
- *   the Free Software Foundation; either version 2 of the License, or     *
- *   (at your option) any later version.                                   *
- *                                                                         *
- ***************************************************************************/
-"""
-from datetime import date
-from collections import (
-    defaultdict,
-    OrderedDict
-)
-
-from PyQt4.QtGui import QApplication
-
-from sqlalchemy import (
-    create_engine,
-    ForeignKey,
-    Table,
-    event,
-    func,
-    MetaData,
-    exc
-)
-from sqlalchemy import (
-    Column,
-    Date,
-    Integer,
-    String,
-    Numeric,
-    Text,
-    Boolean
-)
-from sqlalchemy.ext.declarative import (
-    declarative_base,
-    declared_attr
-)
-from sqlalchemy.orm import (
-    relationship,
-    backref,
-    mapper as _mapper
-)
-from sqlalchemy.orm import sessionmaker
-from sqlalchemy.schema import Sequence
-from sqlalchemy.exc import (
-    NoSuchTableError
-)
-from sqlalchemy.sql.expression import text
-from geoalchemy2 import Geometry
-
-import stdm.data
-
-metadata = MetaData()
-
-#Registry of table names and corresponding mappers
-table_registry = defaultdict(set)
-
-def mapper(cls, table=None, *args, **kwargs):
-    tb_mapper = _mapper(cls, table, *args, **kwargs)
-    table_registry[table.name].add(tb_mapper)
-
-    return tb_mapper
-
-Base = declarative_base(metadata=metadata)
-
-class Singleton(object):
-    """
-    Singleton class
-    """
-    def __init__(self,decorated):
-        self.__decorated = decorated
-        
-    def instance(self,*args,**kwargs):
-        '''
-        Returns an instance of the decorated object or creates 
-        one if it does not exist
-        '''
-        try:
-            return self._instance
-
-        #Catch null property exception and create a new instance of the class
-        except AttributeError:
-            self._instance = self.__decorated(*args,**kwargs)
-            return self._instance
-        
-    def __call__(self,*args,**kwargs):
-        raise TypeError('Singleton must be accessed through the instance method')
-    
-    def cleanUp(self):
-        '''
-        Remove the instance of the referenced singleton class
-        '''
-        del self._instance
-
-class NoPostGISError(Exception):
-    """Raised when the PostGIS extension is not installed in the specified
-    STDM database."""
-    pass
-    
-@Singleton
-class STDMDb(object):
-    """
-    This class will exist only once hence the reason it has a singleton attribute.
-    It will contain the session for managing the unit of work for each class.
-    """
-    engine = None
-    session = None
-
-    def __init__(self):
-        #Initialize database engine
-        self.engine = create_engine(stdm.data.app_dbconn.toAlchemyConnection(), echo=False)
-
-        #Check for PostGIS extension
-        state = self._check_spatial_extension()
-
-        if not state:
-            raise NoPostGISError
-
-        Session = sessionmaker(bind=self.engine)
-        self.session = Session()
-        self.createMetadata()
-
-    def createMetadata(self):
-        """
-        Creates STDM database schema
-        """
-        Base.metadata.create_all(self.engine)
-
-    def instance(self,*args,**kwargs):
-        """
-        Dummy method. Eclipse IDE cannot handle the Singleton decorator in Python
-        """
-        pass
-
-    def _check_spatial_extension(self):
-        """Check if the PostGIS exists and if so, check if the extension
-        has been installed in the specified database and raise an error if
-        the extension is not found."""
-        spatial_extension_installed = True
-
-        sql = text("SELECT installed_version FROM pg_available_extensions "
-                   "WHERE name=:ext_name")
-
-        conn = self.engine.connect()
-        result = conn.execute(sql, ext_name='postgis').first()
-
-        if result is None:
-            spatial_extension_installed = False
-
-        else:
-            installed_version = result[0]
-
-            if installed_version is None:
-                spatial_extension_installed = False
-
-        conn.close()
-
-        return spatial_extension_installed
-
-def alchemy_table(table_name):
-    """
-    Get an SQLAlchemy table object based on the table_name of the table in the table..
-    :param table_name: Table Name
-    :type table_name: str
-    """
-    meta = MetaData(bind=STDMDb.instance().engine)
-
-    try:
-        return Table(table_name, meta, autoload=True)
-
-    except NoSuchTableError:
-        return None
-
-def table_mapper(table_name):
-    """
-    :param table_name: Name of the database table.
-    :type table_name: str
-    :return: Mapper for the specified table. None if it does not exist.
-    :rtype: object
-    """
-    mapper_collection = table_registry.get(table_name, None)
-
-    if mapper_collection is None or len(mapper_collection) == 0:
-        return None
-
-    return list(mapper_collection)[0]
-
-def alchemy_table_relationships(table_name):
-    """
-    Returns the relationship items configured for mapper which corresponds
-    to the given table name.
-    :param table_name: Name of the database table.
-    :return: Relationship property objects.
-    :rtype: list
-    """
-    t_mapper = table_mapper(table_name)
-
-    if t_mapper is None:
-        return []
-
-    relationships = t_mapper.relationships
-
-    relationship_names = []
-
-    for r in relationships:
-        r_names = str(r).split(".", 1)
-
-        relationship_names.append(r_names[1])
-
-    return relationship_names
-        
-class Model(object):
-    '''
-    Base class that handles all basic database operations.
-    All STDM entities that need to be persisted in the database
-    will inherit from this class.
-    '''
-    attrTranslations = OrderedDict()
-    
-    def save(self):            
-        db = STDMDb.instance()
-        db.session.add(self)
-        try:
-            db.session.commit()
-        except exc.SQLAlchemyError:
-            db.session.rollback()
-            
-    def saveMany(self,objects = []):
-        '''
-        Save multiple objects of the same type in one go.
-        '''
-        db = STDMDb.instance()
-        db.session.add_all(objects)
-        try:
-            db.session.commit()
-        except exc.SQLAlchemyError:
-            db.session.rollback()
-
-    def update(self):
-        db = STDMDb.instance()
-        try:
-            db.session.commit()
-        except exc.SQLAlchemyError:
-            db.session.rollback()
-            
-    def delete(self):
-        db = STDMDb.instance()
-        db.session.delete(self)
-        try:
-            db.session.commit()
-        except exc.SQLAlchemyError:
-            db.session.rollback()
-
-    def queryObject(self,args=[]):
-        '''
-        The 'args' specifies the attributes/columns
-        that will be returned in the query in a tuple;
-        Else, the full model object will be returned.
-        '''
-        db = STDMDb.instance()
-<<<<<<< HEAD
-
-        if len(args) == 0:            
-            return db.session.query(self.__class__)
-        
-        else:
-            return db.session.query(*args)
-=======
-        #raise NameError(str(self.__class__))
-        try:
-            if len(args) == 0:
-                return db.session.query(self.__class__)
-
-            else:
-                return db.session.query(*args)
-        except exc.SQLAlchemyError:
-            db.session.rollback()
->>>>>>> 85e581b0
-    
-    @classmethod  
-    def tr(cls,propname):
-        '''
-        Returns a user-friendly name for the given property name.
-        :param propname: Property name.
-        '''
-        if propname in cls.attrTranslations:
-            return cls.attrTranslations[propname]
-        else:
-            return None
-    
-    @staticmethod
-    def displayMapping():
-        '''
-        Returns the dictionary containing the translation mapping for the attributes.
-        Base classes need to implement this method.
-        
-        if len(Model.attrTranslations) == 0:
-            raise NotImplementedError
-        else:
-        '''
-        return Model.attrTranslations
-                        
-class Content(Model,Base):
-    '''
-    Abstract class which is implemented by contents items that need to be registered based
-    on the scope of the particular instance of STDM customization.    
-    '''
-    __tablename__ = "content_base"
-    id = Column(Integer,primary_key = True)
-    name = Column(String(100), unique = True)
-    code = Column(String(100),unique = True) 
-    roles = relationship("Role", secondary = "content_roles", backref = "contents")
-    
-class Role(Model,Base):
-    '''
-    Model for the database-wide system roles. These are manually synced with the roles in the
-    system catalog.
-    '''
-    __tablename__ = "role"
-    id = Column(Integer,primary_key =True)
-    name = Column(String(100), unique = True)
-    description = Column(String)
-
-#Table for mapping the many-to-many association of content item to system roles  
-content_roles_table = Table("content_roles", Base.metadata,
-    Column('content_base_id',Integer, ForeignKey('content_base.id'), primary_key = True),
-    Column('role_id',Integer, ForeignKey('role.id'), primary_key = True)
-)
-
-class AdminSpatialUnitSet(Model,Base):
-    '''
-    Hierarchy of administrative units.
-    '''
-    __tablename__ = "admin_spatial_unit_set"
-    id = Column(Integer,primary_key=True)
-    ParentID = Column("parent_id",Integer,ForeignKey("admin_spatial_unit_set.id"))
-    Name = Column("name",String(50))
-    Code = Column("code",String(10))
-    Children = relationship("AdminSpatialUnitSet",backref=backref("Parent",remote_side=[id]),
-                            cascade = "all, delete-orphan")
-    
-    def __init__(self,name="",code="",parent=None):
-        self.Name = name
-        self.Code = code
-        self.Parent = parent
-        
-    def hierarchyCode(self,separator = "/"):
-        '''
-        Returns a string constituted of codes aggregated from the class instance, prior to which
-        there are codes of the parent administrative units in the hierarchy.
-        '''
-        codeList = []
-        codeList.append(self.Code)
-        
-        parent = self.Parent        
-        while parent != None:
-            codeList.append(parent.Code)
-            parent = parent.Parent
-            
-        #Reverse the items so that the last item added becomes the prefix of the hierarchy code
-        reverseCode = list(reversed(codeList))
-            
-        return separator.join(reverseCode)
-
-    def hierarchy_names(self, separator="/"):
-        """
-        Return comma separated names of all administrative units
-        :param separator: A symbol used to separate names.
-        :type separator: String
-        :return: The name of all admin units in a hierarchy
-        :rtype: String
-        """
-        name_list = []
-        name_list.append(self.Name)
-
-        parent = self.Parent
-        while parent != None:
-            name_list.append(parent.Name)
-            parent = parent.Parent
-
-        # Reverse the items so that the last item added becomes the prefix of the hierarchy code
-        reverse_name = list(reversed(name_list))
-
+"""
+/***************************************************************************
+Name                 : STDM Data Models and SQLAlchemy Database Configuration 
+Description          : -Contains STDM data models
+                       -Manages SQLAlchemy core objects for connecting to the 
+                        database using the singleton pattern
+Date                 : 28/May/2013 
+copyright            : (C) 2013 by John Gitau
+email                : gkahiu@gmail.com
+ ***************************************************************************/
+
+/***************************************************************************
+ *                                                                         *
+ *   This program is free software; you can redistribute it and/or modify  *
+ *   it under the terms of the GNU General Public License as published by  *
+ *   the Free Software Foundation; either version 2 of the License, or     *
+ *   (at your option) any later version.                                   *
+ *                                                                         *
+ ***************************************************************************/
+"""
+from datetime import date
+from collections import (
+    defaultdict,
+    OrderedDict
+)
+
+from PyQt4.QtGui import QApplication
+
+from sqlalchemy import (
+    create_engine,
+    ForeignKey,
+    Table,
+    event,
+    func,
+    MetaData,
+    exc
+)
+from sqlalchemy import (
+    Column,
+    Date,
+    Integer,
+    String,
+    Numeric,
+    Text,
+    Boolean
+)
+from sqlalchemy.ext.declarative import (
+    declarative_base,
+    declared_attr
+)
+from sqlalchemy.orm import (
+    relationship,
+    backref,
+    mapper as _mapper
+)
+from sqlalchemy.orm import sessionmaker
+from sqlalchemy.schema import Sequence
+from sqlalchemy.exc import (
+    NoSuchTableError
+)
+from sqlalchemy.sql.expression import text
+from geoalchemy2 import Geometry
+
+import stdm.data
+
+metadata = MetaData()
+
+#Registry of table names and corresponding mappers
+table_registry = defaultdict(set)
+
+def mapper(cls, table=None, *args, **kwargs):
+    tb_mapper = _mapper(cls, table, *args, **kwargs)
+    table_registry[table.name].add(tb_mapper)
+
+    return tb_mapper
+
+Base = declarative_base(metadata=metadata)
+
+class Singleton(object):
+    """
+    Singleton class
+    """
+    def __init__(self,decorated):
+        self.__decorated = decorated
+        
+    def instance(self,*args,**kwargs):
+        '''
+        Returns an instance of the decorated object or creates 
+        one if it does not exist
+        '''
+        try:
+            return self._instance
+
+        #Catch null property exception and create a new instance of the class
+        except AttributeError:
+            self._instance = self.__decorated(*args,**kwargs)
+            return self._instance
+        
+    def __call__(self,*args,**kwargs):
+        raise TypeError('Singleton must be accessed through the instance method')
+    
+    def cleanUp(self):
+        '''
+        Remove the instance of the referenced singleton class
+        '''
+        del self._instance
+
+class NoPostGISError(Exception):
+    """Raised when the PostGIS extension is not installed in the specified
+    STDM database."""
+    pass
+    
+@Singleton
+class STDMDb(object):
+    """
+    This class will exist only once hence the reason it has a singleton attribute.
+    It will contain the session for managing the unit of work for each class.
+    """
+    engine = None
+    session = None
+
+    def __init__(self):
+        #Initialize database engine
+        self.engine = create_engine(stdm.data.app_dbconn.toAlchemyConnection(), echo=False)
+
+        #Check for PostGIS extension
+        state = self._check_spatial_extension()
+
+        if not state:
+            raise NoPostGISError
+
+        Session = sessionmaker(bind=self.engine)
+        self.session = Session()
+        self.createMetadata()
+
+    def createMetadata(self):
+        """
+        Creates STDM database schema
+        """
+        Base.metadata.create_all(self.engine)
+
+    def instance(self,*args,**kwargs):
+        """
+        Dummy method. Eclipse IDE cannot handle the Singleton decorator in Python
+        """
+        pass
+
+    def _check_spatial_extension(self):
+        """Check if the PostGIS exists and if so, check if the extension
+        has been installed in the specified database and raise an error if
+        the extension is not found."""
+        spatial_extension_installed = True
+
+        sql = text("SELECT installed_version FROM pg_available_extensions "
+                   "WHERE name=:ext_name")
+
+        conn = self.engine.connect()
+        result = conn.execute(sql, ext_name='postgis').first()
+
+        if result is None:
+            spatial_extension_installed = False
+
+        else:
+            installed_version = result[0]
+
+            if installed_version is None:
+                spatial_extension_installed = False
+
+        conn.close()
+
+        return spatial_extension_installed
+
+def alchemy_table(table_name):
+    """
+    Get an SQLAlchemy table object based on the table_name of the table in the table..
+    :param table_name: Table Name
+    :type table_name: str
+    """
+    meta = MetaData(bind=STDMDb.instance().engine)
+
+    try:
+        return Table(table_name, meta, autoload=True)
+
+    except NoSuchTableError:
+        return None
+
+def table_mapper(table_name):
+    """
+    :param table_name: Name of the database table.
+    :type table_name: str
+    :return: Mapper for the specified table. None if it does not exist.
+    :rtype: object
+    """
+    mapper_collection = table_registry.get(table_name, None)
+
+    if mapper_collection is None or len(mapper_collection) == 0:
+        return None
+
+    return list(mapper_collection)[0]
+
+def alchemy_table_relationships(table_name):
+    """
+    Returns the relationship items configured for mapper which corresponds
+    to the given table name.
+    :param table_name: Name of the database table.
+    :return: Relationship property objects.
+    :rtype: list
+    """
+    t_mapper = table_mapper(table_name)
+
+    if t_mapper is None:
+        return []
+
+    relationships = t_mapper.relationships
+
+    relationship_names = []
+
+    for r in relationships:
+        r_names = str(r).split(".", 1)
+
+        relationship_names.append(r_names[1])
+
+    return relationship_names
+        
+class Model(object):
+    '''
+    Base class that handles all basic database operations.
+    All STDM entities that need to be persisted in the database
+    will inherit from this class.
+    '''
+    attrTranslations = OrderedDict()
+    
+    def save(self):            
+        db = STDMDb.instance()
+        db.session.add(self)
+        try:
+            db.session.commit()
+        except exc.SQLAlchemyError:
+            db.session.rollback()
+            
+    def saveMany(self,objects = []):
+        '''
+        Save multiple objects of the same type in one go.
+        '''
+        db = STDMDb.instance()
+        db.session.add_all(objects)
+        try:
+            db.session.commit()
+        except exc.SQLAlchemyError:
+            db.session.rollback()
+
+    def update(self):
+        db = STDMDb.instance()
+        try:
+            db.session.commit()
+        except exc.SQLAlchemyError:
+            db.session.rollback()
+            
+    def delete(self):
+        db = STDMDb.instance()
+        db.session.delete(self)
+        try:
+            db.session.commit()
+        except exc.SQLAlchemyError:
+            db.session.rollback()
+
+    def queryObject(self,args=[]):
+        '''
+        The 'args' specifies the attributes/columns
+        that will be returned in the query in a tuple;
+        Else, the full model object will be returned.
+        '''
+        db = STDMDb.instance()
+        #raise NameError(str(self.__class__))
+        try:
+            if len(args) == 0:
+                return db.session.query(self.__class__)
+
+            else:
+                return db.session.query(*args)
+        except exc.SQLAlchemyError:
+            db.session.rollback()
+    
+    @classmethod  
+    def tr(cls,propname):
+        '''
+        Returns a user-friendly name for the given property name.
+        :param propname: Property name.
+        '''
+        if propname in cls.attrTranslations:
+            return cls.attrTranslations[propname]
+        else:
+            return None
+    
+    @staticmethod
+    def displayMapping():
+        '''
+        Returns the dictionary containing the translation mapping for the attributes.
+        Base classes need to implement this method.
+        
+        if len(Model.attrTranslations) == 0:
+            raise NotImplementedError
+        else:
+        '''
+        return Model.attrTranslations
+                        
+class Content(Model,Base):
+    '''
+    Abstract class which is implemented by contents items that need to be registered based
+    on the scope of the particular instance of STDM customization.    
+    '''
+    __tablename__ = "content_base"
+    id = Column(Integer,primary_key = True)
+    name = Column(String(100), unique = True)
+    code = Column(String(100),unique = True) 
+    roles = relationship("Role", secondary = "content_roles", backref = "contents")
+    
+class Role(Model,Base):
+    '''
+    Model for the database-wide system roles. These are manually synced with the roles in the
+    system catalog.
+    '''
+    __tablename__ = "role"
+    id = Column(Integer,primary_key =True)
+    name = Column(String(100), unique = True)
+    description = Column(String)
+
+#Table for mapping the many-to-many association of content item to system roles  
+content_roles_table = Table("content_roles", Base.metadata,
+    Column('content_base_id',Integer, ForeignKey('content_base.id'), primary_key = True),
+    Column('role_id',Integer, ForeignKey('role.id'), primary_key = True)
+)
+
+class AdminSpatialUnitSet(Model,Base):
+    '''
+    Hierarchy of administrative units.
+    '''
+    __tablename__ = "admin_spatial_unit_set"
+    id = Column(Integer,primary_key=True)
+    ParentID = Column("parent_id",Integer,ForeignKey("admin_spatial_unit_set.id"))
+    Name = Column("name",String(50))
+    Code = Column("code",String(10))
+    Children = relationship("AdminSpatialUnitSet",backref=backref("Parent",remote_side=[id]),
+                            cascade = "all, delete-orphan")
+    
+    def __init__(self,name="",code="",parent=None):
+        self.Name = name
+        self.Code = code
+        self.Parent = parent
+        
+    def hierarchyCode(self,separator = "/"):
+        '''
+        Returns a string constituted of codes aggregated from the class instance, prior to which
+        there are codes of the parent administrative units in the hierarchy.
+        '''
+        codeList = []
+        codeList.append(self.Code)
+        
+        parent = self.Parent        
+        while parent != None:
+            codeList.append(parent.Code)
+            parent = parent.Parent
+            
+        #Reverse the items so that the last item added becomes the prefix of the hierarchy code
+        reverseCode = list(reversed(codeList))
+            
+        return separator.join(reverseCode)
+
+    def hierarchy_names(self, separator="/"):
+        """
+        Return comma separated names of all administrative units
+        :param separator: A symbol used to separate names.
+        :type separator: String
+        :return: The name of all admin units in a hierarchy
+        :rtype: String
+        """
+        name_list = []
+        name_list.append(self.Name)
+
+        parent = self.Parent
+        while parent != None:
+            name_list.append(parent.Name)
+            parent = parent.Parent
+
+        # Reverse the items so that the last item added becomes the prefix of the hierarchy code
+        reverse_name = list(reversed(name_list))
+
         return separator.join(reverse_name)