--- conflicted
+++ resolved
@@ -1,4 +1,3 @@
-<<<<<<< HEAD
 # -*- coding: utf-8 -*-
 """
 /***************************************************************************
@@ -56,67 +55,4 @@
         social_tenure_relationship.social_tenure_type FROM party, spatial_unit, social_tenure_relationship \
         WHERE spatial_unit.id = social_tenure_relationship.spatial_unit AND party.id = social_tenure_relationship.party; "
             
-        return socialTenure
-        
-        
-    
-=======
-# -*- coding: utf-8 -*-
-"""
-/***************************************************************************
- stdm
-                                 A QGIS plugin
- Securing land and property rights for all
-                              -------------------
-        begin                : 2014-03-04
-        copyright            : (C) 2014 by GLTN
-        email                : njoroge.solomon@yahoo.com
- ***************************************************************************/
-
-/***************************************************************************
- *                                                                         *
- *   This program is free software; you can redistribute it and/or modify  *
- *   it under the terms of the GNU General Public License as published by  *
- *   the Free Software Foundation; either version 2 of the License, or     *
- *   (at your option) any later version.                                   *
- *                                                                         *
- ***************************************************************************/
-"""
-INSERTSQL=("INSERT INTO %s %s VALUES %s")
-
-class SQLInsert(object):
-    def __init__(self,table,args):
-        self.args=args
-        self.table=table
-        self.sqlDef=[]
-        
-    def keyColAttrib(self):
-        '''get column keys into the SQL prepend statement'''
-        'temporary fix, because data column is only one...can be improved'
-        colKeys=["value"]
-        if colKeys:
-            sqlPrepend=r'("'+r'", "'.join(colKeys) + r'")'
-        return sqlPrepend
-        
-    def colValues(self):
-        if len(self.keyColAttrib())>1:
-            if self.args:
-                sqlInsert = r'('"'"+r"','".join(self.args) +r"');"
-                return sqlInsert
-        
-    def setInsertStatement(self):
-        '''Run through the lookup table list and return the full insert statement'''
-        for value in self.args:
-            sqlInsert =  r'('+r"'"+value +r"');"
-            self.sqlDef.append(INSERTSQL%(self.table,self.keyColAttrib(),str(sqlInsert)))
-        return self.sqlDef
-    
-    def spatialRelation(self):
-        # needed for creation of map on the composer and reporting on social tenure
-        socialTenure = "CREATE OR REPLACE VIEW social_tenure_relations AS SELECT party.id, party.family_name AS party_surname, party.other_names, \
-        party.identification, spatial_unit.spatial_unit_id AS spatial_unit_number, spatial_unit.name AS spatial_unit_name, spatial_unit.geom_polygon AS geometry, \
-        social_tenure_relationship.social_tenure_type FROM party, spatial_unit, social_tenure_relationship \
-        WHERE spatial_unit.id = social_tenure_relationship.spatial_unit AND party.id = social_tenure_relationship.party; "
-            
-        return socialTenure
->>>>>>> 4c463e3d
+        return socialTenure