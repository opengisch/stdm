--- conflicted
+++ resolved
@@ -493,7 +493,13 @@
 
         if self.supports_documents:
             doc_types = self.document_types()
-            virtual_cols.extend(doc_types)
+            for doc_type in doc_types:
+                u_doc_type = unicode(doc_type)
+                text_value = self.supporting_doc._doc_types_value_list.values[
+                    u_doc_type
+                ]
+
+                virtual_cols.append(text_value.value)
 
         multi_select_cols = self.columns_by_type_info(
             MultipleSelectColumn.TYPE_INFO
@@ -547,14 +553,17 @@
             '_'
         ).lower()
 
-        #Entity reference column
+        # Entity reference column
         entity_ref_name = u'{0}_{1}'.format(normalize_name, 'id')
         self.entity_reference = ForeignKeyColumn(entity_ref_name, self)
 
-        #Document types
+        # Document types
         vl_name = self._doc_type_name(normalize_name)
+
         self._doc_types_value_list = self._doc_type_vl(vl_name)
+
         if self._doc_types_value_list is None:
+
             self._doc_types_value_list = self.profile.create_value_list(
                 vl_name
             )
@@ -593,17 +602,10 @@
     def _doc_type_vl(self, name):
         #Search for the document type value list based on the given name
         value_lists = self.profile.value_lists()
-<<<<<<< HEAD
-=======
-
->>>>>>> 05decc2d
+
         doc_type_vl = [v for v in value_lists if v.short_name == name]
-
         #Return first item
-<<<<<<< HEAD
-=======
-
->>>>>>> 05decc2d
+
         if len(doc_type_vl) > 0:
             return doc_type_vl[0]
 
