--- conflicted
+++ resolved
@@ -1,7 +1,5 @@
 # Change Log
 All notable changes of the Social Tenure Domain Model(STDM) is documented in this file.
-<<<<<<< HEAD
-=======
 ## [1.7.0] - 2017-10-25
 
 ### Added
@@ -31,8 +29,16 @@
 - **Database and Configuration**: Fixed the draft configuration not deleting automatically issue.
 - **Database and Configuration**: Fixed inability to delete lookup values.
 - **Database and Configuration**: Fixed inability to save lookup values to the database.
->>>>>>> 05decc2d
 
+## [1.6.0] - 2017-05-01
+### Fixed
+- **Language**: Added full translation of the plugin in French, German and Portuguese.
+- **Language**: Fixed translation issues in different modules of the plugin.
+- **Spatial Entity Details**: Fixed save children error when there are no child entities.
+- **Login**: Fixed key error changing database setting before first time login.
+
+### Changed
+- **Social Tenure Relationship**: Removed deep inheritances.
 
 ## [1.5.2] - 2017-03-31
 ### Fixed
