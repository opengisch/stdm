"""
/***************************************************************************
Name                 : STDM QGIS Loader
Description          : STDM QGIS Loader
Date                 : 04-01-2015
copyright            : (C) 2015 by UN-Habitat and implementing partners.
                       See the accompanying file CONTRIBUTORS.txt in the root
email                : stdm@unhabitat.org
 ***************************************************************************/

/***************************************************************************
 *                                                                         *
 *   This program is free software; you can redistribute it and/or modify  *
 *   it under the terms of the GNU General Public License as published by  *
 *   the Free Software Foundation; either version 2 of the License, or     *
 *   (at your option) any later version.                                   *
 *                                                                         *
 ***************************************************************************/
"""
import glob
import logging
import os.path
import platform
import shutil
from collections import OrderedDict

from PyQt4.QtCore import *
from PyQt4.QtGui import *

from qgis.core import *
from qgis.gui import *
import qgis.utils
from sqlalchemy.exc import SQLAlchemyError
from stdm.settings.config_serializer import ConfigurationFileSerializer
from stdm.settings import current_profile, save_current_profile
from stdm.settings.startup_handler import copy_startup
from stdm.data.configfile_paths import FilePaths
from stdm.data.configuration.exception import ConfigurationException
from stdm.data.configuration.stdm_configuration import StdmConfiguration
from stdm.settings.config_file_updater import ConfigurationFileUpdater
from stdm.data.configuration.config_updater import ConfigurationSchemaUpdater

from stdm.ui.change_pwd_dlg import changePwdDlg
from stdm.ui.doc_generator_dlg import (
    DocumentGeneratorDialogWrapper,
    EntityConfig
)

from stdm.ui.login_dlg import loginDlg
from stdm.ui.manage_accounts_dlg import manageAccountsDlg
from stdm.ui.content_auth_dlg import contentAuthDlg
from stdm.ui.options_base import OptionsDialog

from stdm.ui.view_str import ViewSTRWidget
from stdm.ui.admin_unit_selector import AdminUnitSelector
from stdm.ui.entity_browser import (
    EntityBrowserWithEditor
)
from stdm.ui.about import AboutSTDMDialog
from stdm.ui.stdmdialog import DeclareMapping

from stdm.ui.wizard.wizard import ConfigWizard

from stdm.ui.import_data import ImportData
from stdm.ui.export_data import ExportData

from stdm.ui.spatial_unit_manager import SpatialUnitManagerDockWidget

import data

from stdm.data.database import (
    Base,
    NoPostGISError,
    STDMDb
)
from stdm.data.pg_utils import (
    pg_table_exists,
    spatial_tables,
    postgis_exists,
    create_postgis,
    table_column_names
)
from stdm.settings.registryconfig import (
    RegistryConfig,
    WIZARD_RUN,
    STDM_VERSION,
    CONFIG_UPDATED,
    HOST,
    composer_template_path
)
from stdm.ui.license_agreement import LicenseAgreement

from navigation import (
    STDMAction,
    QtContainerLoader,
    ContentGroup,
    TableContentGroup
)

from stdm.utils.util import simple_dialog
from stdm.ui.change_log import ChangeLog
from stdm.settings.template_updater import TemplateFileUpdater

from stdm.utils.util import (
    getIndex,
    db_user_tables,
    format_name,
    setComboCurrentIndexWithText,
    version_from_metadata
)
from mapping.utils import pg_layerNamesIDMapping

from composer import ComposerWrapper
from stdm.ui.progress_dialog import STDMProgressDialog
from stdm.ui.feature_details import DetailsTreeView
from stdm.ui.geometry.geometry_container import GeometryToolsContainer
from stdm.ui.social_tenure.str_editor import STREditor

from stdm.ui.geoodk_converter_dialog import GeoODKConverter
from stdm.ui.geoodk_profile_importer import ProfileInstanceRecords

LOGGER = logging.getLogger('stdm')


class STDMQGISLoader(object):

    viewSTRWin = None
    def __init__(self, iface):
        self.iface = iface

        # Initialize loader
        self.toolbarLoader = None
        self.menubarLoader = None

        # Setup locale
        self.plugin_dir = os.path.dirname(__file__)
        localePath = ""
        locale = QSettings().value("locale/userLocale")[0:2]
        if QFileInfo(self.plugin_dir).exists():
            # Replace forward slash with backslash
            self.plugin_dir = self.plugin_dir.replace("\\", "/")
            localePath = self.plugin_dir + "/i18n/stdm_%s.qm" % (locale,)
        if QFileInfo(localePath).exists():
            self.translator = QTranslator()
            self.translator.load(localePath)
            if qVersion() > '4.3.3':
                QCoreApplication.installTranslator(self.translator)

        # STDM Tables
        self.stdmTables = []

        self.stdm_config = StdmConfiguration.instance()
        self.reg_config = RegistryConfig()
        self.spatialLayerMangerDockWidget = None

        self._user_logged_in = False
        self.current_profile = None
        # Profile status label showing the current profile
        self.profile_status_label = None
        LOGGER.debug('STDM plugin has been initialized.')
        self.entity_browser = None
        # Load configuration file
        self.config_path = QDesktopServices.storageLocation(
            QDesktopServices.HomeLocation) \
                      + '/.stdm/configuration.stc'
        self.config_serializer = ConfigurationFileSerializer(self.config_path)
        self.configuration_file_updater = ConfigurationFileUpdater(self.iface)
        copy_startup()

    def initGui(self):
        # Initial actions on starting up the application
        self._menu_items()
        self.loginAct = STDMAction(QIcon(":/plugins/stdm/images/icons/login.png"),
                                   QApplication.translate("LoginToolbarAction",
                                                          "Login"),
                                   self.iface.mainWindow(),
                                   "CAA4F0D9-727F-4745-A1FC-C2173101F711")
        self.loginAct.setShortcut(QKeySequence(Qt.Key_F2))

        self.aboutAct = STDMAction(QIcon(":/plugins/stdm/images/icons/info.png"),
        QApplication.translate("AboutToolbarAction","About"), self.iface.mainWindow(),
        "137FFB1B-90CD-4A6D-B49E-0E99CD46F784")
        #Define actions that are available to all logged in users
        self.logoutAct = STDMAction(QIcon(":/plugins/stdm/images/icons/logout.png"), \
        QApplication.translate("LogoutToolbarAction","Logout"), self.iface.mainWindow(),
        "EF3D96AF-F127-4C31-8D9F-381C07E855DD")

        self.changePasswordAct = STDMAction(QIcon(":/plugins/stdm/images/icons/change_password.png"), \
        QApplication.translate("ChangePasswordToolbarAction","Change Password"), self.iface.mainWindow(),
        "8C425E0E-3761-43F5-B0B2-FB8A9C3C8E4B")
        self.helpAct = STDMAction(QIcon(":/plugins/stdm/images/icons/help-content.png"), \
        QApplication.translate("STDMQGISLoader","Help Contents"), self.iface.mainWindow(),
        "7A61CEA9-2A64-45F6-A40F-D83987D416EB")
        self.helpAct.setShortcut(Qt.Key_F10)

        # connect the actions to their respective methods
        self.loginAct.triggered.connect(self.login)
        self.changePasswordAct.triggered.connect(self.changePassword)
        self.logoutAct.triggered.connect(self.logout)
        self.aboutAct.triggered.connect(self.about)
        self.helpAct.triggered.connect(self.help_contents)
        self.initToolbar()
        self.initMenuItems()

    def _menu_items(self):
        #Create menu and menu items on the menu bar
        self.stdmMenu=QMenu()
        self.stdmMenu.setTitle(
            QApplication.translate(
                "STDMQGISLoader","STDM"
            )
        )
        #Initialize the menu bar item
        self.menu_bar=self.iface.mainWindow().menuBar()
        #Create actions
        actions=self.menu_bar.actions()
        currAction=actions[len(actions)-1]
        # add actions to the menu bar
        self.menu_bar.insertMenu(
            currAction,
            self.stdmMenu
        )
        self.stdmMenu.setToolTip(
            QApplication.translate(
                "STDMQGISLoader",
                "STDM plugin menu"
            )
        )


    def getThemeIcon(self, theName):
        # get the icon from the best available theme
        myCurThemePath = QgsApplication.activeThemePath() + "/plugins/" + theName
        myDefThemePath = QgsApplication.defaultThemePath() + "/plugins/" + theName
        myQrcPath = ":/plugins/stdm/" + theName
        if QFile.exists(myCurThemePath):
            return QIcon(myCurThemePath)
        elif QFile.exists(myDefThemePath):
            return QIcon(myDefThemePath)
        elif QFile.exists(myQrcPath):
            return QIcon(myQrcPath)
        else:
            return QIcon()

    def initToolbar(self):
        #Load initial STDM toolbar
        self.stdmInitToolbar = self.iface.addToolBar("STDM")
        self.stdmInitToolbar.setObjectName("STDM")
        #Add actions to the toolbar
        self.stdmInitToolbar.addAction(self.loginAct)

        self.stdmInitToolbar.addSeparator()
        self.stdmInitToolbar.addAction(self.helpAct)
        self.stdmInitToolbar.addAction(self.aboutAct)


    def initMenuItems(self):
        self.stdmMenu.addAction(self.loginAct)
        self.stdmMenu.addSeparator()
        self.stdmMenu.addAction(self.helpAct)
        self.stdmMenu.addAction(self.aboutAct)

    def unload(self):
        # Remove the STDM toolbar
        del self.stdmInitToolbar
        # Remove connection info
        self.logoutCleanUp()

    def login(self):
        '''
        Show login dialog
        '''
        frmLogin = loginDlg(self.iface.mainWindow())
        retstatus = frmLogin.exec_()

        if retstatus == QDialog.Accepted:
            #Assign the connection object
            data.app_dbconn = frmLogin.dbConn

            #Initialize the whole STDM database

            db = STDMDb.instance()

            if not db.postgis_state:
                if postgis_exists():
                    create_postgis()
                else:
                    err_msg = QApplication.translate(
                        "STDM",
                        "STDM cannot be loaded because the system has "
                        "detected that the PostGIS extension is missing "
                        "in '{0}' database.\nCheck that PostGIS has been "
                        "installed. Please contact the system "
                        "administrator for more information.".format(
                            frmLogin.dbConn.Database)
                    )
                    QMessageBox.critical(
                        self.iface.mainWindow(),
                        QApplication.translate(
                            "STDM","Spatial Extension Error"
                        ),
                        err_msg
                    )

                    return

            # Checks if the license is accepted and stops loading
            # modules if the terms and conditions are never accepted.
            license_status = self.load_license_agreement()
            if not license_status:
                return

            #Load logout and change password actions
            self.stdmInitToolbar.insertAction(self.loginAct,
                                              self.logoutAct)
            self.stdmInitToolbar.insertAction(self.loginAct,
                                              self.changePasswordAct)

            self.stdmMenu.insertAction(self.loginAct,self.logoutAct)
            self.stdmMenu.insertAction(self.loginAct,self.changePasswordAct)

            self.loginAct.setEnabled(False)

            #Fetch STDM tables
            self.stdmTables = spatial_tables()

            #Load the configuration from file
            config_load_status = self.load_configuration_from_file(
                self.iface.mainWindow()
            )

            #Exit if the load failed
            if not config_load_status:
                return

<<<<<<< HEAD
            # try:
            self.show_change_log()
            #Set current profile
            self.current_profile = current_profile()
=======
            try:
                self.show_change_log()
                #Set current profile
                self.current_profile = current_profile()
                self._user_logged_in = True
                if self.current_profile is None:
                    result = self.default_profile()
                    if not result:
                        return
                self.loadModules()
                self.default_profile()
                self.run_wizard()
                self.copy_designer_template()

>>>>>>> c90ab30e

            if self.current_profile is None:
                result = self.default_profile()
                if not result:
                    return
            self.loadModules()
            self.default_profile()
            self.run_wizard()
            self.copy_designer_template()
            self._user_logged_in = True

            # except Exception as pe:
            title = QApplication.translate(
                "STDMQGISLoader",
                "Error Loading Modules"
            )

            # self.reset_content_modules_id(
            #     title,
            #     pe
            # )

    def minimum_table_checker(self):

        title = QApplication.translate(
            "STDMQGISLoader",
            'Database Table Error'
        )

        message = QApplication.translate(
            "STDMQGISLoader",
            'The system has detected that database tables \n'
            'required in this module are missing.\n'
            'Do you want to re-run the Configuration Wizard now?'
        )

        database_check = QMessageBox.critical(
            self.iface.mainWindow(),
            title,
            message,
            QMessageBox.Yes,
            QMessageBox.No
        )
        if database_check == QMessageBox.Yes:
            self.load_config_wizard()

    def entity_table_checker(self, entity):
        """
        Checks if the database table for a given entity exists.
        In case the table doesn't exists, it shows an error message.
        :param entity: Entity
        :type entity: Object
        :return: True if there is no missing table and false
        if there is a missing table.
        :rtype: Boolean
        """
        title = QApplication.translate(
            "STDMQGISLoader",
            'Database Table Error'
        )

        if not pg_table_exists(entity.name):
            message = QApplication.translate(
                "STDMQGISLoader",
                u'The system has detected that '
                'a required database table - \n'
                '{} is missing. \n'
                'Do you want to re-run the '
                'Configuration Wizard now?'.format(
                    entity.short_name
                ),
                None,
                QCoreApplication.UnicodeUTF8
            )
            database_check = QMessageBox.critical(
                self.iface.mainWindow(),
                title,
                message,
                QMessageBox.Yes,
                QMessageBox.No
            )
            if database_check == QMessageBox.Yes:
                self.load_config_wizard()
            else:
                return False
        else:
            return True

    def run_wizard(self):
        """
        Checks if the configuration wizard was run before.
        :return:
        :rtype:
        """
        host = self.reg_config.read([HOST])
        host_val = host[HOST]

        if host_val != u'localhost':
            if host_val != u'127.0.0.1':
                return

        wizard_key = self.reg_config.read(
            [WIZARD_RUN]
        )

        title = QApplication.translate(
            "STDMQGISLoader",
            'Configuration Wizard Error'
        )
        message = QApplication.translate(
            "STDMQGISLoader",
            'The system has detected that you did not run \n'
            'the Configuration Wizard so far. \n'
            'Do you want to run it now? '
        )
        if len(wizard_key) > 0:
            wizard_value = wizard_key[WIZARD_RUN]

            if wizard_value == 0 or wizard_value == '0':

                default_profile = QMessageBox.critical(
                    self.iface.mainWindow(),
                    title,
                    message,
                    QMessageBox.Yes,
                    QMessageBox.No
                )

                if default_profile == QMessageBox.Yes:
                    self.load_config_wizard()

        else:
            default_profile = QMessageBox.critical(
                self.iface.mainWindow(),
                title,
                message,
                QMessageBox.Yes,
                QMessageBox.No
            )

            if default_profile == QMessageBox.Yes:
                self.load_config_wizard()

    def default_profile(self):
        """
        Checks if the current profile exists.
        If there is only one profile, it sets
        it and run reload_plugin(). If there
        is more than one profile, it asks the
        user the set a profile using Options.
        If no profile exists, it asks the user
        to run Configuration Wizard.
        :return: None
        :rtype: NoneType
        """
        if self.current_profile is None:
            profiles = self.stdm_config.profiles

            title = QApplication.translate(
                "STDMQGISLoader",
                'Default Profile Error'
            )
            if len(profiles) > 0:
                profile_name = profiles.keys()[0]
                save_current_profile(profile_name)
                self.reload_plugin(profile_name)

            else:
                solution = 'Do you want to run the ' \
                           'Configuration Wizard now?'

                message = QApplication.translate(
                    "STDMQGISLoader",
                    'The system has detected that there '
                    'is no default profile. \n {}'.format(
                        solution
                    )

                )
                default_profile = QMessageBox.critical(
                    self.iface.mainWindow(),
                    title,
                    message,
                    QMessageBox.Yes,
                    QMessageBox.No
                )

                if default_profile == QMessageBox.Yes:

                    self.load_config_wizard()
                    return True
                else:
                    return False

    def on_update_progress(self, message):
        """
        A slot raised when update_progress signal is emitted
        in ConfigurationSerializer, ConfigurationUpdater and
        and of the Updaters.
        :param message: The progress message.
        :type message: String
        :return:
        :rtype:
        """
        self.progress.show()
        self.progress.setRange(0, 0)
        self.progress.progress_message(message)

    def on_update_complete(self, document):
        """
        A slot raised when the update_complete signal is emitted.
        It runs post update tasks such as closing progress dialog
        and showing a success message.
        :param document: The updated dom document
        :type document: QDomDocument
        :return:
        :rtype:
        """
        # TODO remove this line below when schema updater is refactored
        self.config_serializer.on_version_updated(document)

        self.reg_config.write(
            {WIZARD_RUN: 1}
        )

        self.progress.hide()
        self.progress.cancel()

    def load_configuration_to_serializer(self):
        try:
            self.config_serializer.update_complete.connect(
                self.on_update_complete
            )
            self.config_serializer.update_progress.connect(
                self.on_update_progress
            )
            self.config_serializer.db_update_progress.connect(
                self.on_update_progress
            )
            self.config_serializer.load()

            return True

        except IOError as io_err:
            QMessageBox.critical(self.iface.mainWindow(),
                    QApplication.translate(
                        'STDM', 'Load Configuration Error'
                    ),
                    unicode(io_err))

            return False

        except ConfigurationException as c_ex:
            QMessageBox.critical(
                self.iface.mainWindow(),
                QApplication.translate(
                    'STDM',
                    'Load Configuration Error'
                ),
                unicode(c_ex)
            )

            return False

    def stdm_reg_version(self, metadata_version):
        """
        Checks and set STDM registry version using metadata version.
        :param metadata_version: The metadata version
        :type metadata_version: String
        :return: Result of the check or update.
        If reg_version is different from metadata returns 'updated'
        If reg_version is same as metadata returns 'non-updated'
        :rtype: String
        """
        reg_version_dict = self.reg_config.read(
            [STDM_VERSION]
        )

        if STDM_VERSION in reg_version_dict.keys():
            reg_version = reg_version_dict[STDM_VERSION]

        else:
            reg_version = None

        if reg_version is None:
            self.reg_config.write(
                {STDM_VERSION: metadata_version}
            )
            return 'updated'
        elif metadata_version != reg_version:
            self.reg_config.write(
                {STDM_VERSION: metadata_version}
            )
            # compare major versions and mark it return 'updated' if major update.
            md_major_version = metadata_version.rsplit('.', 1)[0]
            reg_major_version = reg_version.rsplit('.', 1)[0]

            if md_major_version != reg_major_version:
                return 'updated'
            else:
                return 'non-updated'
        elif metadata_version == reg_version:
            return 'non-updated'

    def show_change_log(self):
        """
        Shows the change log the new version of STDM.
        """
        version = version_from_metadata()
        # Get the big releases only not minor ones.
        major_version = version.rsplit('.', 1)[0]
        result = self.stdm_reg_version(version)

        if result == 'updated':
            title = QApplication.translate(
                'ConfigurationFileUpdater',
                'Upgrade Information'
            )

            message = QApplication.translate(
                'ConfigurationFileUpdater',
                'Would you like to view the '
                'new features and changes of STDM {}?'.format(major_version)
            )

            result, checkbox_result = simple_dialog(
                self.iface.mainWindow(),
                title,
                message
            )
            if result:
                change_log = ChangeLog(self.iface.mainWindow())
                change_log.show_change_log(self.plugin_dir)

    def copy_designer_template(self):
        """
        Copies designer templates from the templates folder in the plugin.
        :return:
        :rtype:
        """
        file_handler = FilePaths()

        template_files = glob.glob(u'{0}*.sdt'.format(
            file_handler.defaultConfigPath()
        ))
        templates_path = composer_template_path()

        for temp_file in template_files:

            destination_file = u'{}/{}'.format(
                    templates_path, os.path.basename(temp_file))

            if not os.path.isfile(u'{}/{}'.format(
                    templates_path, os.path.basename(temp_file))):
                shutil.copyfile(temp_file, destination_file)

    def load_configuration_from_file(self, parent, manual=False):
        """
        Load configuration object from the file.
        :return: True if the file was successfully
        loaded. Otherwise, False.
        :rtype: bool
        """
        self.progress = STDMProgressDialog(parent)
        self.progress.overall_progress('Upgrading STDM Configuration...')

        home = QDesktopServices.storageLocation(QDesktopServices.HomeLocation)

        config_path = '{}/.stdm/configuration.stc'.format(home)

        if manual:
            parent.upgradeButton.setEnabled(False)
            upgrade_status = self.configuration_file_updater.load(
                self.progress, True
            )

        else:
            upgrade_status = self.configuration_file_updater.load(
                self.progress
            )

        if upgrade_status:
            # Append configuration_upgraded.stc profiles
            if os.path.isfile(config_path):
                self.progress.progress_message(
                    'Appending the upgraded profile', ''
                )

                self.configuration_file_updater.\
                    append_profile_to_config_file(
                    'configuration_upgraded.stc',
                    'configuration.stc'
                )

            load_result = self.load_configuration_to_serializer()

            if load_result:
                config_updater = ConfigurationSchemaUpdater()
                config_updater.exec_()
                profile_details_dict = \
                    self.configuration_file_updater.backup_data()

                profile_details = {}
                # upgrade profile for each profiles
                for profile, tables in profile_details_dict.iteritems():
                    profile_details[profile] = tables
                    upgrade_template = TemplateFileUpdater(
                        self.plugin_dir, profile_details, self.progress
                    )

                    upgrade_template.process_update(True)

                QMessageBox.information(
                    self.iface.mainWindow(),
                    QApplication.translate(
                        'STDMQGISLoader',
                        'Upgrade STDM Configuration'
                    ),
                    QApplication.translate(
                        'STDMQGISLoader',
                        'Your configuration has been '
                        'successfully upgraded!'
                    )
                )
                # Upgrade from options behavior
                first_profile = profile_details_dict.keys()[0]
                if manual:
                    parent.upgradeButton.setEnabled(True)
                    parent.close()
                    self.reload_plugin(first_profile)
                else:
                    save_current_profile(first_profile)

                self.configuration_file_updater.reg_config.write(
                    {CONFIG_UPDATED: '1'}
                )
                self.configuration_file_updater.reg_config.write(
                    {WIZARD_RUN: 1}
                )
                self.configuration_file_updater.append_log(
                    'Successfully migrated STDM '
                    'Configuration to version 1.2!'
                )
                return True

        else:
            if manual:
                parent.upgradeButton.setEnabled(False)
                parent.manage_upgrade()
            self.configuration_file_updater.\
                _copy_config_file_from_template()
            result = self.load_configuration_to_serializer()
            return result

    def loadModules(self):

        self.details_tree_view = DetailsTreeView(self.iface, self)
        self.geom_tools_container = GeometryToolsContainer(self.iface, self)
        '''
        Define and add modules to the menu and/or toolbar using the module loader
        '''
        self.toolbarLoader = QtContainerLoader(self.iface.mainWindow(),
                                               self.stdmInitToolbar,self.logoutAct)
        self.menubarLoader = QtContainerLoader(self.iface.mainWindow(),
                                               self.stdmMenu, self.logoutAct)
        #Connect to the content added signal
        #self.toolbarLoader.contentAdded.connect(self.onContentAdded)

        #Define containers for grouping actions
        adminBtn = QToolButton()
        adminObjName = QApplication.translate("ToolbarAdminSettings","Admin Settings")
        #Required by module loader for those widgets that need to be inserted into the container
        adminBtn.setObjectName(adminObjName)
        adminBtn.setToolTip(adminObjName)
        adminBtn.setIcon(QIcon(":/plugins/stdm/images/icons/settings.png"))
        adminBtn.setPopupMode(QToolButton.InstantPopup)

        adminMenu = QMenu(adminBtn)
        adminBtn.setMenu(adminMenu)

        #Settings menu container in STDM's QGIS menu
        stdmAdminMenu = QMenu(self.stdmMenu)
        stdmAdminMenu.setIcon(QIcon(":/plugins/stdm/images/icons/settings.png"))
        stdmAdminMenu.setObjectName("STDMAdminSettings")
        stdmAdminMenu.setTitle(QApplication.translate("ToolbarAdminSettings","Admin Settings"))

        #Create content menu container
        contentBtn = QToolButton()

        contentObjName = QApplication.translate("ToolbarAdminSettings","Entities")
        #Required by module loader for those widgets that need to be inserted into the container
        contentBtn.setObjectName(contentObjName)
        contentBtn.setToolTip(contentObjName)
        contentBtn.setIcon(QIcon(":/plugins/stdm/images/icons/entity_management.png"))
        contentBtn.setPopupMode(QToolButton.InstantPopup)

        contentMenu = QMenu(contentBtn)
        contentBtn.setMenu(contentMenu)

        stdmEntityMenu = QMenu(self.stdmMenu)
        stdmEntityMenu.setObjectName("STDMEntityMenu")
        stdmEntityMenu.setIcon(QIcon(":/plugins/stdm/images/icons/entity_management.png"))
        stdmEntityMenu.setTitle(QApplication.translate("STDMEntityMenu","Entities"))

        #Mobile menu container
        # Mobile content menu container
        geoodk_mobile_dataMenu = QMenu(self.stdmMenu)
        geoodk_mobile_dataMenu.setObjectName("MobileMenu")
        geoodk_mobile_dataMenu.setIcon(QIcon(":/plugins/stdm/images/icons/mobile_data_management.png"))
        geoodk_mobile_dataMenu.setTitle(QApplication.translate("GeoODKMobileSettings", "Mobile Settings"))

        geoodkBtn = QToolButton()
        adminObjName = QApplication.translate("MobileToolbarSettings", "Mobile Settings")
        # Required by module loader for those widgets that need to be inserted into the container
        geoodkBtn.setObjectName(adminObjName)
        geoodkBtn.setToolTip(adminObjName)
        geoodkBtn.setIcon(QIcon(":/plugins/stdm/images/icons/mobile_data_management.png"))
        geoodkBtn.setPopupMode(QToolButton.InstantPopup)

        geoodkMenu = QMenu(geoodkBtn)
        geoodkBtn.setMenu(geoodkMenu)
        #Define actions

        self.contentAuthAct = QAction(
            QIcon(":/plugins/stdm/images/icons/content_auth.png"),
            QApplication.translate(
                "ContentAuthorizationToolbarAction",
                "Content Authorization"
            ),
            self.iface.mainWindow()
        )

        self.usersAct = QAction(QIcon(":/plugins/stdm/images/icons/users_manage.png"), \
        QApplication.translate("ManageUsersToolbarAction","Manage Users-Roles"), self.iface.mainWindow())


        self.options_act = QAction(QIcon(":/plugins/stdm/images/icons/options.png"), \
                           QApplication.translate("OptionsToolbarAction", "Options"),
                           self.iface.mainWindow())

        self.manageAdminUnitsAct = QAction(
            QIcon(":/plugins/stdm/images/icons/manage_admin_units.png"),
            QApplication.translate(
                "ManageAdminUnitsToolbarAction",
                "Manage Administrative Units"
            ),
            self.iface.mainWindow()
        )

        self.importAct = QAction(QIcon(":/plugins/stdm/images/icons/import.png"), \
        QApplication.translate("ImportAction","Import Data"), self.iface.mainWindow())

        self.exportAct = QAction(QIcon(":/plugins/stdm/images/icons/export.png"), \
        QApplication.translate("ReportBuilderAction","Export Data"), self.iface.mainWindow())

        self.docDesignerAct = QAction(QIcon(":/plugins/stdm/images/icons/cert_designer.png"), \
        QApplication.translate("DocumentDesignerAction","Document Designer"), self.iface.mainWindow())

        self.docGeneratorAct = QAction(QIcon(":/plugins/stdm/images/icons/generate_document.png"), \
        QApplication.translate("DocumentGeneratorAction","Document Generator"), self.iface.mainWindow())

        #Spatial Layer Manager
        self.spatialLayerManager = QAction(QIcon(":/plugins/stdm/images/icons/spatial_unit_manager.png"), \
        QApplication.translate("SpatialEditorAction","Spatial Unit Manager"), self.iface.mainWindow())
        self.spatialLayerManager.setCheckable(True)

        #Spatial Layer Manager
        self.feature_details_act = QAction(QIcon(":/plugins/stdm/images/icons/feature_details.png"), \
        QApplication.translate("SpatialEditorAction","Spatial Entity Details"), self.iface.mainWindow())
        self.feature_details_act.setCheckable(True)


        self.viewSTRAct = QAction(QIcon(":/plugins/stdm/images/icons/view_str.png"), \
        QApplication.translate("ViewSTRToolbarAction","View Social Tenure Relationship"),
        self.iface.mainWindow())

        self.wzdAct = QAction(QIcon(":/plugins/stdm/images/icons/table_designer.png"),\
                    QApplication.translate("ConfigWizard","Configuration Wizard"), self.iface.mainWindow())
        self.wzdAct.setShortcut(Qt.Key_F7)
        self.ModuleAct = QAction(QIcon(":/plugins/stdm/images/icons/table_designer.png"),\
                    QApplication.translate("WorkspaceConfig","Entities"), self.iface.mainWindow())

        # Spatial Layer Manager
        self.geom_tools_cont_act = QAction(
            QIcon(":/plugins/stdm/images/icons/geometry_tools.png"), \
            QApplication.translate("STDMQGISLoader", "Geometry Tools"),
            self.iface.mainWindow())
        self.geom_tools_cont_act.setCheckable(True)

        self.mobile_form_act = QAction(QIcon(":/plugins/stdm/images/icons/mobile_collect.png"), \
                                       QApplication.translate("MobileFormGenerator", "Generate Mobile Form"),
                                       self.iface.mainWindow())
        self.mobile_form_import = QAction(QIcon(":/plugins/stdm/images/icons/mobile_import.png"), \
                                          QApplication.translate("MobileFormGenerator", "Import Mobile Data"),
                                          self.iface.mainWindow())

        # Add current profiles to profiles combobox
        self.load_profiles_combobox()

        #Connect the slots for the actions above
        self.contentAuthAct.triggered.connect(self.contentAuthorization)
        self.usersAct.triggered.connect(self.manageAccounts)
        self.options_act.triggered.connect(self.on_sys_options)
        self.manageAdminUnitsAct.triggered.connect(self.onManageAdminUnits)
        self.exportAct.triggered.connect(self.onExportData)
        self.importAct.triggered.connect(self.onImportData)
        self.docDesignerAct.triggered.connect(self.onDocumentDesigner)
        self.docGeneratorAct.triggered.connect(self.onDocumentGenerator)
        self.spatialLayerManager.triggered.connect(self.spatialLayerMangerActivate)
        self.feature_details_act.triggered.connect(self.details_tree_view.activate_feature_details)
        self.geom_tools_cont_act.triggered.connect(
            self.geom_tools_container.activate_geometry_tools)

        self.mobile_form_act.triggered.connect(self.mobile_form_generator)
        self.mobile_form_import.triggered.connect(self.mobile_form_importer)

        self.iface.mapCanvas().currentLayerChanged.connect(
            lambda :self.details_tree_view.activate_feature_details(False)
        )
        self.iface.mapCanvas().currentLayerChanged.connect(
            lambda: self.geom_tools_container.activate_geometry_tools(False)
        )
        contentMenu.triggered.connect(self.widgetLoader)
        self.wzdAct.triggered.connect(self.load_config_wizard)
        self.viewSTRAct.triggered.connect(self.onViewSTR)


        #Create content items
        contentAuthCnt = ContentGroup.contentItemFromQAction(self.contentAuthAct)
        contentAuthCnt.code = "E59F7CC1-0D0E-4EA2-9996-89DACBD07A83"

        userRoleMngtCnt = ContentGroup.contentItemFromQAction(self.usersAct)
        userRoleMngtCnt.code = "0CC4FB8F-70BA-4DE8-8599-FD344A564EB5"

        options_cnt = ContentGroup.contentItemFromQAction(self.options_act)
        options_cnt.code = "1520B989-03BA-4B05-BC50-A4C3EC7D79B6"

        adminUnitsCnt = ContentGroup.contentItemFromQAction(self.manageAdminUnitsAct)
        adminUnitsCnt.code = "770EAC75-2BEC-492E-8703-34674054C246"

        importCnt = ContentGroup.contentItemFromQAction(self.importAct)
        importCnt.code = "3BBD6347-4A37-45D0-9B41-36D68D2CA4DB"

        exportCnt = ContentGroup.contentItemFromQAction(self.exportAct)
        exportCnt.code = "D0C34436-619D-434E-928C-2CBBDA79C060"

        documentDesignerCnt = ContentGroup.contentItemFromQAction(self.docDesignerAct)
        documentDesignerCnt.code = "C4826C19-2AE3-486E-9FF0-32C00A0A517F"

        documentGeneratorCnt = ContentGroup.contentItemFromQAction(self.docGeneratorAct)
        documentGeneratorCnt.code = "4C0C7EF2-5914-4FDE-96CB-089D44EDDA5A"

        spatialLayerManagerCnt = ContentGroup.contentItemFromQAction(self.spatialLayerManager)
        spatialLayerManagerCnt.code = "4E945EE7-D6F9-4E1C-X4AA-0C7F1BC67224"

        feature_details_cnt = ContentGroup.contentItemFromQAction(self.feature_details_act)
        feature_details_cnt.code = '2adff3f8-bda9-49f9-b37d-caeed9889ab6'

        geom_tools_cnt = ContentGroup.contentItemFromQAction(
            self.geom_tools_cont_act)
        geom_tools_cnt.code = 'd1c67ab1-b617-4601-87dd-d20eb702a802'

        wzdConfigCnt = ContentGroup.contentItemFromQAction(self.wzdAct)
        wzdConfigCnt.code = "F16CA4AC-3E8C-49C8-BD3C-96111EA74206"

        strViewCnt=ContentGroup.contentItemFromQAction(self.viewSTRAct)
        strViewCnt.code="D13B0415-30B4-4497-B471-D98CA98CD841"

        mobileFormgeneratorCnt = ContentGroup.contentItemFromQAction(self.mobile_form_act)
        mobileFormgeneratorCnt.code = "d93981ef-dec4-4597-8495-2941ec2e9a52"

        mobileFormImportCnt = ContentGroup.contentItemFromQAction(self.mobile_form_import)
        mobileFormImportCnt.code = "1394547d-fb6c-4f6e-80d2-53407cf7b7d4"

        username = data.app_dbconn.User.UserName

        self.moduleCntGroup = None
        self.moduleContentGroups = []
        self._moduleItems = OrderedDict()
        self._reportModules = OrderedDict()

        for attrs in self.user_entities():
            self._moduleItems[attrs[2]] = attrs[0]

        for k, v in self._moduleItems.iteritems():

            moduleCntGroup = self._create_table_content_group(
                k, username, 'table.png'
            )
            self._reportModules[k] = v
            self.moduleContentGroups.append(moduleCntGroup)

        #create a separator
        tbSeparator = QAction(self.iface.mainWindow())
        tbSeparator.setSeparator(True)
        if not self.current_profile is None:
            if pg_table_exists(self.current_profile.social_tenure.name):
                # add separator to menu
                separator_group = TableContentGroup(username, 'separator', tbSeparator)
                separator_group.register()
                self.moduleContentGroups.append(separator_group)

                moduleCntGroup = self._create_table_content_group(
                    QApplication.translate(
                        'STDMQGISLoader',
                        'New Social Tenure Relationship'
                    ),
                    username,
                    'new_str.png'
                )
                self.moduleContentGroups.append(moduleCntGroup)

        # Create content groups and add items
        self.contentAuthCntGroup = ContentGroup(username)
        self.contentAuthCntGroup.addContentItem(contentAuthCnt)
        self.contentAuthCntGroup.setContainerItem(self.contentAuthAct)
        self.contentAuthCntGroup.register()

        self.userRoleCntGroup = ContentGroup(username)
        self.userRoleCntGroup.addContentItem(userRoleMngtCnt)
        self.userRoleCntGroup.setContainerItem(self.usersAct)
        self.userRoleCntGroup.register()

        self.options_content_group = ContentGroup(username)
        self.options_content_group.addContentItem(options_cnt)
        self.options_content_group.setContainerItem(self.options_act)
        self.options_content_group.register()

        #Group admin settings content groups
        adminSettingsCntGroups = []
        adminSettingsCntGroups.append(self.contentAuthCntGroup)
        adminSettingsCntGroups.append(self.userRoleCntGroup)
        adminSettingsCntGroups.append(self.options_content_group)

        self.adminUnitsCntGroup = ContentGroup(username)
        self.adminUnitsCntGroup.addContentItem(adminUnitsCnt)
        self.adminUnitsCntGroup.setContainerItem(self.manageAdminUnitsAct)
        self.adminUnitsCntGroup.register()

        self.spatialUnitManagerCntGroup = ContentGroup(username,self.spatialLayerManager)
        self.spatialUnitManagerCntGroup.addContentItem(spatialLayerManagerCnt)
        self.spatialUnitManagerCntGroup.register()

        self.feature_details_cnt_group = ContentGroup(username, self.feature_details_act)
        self.feature_details_cnt_group.addContentItem(feature_details_cnt)
        self.feature_details_cnt_group.register()

        self.geometry_tools_cnt_group = ContentGroup(username,
                                                      self.geom_tools_cont_act)
        self.geometry_tools_cnt_group.addContentItem(geom_tools_cnt)
        self.geometry_tools_cnt_group.register()

        self.wzdConfigCntGroup = ContentGroup(username, self.wzdAct)
        self.wzdConfigCntGroup.addContentItem(wzdConfigCnt)
        self.wzdConfigCntGroup.register()

        self.STRCntGroup = TableContentGroup(username,
                                             self.viewSTRAct.text(),
                                             self.viewSTRAct)
        self.STRCntGroup.createContentItem().code = "71EC2ED8-5D7F-4A27-8514-CFFE94E1294F"
        self.STRCntGroup.readContentItem().code = "ED607F24-11A2-427C-B395-2E2A3EBA4EBD"
        self.STRCntGroup.updateContentItem().code = "5D45A49D-F640-4A48-94D9-A10F502655F5"
        self.STRCntGroup.deleteContentItem().code = "15E27A59-28F7-42B4-858F-C070E2C3AE10"
        self.STRCntGroup.register()

        self.docDesignerCntGroup = ContentGroup(username, self.docDesignerAct)
        self.docDesignerCntGroup.addContentItem(documentDesignerCnt)
        self.docDesignerCntGroup.register()

        self.docGeneratorCntGroup = ContentGroup(username, self.docGeneratorAct)
        self.docGeneratorCntGroup.addContentItem(documentGeneratorCnt)
        self.docGeneratorCntGroup.register()

        self.importCntGroup = ContentGroup(username, self.importAct)
        self.importCntGroup.addContentItem(importCnt)
        self.importCntGroup.register()

        self.exportCntGroup = ContentGroup(username, self.exportAct)
        self.exportCntGroup.addContentItem(exportCnt)
        self.exportCntGroup.register()

        #Create mobile content group
        self.mobileXformgenCntGroup = ContentGroup(username, self.mobile_form_act)
        self.mobileXformgenCntGroup.addContentItem(mobileFormgeneratorCnt)
        self.mobileXformgenCntGroup.register()

        self.mobileXFormImportCntGroup = ContentGroup(username, self.mobile_form_import)
        self.mobileXFormImportCntGroup.addContentItem(mobileFormImportCnt)
        self.mobileXFormImportCntGroup.register()

        # Group geoodk actions to one menu
        geoodkSettingsCntGroup = []
        geoodkSettingsCntGroup.append(self.mobileXformgenCntGroup)
        geoodkSettingsCntGroup.append(self.mobileXFormImportCntGroup)

        # Add Design Forms menu and tool bar actions
        self.toolbarLoader.addContent(self.wzdConfigCntGroup)
        self.menubarLoader.addContent(self.wzdConfigCntGroup)

        self.toolbarLoader.addContent(self.contentAuthCntGroup, [adminMenu, adminBtn])
        self.toolbarLoader.addContent(self.userRoleCntGroup, [adminMenu, adminBtn])
        self.toolbarLoader.addContent(self.options_content_group, [adminMenu,
                                                                   adminBtn])

        self.menubarLoader.addContents(adminSettingsCntGroups, [stdmAdminMenu, stdmAdminMenu])

        self.menubarLoader.addContent(self._action_separator())
        self.toolbarLoader.addContent(self._action_separator())

        self.menubarLoader.addContents(self.moduleContentGroups, [stdmEntityMenu, stdmEntityMenu])
        self.toolbarLoader.addContents(self.moduleContentGroups, [contentMenu, contentBtn])

        self.menubarLoader.addContent(self.spatialUnitManagerCntGroup)
        self.toolbarLoader.addContent(self.spatialUnitManagerCntGroup)

        self.toolbarLoader.addContent(self.feature_details_cnt_group)
        self.menubarLoader.addContent(self.feature_details_cnt_group)

        self.toolbarLoader.addContent(self.STRCntGroup)
        self.menubarLoader.addContent(self.STRCntGroup)

        self.toolbarLoader.addContent(self.adminUnitsCntGroup)
        self.menubarLoader.addContent(self.adminUnitsCntGroup)

        self.toolbarLoader.addContent(self.geometry_tools_cnt_group)
        self.menubarLoader.addContent(self.geometry_tools_cnt_group)

        self.toolbarLoader.addContent(self.importCntGroup)
        self.menubarLoader.addContent(self.importCntGroup)

        self.toolbarLoader.addContent(self.exportCntGroup)
        self.menubarLoader.addContent(self.exportCntGroup)

        #Add mobile content to tool bar and menu
        self.menubarLoader.addContents(geoodkSettingsCntGroup, [geoodk_mobile_dataMenu, geoodk_mobile_dataMenu])
        self.toolbarLoader.addContents(geoodkSettingsCntGroup, [geoodkMenu, geoodkBtn])

        self.menubarLoader.addContent(self._action_separator())
        self.toolbarLoader.addContent(self._action_separator())

        self.toolbarLoader.addContent(self.docDesignerCntGroup)
        self.menubarLoader.addContent(self.docDesignerCntGroup)

        self.toolbarLoader.addContent(self.docGeneratorCntGroup)
        self.menubarLoader.addContent(self.docGeneratorCntGroup)

        #Load all the content in the container
        self.toolbarLoader.loadContent()
        self.menubarLoader.loadContent()

        # Add profiles_combobox in front of the configuration wizard
        self.stdmInitToolbar.insertWidget(
            self.wzdAct, self.profiles_combobox
        )

        self.create_spatial_unit_manager()

        self.profile_status_message()

    def load_profiles_combobox(self):
        """
        Create a combobox and load existing profiles.
        """
        self.profiles_combobox = QComboBox(self.iface.mainWindow())
        if self.current_profile is None:
            return

        profile_names = self.stdm_config.profiles.keys()

        self.profiles_combobox.clear()

        self.profiles_combobox.addItems(profile_names)

        self.profiles_combobox.setStyleSheet(
            """
        QComboBox {
                border: 2px solid #4b85ca;
                border-radius: 0px;
                padding: 1px 3px 1px 3px;
                min-width: 6em;
            }
         QComboBox:editable {
             background: white;
         }

         QComboBox:!editable, QComboBox::drop-down:editable {
                 background: qlineargradient(x1: 0, y1: 0, x2: 0, y2: 1,
                                            stop: 0 #f8f8f8, stop: 0.4 #eeeeee,
                                          stop: 0.5 #e6e6e6, stop: 1.0 #cecece);
         }

         /* QComboBox gets the "on" state when the popup is open */
         QComboBox:!editable:on, QComboBox::drop-down:editable:on {
                     background: qlineargradient(x1: 0, y1: 0, x2: 0, y2: 1,
                                                    stop: 0 #D3D3D3, stop: 0.4 #D8D8D8,
                                                    stop: 0.5 #DDDDDD, stop: 1.0 #E1E1E1);
         }

         QComboBox:on { /* shift the text when the popup opens */
             padding-top: 3px;
             padding-left: 4px;
         }

         QComboBox::drop-down {
             subcontrol-origin: padding;
             subcontrol-position: top right;
             width: 15px;

             border-left-width: 1px;
             border-left-color: darkgray;
             border-left-style: solid; /* just a single line */
             border-top-right-radius: 3px; /* same radius as the QComboBox */
             border-bottom-right-radius: 3px;
         }

         QComboBox::down-arrow {
             image: url(:/plugins/stdm/images/icons/down_arrow.png);
         }

         QComboBox::down-arrow:on { /* shift the arrow when popup is open */
             top: 1px;
             left: 1px;
         }
            """
        )
        setComboCurrentIndexWithText(
            self.profiles_combobox, self.current_profile.name
        )
        self.profiles_combobox.currentIndexChanged[str].connect(
            self.reload_plugin
        )

    def _create_table_content_group(self, k, username, icon):
        content_action = QAction(
            QIcon(":/plugins/stdm/images/icons/{}".format(icon)),
            k,
            self.iface.mainWindow()
        )
        moduleCntGroup = TableContentGroup(username, k, content_action)
        moduleCntGroup.register()
        return moduleCntGroup

    def check_spatial_tables(self, show_message=False):
        """
        Checks if spatial tables exist in the database.
        :param show_message: If true, shows an error message.
        :type show_message: Boolean
        :return: True if spatial tables exist and False with or
        without error message if it doesn't exist.
        :rtype: Boolean
        """
        # Get entities containing geometry
        # columns based on the config info
        if not self.current_profile is None:
            config_entities = self.current_profile.entities
            self.geom_entities = [
                ge for ge in config_entities.values()
                if ge.TYPE_INFO == 'ENTITY' and
                ge.has_geometry_column()
                ]


            self.sp_tables = spatial_tables()
            # Check whether the geometry tables
            # specified in the config exist
            missing_tables = [
                geom_entity.name
                for geom_entity in self.geom_entities
                if not geom_entity.name in self.sp_tables
            ]

            # Notify user of missing tables
            if len(missing_tables) > 0:
                if show_message:
                    msg = QApplication.translate(
                        'Spatial Unit Manager',
                        'The following spatial tables '
                        'are missing in the database:'
                        '\n {0}\n Do you want to re-run the '
                        'Configuration Wizard now?'.format(
                                '\n'.join(
                                missing_tables
                            )
                        )
                    )
                    title = QApplication.translate(
                        'STDMQGISLoader',
                        'Spatial Table Error'
                    )
                    database_check = QMessageBox.critical(
                        self.iface.mainWindow(),
                        title,
                        msg,
                        QMessageBox.Yes,
                        QMessageBox.No
                    )
                    if database_check == QMessageBox.Yes:
                        self.load_config_wizard()

                return False
            else:
                return True

    def create_spatial_unit_manager(
            self, menu_enable=False
    ):
        """
        Loads spatial unit manager after checking if
        spatial tables exist. If enabled from STDM toolbar
        and spatial tables don't exist show error message.
        :param menu_enable: Weather it is activated from the
        Menu or not. If True, an error could be show if spatial
        tables don't exist.
        :type menu_enable: Boolean
        :return: None
        :rtype: NoneType
        """
        self.remove_spatial_unit_mgr()
        if self.check_spatial_tables():
            self.spatialLayerMangerDockWidget = \
                SpatialUnitManagerDockWidget(
                    self.iface, self
                )
            self.spatialLayerMangerDockWidget.setWindowTitle(
                QApplication.translate(
                    "STDMQGISLoader",
                    'Spatial Unit Manager'
                )
            )
            self.iface.addDockWidget(
                Qt.LeftDockWidgetArea,
                self.spatialLayerMangerDockWidget
            )

            self.spatialLayerMangerDockWidget.show()
            self.spatialLayerManager.setChecked(True)
        else:
            if menu_enable:
                self.spatialLayerManager.setChecked(False)
                self.check_spatial_tables(True)

    def onActionAuthorised(self,name):
        '''
        This slot is raised when a toolbar action
        is authorised for access by the currently
        logged in user.
        '''
        pass

    def manageAccounts(self):
        '''
        Slot for showing the user and
        role accounts management window
        '''
        frmUserAccounts = manageAccountsDlg(self)
        frmUserAccounts.exec_()

    def contentAuthorization(self):
        '''
        Slot for showing the content authorization dialog
        '''
        frmAuthContent = contentAuthDlg(self)
        frmAuthContent.exec_()

    def on_sys_options(self):
        """
        Loads the dialog for settings STDM options.
        """
        opt_dlg = OptionsDialog(self.iface)
        opt_dlg._apply_btn.clicked.connect(
            lambda: self.reload_plugin(None)
        )
        opt_dlg.buttonBox.accepted.connect(
            lambda: self.reload_plugin(None)
        )

        opt_dlg.upgradeButton.clicked.connect(
            lambda :self.load_configuration_from_file(
                opt_dlg, True
            )
        )

        opt_dlg.exec_()

    def profile_status_message(self):
        """
        Shows the name of the loaded profile in QGIS status bar.
        :return: None
        :rtype: NoneType
        """
        if self.current_profile is None:
            return
        if self.profile_status_label is None:
            self.profile_status_label = QLabel()
        profile_name = format_name(
            self.current_profile.name
        )
        message = QApplication.translate(
            'STDMPlugin',
            'Current STDM Profile: {}'.format(
                profile_name
            )
        )

        if self.profile_status_label.parent() is None:
            self.iface.mainWindow().statusBar().insertPermanentWidget(
                0,
                self.profile_status_label,
                10
            )
        self.profile_status_label.setText(message)

    def reload_plugin(self, sel_profile, load_from_stc=False):
        """
        Reloads STDM plugin without logging out.
        This is to allow modules capture changes
        made by the Configuration Wizard and Options.
        :param sel_profile: the selected profile name
        on the configuration wizard.
        :type: string
        """
        if not self._user_logged_in:
            return
        if self.toolbarLoader is not None:
            self.toolbarLoader.unloadContent()
            # Clear current profile combobox
            self.profiles_combobox.deleteLater()
            self.profiles_combobox = None

        if self.menubarLoader is not None:
            self.menubarLoader.unloadContent()
            self.stdmMenu.clear()
        if self.entity_browser is not None:
            self.entity_browser.close()

        self.logoutCleanUp(True)
        if load_from_stc:
            self.config_serializer.load()
        # Set current profile based on the selected
        # profile in the wizard
        if sel_profile is not None:
            if len(sel_profile) > 1:
                save_current_profile(sel_profile)

        self.current_profile = current_profile()

        if not self.current_profile is None:

            LOGGER.debug(
                'Successfully changed '
                'the current profile to {}'.format(
                    self.current_profile.name
                )
            )
        try:
            self.loadModules()

            LOGGER.debug(
                'Successfully reloaded all modules.'
            )
        except SQLAlchemyError as ex:
            LOGGER.debug(
                str(ex)
            )
            STDMDb.instance().session.rollback()
            self.loadModules()

        except Exception as ex:
            LOGGER.debug(
                'Error Loading Modules: {}'.format(str(ex))
            )
            self.loadModules()

    def load_config_wizard(self):
        '''
        '''
        self.wizard = ConfigWizard(
            self.iface.mainWindow()
        )

        # Reload all modules
        self.wizard.wizardFinished.connect(self.reload_plugin)
        try:
            self.wizard.exec_()
        except Exception as ex:
            QMessageBox.critical(self.iface.mainWindow(),
                 QApplication.translate(
                     "STDMPlugin",
                     "Error Loading the Configuration Wizard"
                 ),
                 unicode(ex)
            )

    def changePassword(self):
        '''
        Slot for changing password
        '''
        #Load change password dialog
        frmPwdDlg = changePwdDlg(self)
        frmPwdDlg.exec_()

    def newSTR(self):
        '''
        Slot for showing the wizard for
        defining a new social
        tenure relationship
        '''
        try:

            str_editor = STREditor()
            str_editor.open()

        except Exception as ex:
            QMessageBox.critical(
                self.iface.mainWindow(),
                QApplication.translate(
                    'STDMQGISLoader',
                    'Error Loading the STR Editor'
                ),
                str(ex)
            )

    def onManageAdminUnits(self):
        '''
        Slot for showing administrative
        unit selector dialog.
        '''

        if self.current_profile is None:
            self.default_profile()
            return
        admin_spatial_unit = [
            e
            for e in
                self.current_profile.entities.values()
            if e.TYPE_INFO == 'ADMINISTRATIVE_SPATIAL_UNIT'
        ]
        db_status = self.entity_table_checker(
            admin_spatial_unit[0]
        )

        if db_status:
            frmAdminUnitSelector = AdminUnitSelector(
                self.iface.mainWindow()
            )
            frmAdminUnitSelector.setManageMode(True)
            frmAdminUnitSelector.exec_()
        else:
            return


    def onDocumentDesigner(self):
        """
        Slot raised to show new print
        composer with additional tools for designing
        map-based documents.
        """
        if self.current_profile is None:
            self.default_profile()
            return
        if len(db_user_tables(self.current_profile)) < 1:
            self.minimum_table_checker()
            return
        title = QApplication.translate(
            "STDMPlugin",
            "STDM Document Designer"
        )
        documentComposer = self.iface.createNewComposer(
            title
        )
        #Embed STDM customizations
        composerWrapper = ComposerWrapper(
            documentComposer, self.iface
        )
        composerWrapper.configure()

    def onDocumentGenerator(self):
        """
        Document generator by person dialog.
        """
        if self.current_profile is None:
            self.default_profile()
            return
        if len(db_user_tables(self.current_profile)) < 1:
            self.minimum_table_checker()
            return
        doc_gen_wrapper = DocumentGeneratorDialogWrapper(
            self.iface,
            self.iface.mainWindow()
        )
        doc_gen_wrapper.exec_()

    def onImportData(self):
        """
        Show import data wizard.
        """
        if self.current_profile is None:
            self.default_profile()
            return

        if len(db_user_tables(self.current_profile)) < 1:
            self.minimum_table_checker()
            return
        try:
            importData = ImportData(
                self.iface.mainWindow()
            )
            status = importData.exec_()
            if status == 1:
                if importData.geomClm.isEnabled():
                    canvas = self.iface.mapCanvas()
                    active_layer = self.iface.activeLayer()
                    if not active_layer is None:
                        canvas.zoomToFullExtent()
                        extent = active_layer.extent()
                        canvas.setExtent(extent)
        except Exception as ex:
            LOGGER.debug(unicode(ex))

    def onExportData(self):
        """
        Show export data dialog.
        """
        if self.current_profile is None:
            self.default_profile()
            return
        if len(db_user_tables(self.current_profile)) < 1:
            self.minimum_table_checker()
            return
        exportData = ExportData(self.iface.mainWindow())
        exportData.exec_()

    def onToggleSpatialUnitManger(self,toggled):
        '''
        Slot raised on toggling to activate/deactivate
        editing, and load corresponding
        spatial tools.
        '''
        self.spatialLayerManager.setChecked(False)

    def onViewSTR(self):
        '''
        Slot for showing widget that enables users to browse
        existing STRs.
        '''
        if self.current_profile == None:
            self.default_profile()
            return
        db_status = self.entity_table_checker(
            self.current_profile.social_tenure
        )

        if db_status:
            if self.viewSTRWin is None:
                self.viewSTRWin = ViewSTRWidget(self)
                self.viewSTRWin.show()
            else:
                self.viewSTRWin.showNormal()
                self.viewSTRWin.setFocus()


    def isSTDMLayer(self,layer):
        '''
        Return whether the layer is an STDM layer.
        '''
        if layer.id() in pg_layerNamesIDMapping().reverse:
            return True
        return False

    def widgetLoader(self, QAction):
        #Method to load custom forms
        tbList = self._moduleItems.values()

        dispName = QAction.text()

        if dispName == QApplication.translate(
                'STDMQGISLoader',
                'New Social Tenure Relationship'
        ):

            if self.current_profile is None:
                self.default_profile()
                return

            database_status = self.entity_table_checker(
                self.current_profile.social_tenure
            )

            if database_status:
                self.newSTR()


        else:
            table_name = self._moduleItems[dispName]
            if self.current_profile is None:
                self.default_profile()
                return
            sel_entity = self.current_profile.entity_by_name(
                table_name
            )

            database_status = self.entity_table_checker(
                sel_entity
            )
            QApplication.processEvents()
            try:
                if table_name in tbList and database_status:
                    cnt_idx = getIndex(
                        self._reportModules.keys(), dispName
                    )
                    self.entity_browser = EntityBrowserWithEditor(
                        sel_entity,
                        self.iface.mainWindow()
                    )
                    if sel_entity.has_geometry_column():
                        self.entity_browser.show()
                    else:
                        self.entity_browser.exec_()

                else:
                    return

            except Exception as ex:
                QMessageBox.critical(
                    self.iface.mainWindow(),
                    QApplication.translate(
                        "STDMPlugin","Error Loading Entity Browser"
                    ),
                    QApplication.translate(
                        "STDMPlugin",
                        "Unable to load the entity in the browser. "
                        "Check if the entity is configured correctly. "
                        "Error: %s")%unicode(ex.message))
            finally:
                STDMDb.instance().session.rollback()

    def about(self):
        """
        STDM Description
        """
        plugin_manager = self.iface.pluginManagerInterface()
        stdm_metadata = plugin_manager.pluginMetadata('stdm')
        abtDlg = AboutSTDMDialog(self.iface.mainWindow(), stdm_metadata)
        abtDlg.exec_()

    def load_license_agreement(self):
        """
        Loads the license agreement dialog if the user
        have never accepted the terms and conditions.
        :return: True if the license agreement is
        accepted already and false if not accepted.
        :rtype: Boolean
        """
        license_agreement = LicenseAgreement(
            self.iface.mainWindow()
        )
        license_agreement.show_license()
        if license_agreement.accepted:
            return True
        else:
            return False

    def logout(self):
        """
        Logout the user and remove default user buttons when logged in
        """
        try:

            self.stdmInitToolbar.removeAction(self.logoutAct)
            self.stdmInitToolbar.removeAction(self.changePasswordAct)
            self.stdmInitToolbar.removeAction(self.wzdAct)
            self.stdmInitToolbar.removeAction(self.spatialLayerManager)
            self.feature_details_act.setChecked(False)
            self.stdmInitToolbar.removeAction(self.feature_details_act)
            self.geom_tools_cont_act.setChecked(False)
            self.stdmInitToolbar.removeAction(self.geom_tools_cont_act)

            self.stdmInitToolbar.removeAction(self.contentAuthAct)
            self.stdmInitToolbar.removeAction(self.usersAct)
            self.stdmInitToolbar.removeAction(self.options_act)
            self.stdmInitToolbar.removeAction(self.manageAdminUnitsAct)
            self.stdmInitToolbar.removeAction(self.importAct)
            self.stdmInitToolbar.removeAction(self.exportAct)
            self.stdmInitToolbar.removeAction(self.docDesignerAct)
            self.stdmInitToolbar.removeAction(self.docGeneratorAct)
            self.stdmInitToolbar.removeAction(self.viewSTRAct)

            if self.toolbarLoader is not None:
                self.toolbarLoader.unloadContent()
            if self.menubarLoader is not None:
                self.menubarLoader.unloadContent()
                self.stdmMenu.clear()

            self.logoutCleanUp()
            self.initMenuItems()
            self.loginAct.setEnabled(True)
            self._user_logged_in = False
        except Exception as ex:
            LOGGER.debug(unicode(ex))


    def removeSTDMLayers(self):
        """
        Remove all STDM layers from the map registry.
        """
        mapLayers = QgsMapLayerRegistry.instance().mapLayers().values()

        for layer in mapLayers:
            if self.isSTDMLayer(layer):
                QgsMapLayerRegistry.instance().removeMapLayer(layer.id())

        self.stdmTables = []

    def logoutCleanUp(self, reload_plugin=False):
        """
        Clear database connection references and content items.
        :param reload_plugin: A boolean determining if the cleanup is
        called from reload_plugin method or not.
        :type reload_plugin: Boolean
        """
        try:
            if not self._user_logged_in:
                return

            #Remove STDM layers
            self.removeSTDMLayers()
            # Remove Spatial Unit Manager
            self.remove_spatial_unit_mgr()

            self.details_tree_view.close_dock(
                self.feature_details_act
            )
            self.geom_tools_container.close_dock(
                self.geom_tools_cont_act
            )
            if not reload_plugin:

                self.profile_status_label.deleteLater()
                self.profile_status_label = None
                # Clear current profile combobox
                self.profiles_combobox.deleteLater()
                self.profiles_combobox = None
                #Clear singleton ref for SQLAlchemy connections
                if not data.app_dbconn is None:
                    STDMDb.cleanUp()
                    DeclareMapping.cleanUp()
                #Remove database reference
                data.app_dbconn = None
            else:
                self.profile_status_label.setText('')

            #Reset View STR Window
            if not self.viewSTRWin is None:
                del self.viewSTRWin
                self.viewSTRWin = None

            self.current_profile = None

        except Exception as ex:
            LOGGER.debug(unicode(ex))

    def remove_spatial_unit_mgr(self):
        """
        Removes spatial Unit Manger DockWidget.
        :return: None
        :rtype: NoneType
        """
        if self.spatialLayerMangerDockWidget:
            self.spatialLayerManager.setChecked(False)
            self.spatialLayerMangerDockWidget.close()
            self.spatialLayerMangerDockWidget.deleteLater()
        self.spatialLayerMangerDockWidget = None

    def user_entities(self):
        """
        Create a handler to read the current profile
        and return the table list
        """
        entities = []
        if self.current_profile is not None:
            entities = [
                (e.name, e.short_name, e.ui_display())
                for e in
                self.current_profile.entities.values()
                if (e.TYPE_INFO == 'ENTITY') and (e.user_editable)
            ]
        return entities

    def help_contents(self):
        """
        Load and open documentation manual
        """
        help_manual = u'{0}/stdm.chm'.format(self.plugin_dir)
        try:
            os.startfile(
                help_manual,'open'
            )
        except Exception as ex:
            QMessageBox.critical(
                self.iface.mainWindow(),
                QApplication.translate(
                    "STDMQGISLoader",
                    'Open Error'
                ),
                unicode(ex)
            )

    def reset_content_modules_id(self, title, message_text):
        return QMessageBox.critical(
            self.iface.mainWindow(), title,
            QApplication.translate(
                "STDMQGISLoader",
                unicode(message_text)
            )
        )

    def _action_separator(self):
        """
        :return: Toolbar or menu separator
        :rtype: QAction
        """
        separator = QAction(self.iface.mainWindow())
        separator.setSeparator(True)

        return separator

    def spatialLayerMangerActivate(self):
        if self.spatialLayerMangerDockWidget is None:
            self.create_spatial_unit_manager(True)
        else:
            if self.spatialLayerMangerDockWidget.isVisible():
                self.spatialLayerMangerDockWidget.hide()
            else:
                self.spatialLayerMangerDockWidget.show()

    def config_loader(self):
        """
        Method to provide access to config elements through the handler class
        :return:class: config handler class
        """
        handler = ConfigTableReader()
        return handler

    def mobile_form_generator(self):
        """
        Load the dialog to generate form for mobile data collection
        :return:
        """
        converter_dlg = GeoODKConverter(self.iface.mainWindow())
        converter_dlg.exec_()

    def mobile_form_importer(self):
        """
        Load the dialog to generate form for mobile data collection
        :return:
        """
        importer_dialog = ProfileInstanceRecords(self.iface.mainWindow())
        importer_dialog.exec_()

    def default_config_version(self):
        handler = self.config_loader()
        config_version = handler.read_config_version()
        if float(config_version) < 1.2:
            msg_title = QApplication.translate("STDMQGISLoader",
                                                    "Config file version")
            msg = QApplication.translate("STDMQGISLoader",
                                             "Your configuration file is "
                                             "older than the current stdm "
                                             "version, do you want to backup"
                                             "the configuration and database"
                                             "data")
            if QMessageBox.information(None, msg_title, msg,
                                            QMessageBox.Yes |
                                            QMessageBox.No) == QMessageBox.Yes:
                pass

        if config_version is None:
            msg_title = QApplication.translate("STDMQGISLoader",
                                                    "Update config file")
            msg = QApplication.translate("STDMQGISLoader", "The config "
                                              "version installed is old and "
                                              "outdated STDM will try to "
                                              "apply the required updates")
            if QMessageBox.information(None, msg_title, msg,
                                            QMessageBox.Yes |
                                            QMessageBox.No) == QMessageBox.Yes:
                handler.update_config_file()
            else:
                err_msg = QApplication.translate("STDMQGISLoader",
                                                     "STDM has detected that "
                                                     "the version of config "
                                                     "installed is old and "
                                                     "outdated. Delete "
                                                     "existing configuration "
                                                     "folder or xml file and "
                                                     "restart QGIS.")
                raise ConfigVersionException(err_msg)<|MERGE_RESOLUTION|>--- conflicted
+++ resolved
@@ -113,7 +113,6 @@
 from composer import ComposerWrapper
 from stdm.ui.progress_dialog import STDMProgressDialog
 from stdm.ui.feature_details import DetailsTreeView
-from stdm.ui.geometry.geometry_container import GeometryToolsContainer
 from stdm.ui.social_tenure.str_editor import STREditor
 
 from stdm.ui.geoodk_converter_dialog import GeoODKConverter
@@ -333,12 +332,6 @@
             if not config_load_status:
                 return
 
-<<<<<<< HEAD
-            # try:
-            self.show_change_log()
-            #Set current profile
-            self.current_profile = current_profile()
-=======
             try:
                 self.show_change_log()
                 #Set current profile
@@ -353,28 +346,17 @@
                 self.run_wizard()
                 self.copy_designer_template()
 
->>>>>>> c90ab30e
-
-            if self.current_profile is None:
-                result = self.default_profile()
-                if not result:
-                    return
-            self.loadModules()
-            self.default_profile()
-            self.run_wizard()
-            self.copy_designer_template()
-            self._user_logged_in = True
-
-            # except Exception as pe:
-            title = QApplication.translate(
-                "STDMQGISLoader",
-                "Error Loading Modules"
-            )
-
-            # self.reset_content_modules_id(
-            #     title,
-            #     pe
-            # )
+
+            except Exception as pe:
+                title = QApplication.translate(
+                    "STDMQGISLoader",
+                    "Error Loading Modules"
+                )
+
+                self.reset_content_modules_id(
+                    title,
+                    pe
+                )
 
     def minimum_table_checker(self):
 
@@ -811,7 +793,6 @@
     def loadModules(self):
 
         self.details_tree_view = DetailsTreeView(self.iface, self)
-        self.geom_tools_container = GeometryToolsContainer(self.iface, self)
         '''
         Define and add modules to the menu and/or toolbar using the module loader
         '''
@@ -935,13 +916,6 @@
         self.wzdAct.setShortcut(Qt.Key_F7)
         self.ModuleAct = QAction(QIcon(":/plugins/stdm/images/icons/table_designer.png"),\
                     QApplication.translate("WorkspaceConfig","Entities"), self.iface.mainWindow())
-
-        # Spatial Layer Manager
-        self.geom_tools_cont_act = QAction(
-            QIcon(":/plugins/stdm/images/icons/geometry_tools.png"), \
-            QApplication.translate("STDMQGISLoader", "Geometry Tools"),
-            self.iface.mainWindow())
-        self.geom_tools_cont_act.setCheckable(True)
 
         self.mobile_form_act = QAction(QIcon(":/plugins/stdm/images/icons/mobile_collect.png"), \
                                        QApplication.translate("MobileFormGenerator", "Generate Mobile Form"),
@@ -964,17 +938,11 @@
         self.docGeneratorAct.triggered.connect(self.onDocumentGenerator)
         self.spatialLayerManager.triggered.connect(self.spatialLayerMangerActivate)
         self.feature_details_act.triggered.connect(self.details_tree_view.activate_feature_details)
-        self.geom_tools_cont_act.triggered.connect(
-            self.geom_tools_container.activate_geometry_tools)
-
         self.mobile_form_act.triggered.connect(self.mobile_form_generator)
         self.mobile_form_import.triggered.connect(self.mobile_form_importer)
 
         self.iface.mapCanvas().currentLayerChanged.connect(
             lambda :self.details_tree_view.activate_feature_details(False)
-        )
-        self.iface.mapCanvas().currentLayerChanged.connect(
-            lambda: self.geom_tools_container.activate_geometry_tools(False)
         )
         contentMenu.triggered.connect(self.widgetLoader)
         self.wzdAct.triggered.connect(self.load_config_wizard)
@@ -1011,10 +979,6 @@
 
         feature_details_cnt = ContentGroup.contentItemFromQAction(self.feature_details_act)
         feature_details_cnt.code = '2adff3f8-bda9-49f9-b37d-caeed9889ab6'
-
-        geom_tools_cnt = ContentGroup.contentItemFromQAction(
-            self.geom_tools_cont_act)
-        geom_tools_cnt.code = 'd1c67ab1-b617-4601-87dd-d20eb702a802'
 
         wzdConfigCnt = ContentGroup.contentItemFromQAction(self.wzdAct)
         wzdConfigCnt.code = "F16CA4AC-3E8C-49C8-BD3C-96111EA74206"
@@ -1101,11 +1065,6 @@
         self.feature_details_cnt_group.addContentItem(feature_details_cnt)
         self.feature_details_cnt_group.register()
 
-        self.geometry_tools_cnt_group = ContentGroup(username,
-                                                      self.geom_tools_cont_act)
-        self.geometry_tools_cnt_group.addContentItem(geom_tools_cnt)
-        self.geometry_tools_cnt_group.register()
-
         self.wzdConfigCntGroup = ContentGroup(username, self.wzdAct)
         self.wzdConfigCntGroup.addContentItem(wzdConfigCnt)
         self.wzdConfigCntGroup.register()
@@ -1177,9 +1136,6 @@
 
         self.toolbarLoader.addContent(self.adminUnitsCntGroup)
         self.menubarLoader.addContent(self.adminUnitsCntGroup)
-
-        self.toolbarLoader.addContent(self.geometry_tools_cnt_group)
-        self.menubarLoader.addContent(self.geometry_tools_cnt_group)
 
         self.toolbarLoader.addContent(self.importCntGroup)
         self.menubarLoader.addContent(self.importCntGroup)
@@ -1828,9 +1784,6 @@
             self.stdmInitToolbar.removeAction(self.spatialLayerManager)
             self.feature_details_act.setChecked(False)
             self.stdmInitToolbar.removeAction(self.feature_details_act)
-            self.geom_tools_cont_act.setChecked(False)
-            self.stdmInitToolbar.removeAction(self.geom_tools_cont_act)
-
             self.stdmInitToolbar.removeAction(self.contentAuthAct)
             self.stdmInitToolbar.removeAction(self.usersAct)
             self.stdmInitToolbar.removeAction(self.options_act)
@@ -1885,9 +1838,6 @@
 
             self.details_tree_view.close_dock(
                 self.feature_details_act
-            )
-            self.geom_tools_container.close_dock(
-                self.geom_tools_cont_act
             )
             if not reload_plugin:
 
