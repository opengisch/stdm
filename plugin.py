<<<<<<< HEAD
"""
/***************************************************************************
Name                 : STDM QGIS Loader
Description          : STDM QGIS Loader
Date                 : 04-01-2015
copyright            : (C) 2015 by UN-Habitat and implementing partners.
                       See the accompanying file CONTRIBUTORS.txt in the root
email                : stdm@unhabitat.org
 ***************************************************************************/

/***************************************************************************
 *                                                                         *
 *   This program is free software; you can redistribute it and/or modify  *
 *   it under the terms of the GNU General Public License as published by  *
 *   the Free Software Foundation; either version 2 of the License, or     *
 *   (at your option) any later version.                                   *
 *                                                                         *
 ***************************************************************************/
"""
import logging
import os.path
import platform
from collections import OrderedDict

from PyQt4.QtCore import *
from PyQt4.QtGui import *

from qgis.core import *
from qgis.gui import *
from sqlalchemy.exc import SQLAlchemyError
from stdm.settings.config_serializer import ConfigurationFileSerializer
from stdm.settings import current_profile, save_current_profile

from stdm.data.configuration.exception import ConfigurationException
from stdm.data.configuration.stdm_configuration import StdmConfiguration

from stdm.ui.change_pwd_dlg import changePwdDlg
from stdm.ui.doc_generator_dlg import (
    DocumentGeneratorDialogWrapper,
    EntityConfig
)
from stdm.ui.login_dlg import loginDlg
from stdm.ui.manage_accounts_dlg import manageAccountsDlg
from stdm.ui.content_auth_dlg import contentAuthDlg
from stdm.ui.options_base import OptionsDialog
from stdm.ui.new_str_wiz import newSTRWiz
from stdm.ui.view_str import ViewSTRWidget
from stdm.ui.admin_unit_selector import AdminUnitSelector
from stdm.ui.entity_browser import (
    EntityBrowser,
    EntityBrowserWithEditor
)
from stdm.ui.about import AboutSTDMDialog
from stdm.ui.stdmdialog import DeclareMapping

from stdm.ui.wizard.wizard import ConfigWizard

from stdm.ui.import_data import ImportData
from stdm.ui.export_data import ExportData

from stdm.ui.spatial_unit_manager import SpatialUnitManagerDockWidget

import data

from stdm.data.database import (
    Base,
    NoPostGISError,
    STDMDb
)
from stdm.data.pg_utils import (
    pg_table_exists,
    spatial_tables
)

from navigation import (
    STDMAction,
    QtContainerLoader,
    ContentGroup,
    TableContentGroup
)
from mapping import (
    StdmMapToolCreateFeature
)

from stdm.utils.util import (
    getIndex,
    profile_user_tables
)
from mapping.utils import pg_layerNamesIDMapping

from composer import ComposerWrapper

LOGGER = logging.getLogger('stdm')

class STDMQGISLoader(object):

    viewSTRWin = None

    def __init__(self, iface):
        self.iface = iface

        # Initialize loader
        self.toolbarLoader = None
        self.menubarLoader = None

        # Setup locale
        self.plugin_dir = os.path.dirname(__file__)
        localePath = ""
        locale = QSettings().value("locale/userLocale")[0:2]
        if QFileInfo(self.plugin_dir).exists():
            # Replace forward slash with backslash
            self.plugin_dir = self.plugin_dir.replace("\\", "/")
            localePath = self.plugin_dir + "/i18n/stdm_%s.qm" % (locale,)
        if QFileInfo(localePath).exists():
            self.translator = QTranslator()
            self.translator.load(localePath)
            if qVersion() > '4.3.3':
                QCoreApplication.installTranslator(self.translator)

        # STDM Tables
        self.stdmTables = []
        self.spatialLayerMangerDockWidget = None

        self._user_logged_in = False
        self.current_profile = None
        # Profile status label showing the current profile
        self.profile_status_label = None
        LOGGER.debug('STDM plugin has been initialized.')

    def initGui(self):
        # Initial actions on starting up the application
        self._menu_items()
        self.loginAct = STDMAction(QIcon(":/plugins/stdm/images/icons/login.png"),
                                   QApplication.translate("LoginToolbarAction",
                                                          "Login"),
                                   self.iface.mainWindow(),
                                   "CAA4F0D9-727F-4745-A1FC-C2173101F711")
        self.loginAct.setShortcut(QKeySequence(Qt.Key_F2))

        self.aboutAct = STDMAction(QIcon(":/plugins/stdm/images/icons/info.png"),
        QApplication.translate("AboutToolbarAction","About"), self.iface.mainWindow(),
        "137FFB1B-90CD-4A6D-B49E-0E99CD46F784")
        #Define actions that are available to all logged in users
        self.logoutAct = STDMAction(QIcon(":/plugins/stdm/images/icons/logout.png"), \
        QApplication.translate("LogoutToolbarAction","Logout"), self.iface.mainWindow(),
        "EF3D96AF-F127-4C31-8D9F-381C07E855DD")
        self.logoutAct.setShortcut(QKeySequence(Qt.Key_Delete))

        self.changePasswordAct = STDMAction(QIcon(":/plugins/stdm/images/icons/change_password.png"), \
        QApplication.translate("ChangePasswordToolbarAction","Change Password"), self.iface.mainWindow(),
        "8C425E0E-3761-43F5-B0B2-FB8A9C3C8E4B")
        self.helpAct = STDMAction(QIcon(":/plugins/stdm/images/icons/help-content.png"), \
        QApplication.translate("ConfigTableReader","Help Contents"), self.iface.mainWindow(),
        "7A61CEA9-2A64-45F6-A40F-D83987D416EB")
        self.helpAct.setShortcut(Qt.Key_F10)

        # connect the actions to their respective methods
        self.loginAct.triggered.connect(self.login)
        self.changePasswordAct.triggered.connect(self.changePassword)
        self.logoutAct.triggered.connect(self.logout)
        self.aboutAct.triggered.connect(self.about)
        self.helpAct.triggered.connect(self.help_contents)
        self.initToolbar()
        self.initMenuItems()


    def _menu_items(self):
        #Create menu and menu items on the menu bar
        self.stdmMenu=QMenu()
        self.stdmMenu.setTitle(
            QApplication.translate(
                "STDMQGISLoader","STDM"
            )
        )
        #Initialize the menu bar item
        self.menu_bar=self.iface.mainWindow().menuBar()
        #Create actions
        actions=self.menu_bar.actions()
        currAction=actions[len(actions)-1]
        #add actions to the menu bar
        self.menu_bar.insertMenu(
            currAction,
            self.stdmMenu
        )
        self.stdmMenu.setToolTip(
            QApplication.translate(
                "STDMQGISLoader",
                "STDM plugin menu"
            )
        )


    def getThemeIcon(self, theName):
        # get the icon from the best available theme
        myCurThemePath = QgsApplication.activeThemePath() + "/plugins/" + theName
        myDefThemePath = QgsApplication.defaultThemePath() + "/plugins/" + theName
        myQrcPath = ":/plugins/stdm/" + theName;
        if QFile.exists(myCurThemePath):
            return QIcon(myCurThemePath)
        elif QFile.exists(myDefThemePath):
            return QIcon(myDefThemePath)
        elif QFile.exists(myQrcPath):
            return QIcon(myQrcPath)
        else:
            return QIcon()

    def initToolbar(self):
        #Load initial STDM toolbar
        self.stdmInitToolbar = self.iface.addToolBar("STDM")
        self.stdmInitToolbar.setObjectName("STDM")
        #Add actions to the toolbar
        self.stdmInitToolbar.addAction(self.loginAct)

        self.stdmInitToolbar.addSeparator()
        self.stdmInitToolbar.addAction(self.helpAct)
        self.stdmInitToolbar.addAction(self.aboutAct)


    def initMenuItems(self):
        self.stdmMenu.addAction(self.loginAct)
        self.stdmMenu.addSeparator()
        self.stdmMenu.addAction(self.helpAct)
        self.stdmMenu.addAction(self.aboutAct)

    def unload(self):
        # Remove the STDM toolbar
        del self.stdmInitToolbar
        # Remove connection info
        self.logoutCleanUp()

    def login(self):
        '''
        Show login dialog
        '''
        frmLogin = loginDlg(self.iface.mainWindow())
        retstatus = frmLogin.exec_()

        if retstatus == QDialog.Accepted:
            #Assign the connection object
            data.app_dbconn = frmLogin.dbConn

            #Initialize the whole STDM database
            try:
                db = STDMDb.instance()

            except NoPostGISError:
                err_msg = QApplication.translate(
                    "STDM",
                    "STDM cannot be loaded because the system has "
                    "detected that the PostGIS extension is missing "
                    "in '{0}' database.\nCheck that PostGIS has been "
                    "installed and that the extension has been enabled "
                    "in the STDM database. Please contact the system "
                    "administrator for more information."
                                        .format(frmLogin.dbConn.Database))
                QMessageBox.critical(self.iface.mainWindow(),
                    QApplication.translate("STDM","Spatial Extension Error"),
                    err_msg)

                return

            #Load logout and change password actions
            self.stdmInitToolbar.insertAction(self.loginAct,
                                              self.logoutAct)
            self.stdmInitToolbar.insertAction(self.loginAct,
                                              self.changePasswordAct)

            self.stdmMenu.insertAction(self.loginAct,self.logoutAct)
            self.stdmMenu.insertAction(self.loginAct,self.changePasswordAct)

            self.loginAct.setEnabled(False)

            #Fetch STDM tables
            self.stdmTables = spatial_tables()

            #Load the configuration from file
            config_load_status = self.load_configuration_from_file()

            #Exit if the load failed
            if not config_load_status:
                return

            try:
                #Set current profile
                self.current_profile = current_profile()
                self.loadModules()
                self._user_logged_in = True

                self.default_profile()

            except Exception as pe:
                title = QApplication.translate(
                    "STDMQGISLoader",
                    "Error reading profile settings"
                )
                self.reset_content_modules_id(
                    title,
                    pe.message
                )

    def minimum_table_checker(self):

        title = QApplication.translate(
            "STDMQGISLoader",
            'Database Table Error'
        )

        message = QApplication.translate(
            "STDMQGISLoader",
            'The system has detected that database tables \n'
            'required in this module are missing.\n'
            'Do you want to re-run the Configuration Wizard now?'
        )

        database_check = QMessageBox.critical(
            self.iface.mainWindow(),
            title,
            message,
            QMessageBox.Yes,
            QMessageBox.No
        )
        if database_check == QMessageBox.Yes:
            self.load_config_wizard()

    def entity_table_checker(self, entity):
        title = QApplication.translate(
            "STDMQGISLoader",
            'Database Table Error'
        )
        if entity == self.current_profile.social_tenure:
            str_table_status = [
                (
                    str(entity.party.short_name),
                    pg_table_exists(entity.party.name)
                ),
                (
                    str(entity.spatial_unit.short_name),
                    pg_table_exists(entity.spatial_unit.name)
                ),
                (
                    str(entity.short_name),
                    pg_table_exists(entity.name)
                )
            ]
            str_table_status = dict(str_table_status)
            missing_tables = [
                 key
                 for key, value in str_table_status.iteritems()
                 if not value
            ]
            if len(missing_tables) > 0:
                missing_tables = str(missing_tables).strip("[]")
                missing_tables = missing_tables.replace("'", "")

                message = QApplication.translate(
                    "STDMQGISLoader",
                    'The system has detected that database table(s) required in \n'
                    'in the Social Tenure Relationship is/are missing.\n'
                    'Missing table(s) - '+missing_tables+'\n'+
                    'Do you want to re-run the Configuration Wizard now?'
                )
                database_check = QMessageBox.critical(
                    self.iface.mainWindow(),
                    title,
                    message,
                    QMessageBox.Yes,
                    QMessageBox.No
                )
                if database_check == QMessageBox.Yes:
                    self.load_config_wizard()
                else:
                    return False
            else:
                return True
        else:
            if not pg_table_exists(entity.name):
                message = QApplication.translate(
                    "STDMQGISLoader",
                    'The system has detected that a required database table - \n'
                    +entity.short_name+ ' is missing. \n'+
                    'Do you want to re-run the Configuration Wizard now?'
                )
                database_check = QMessageBox.critical(
                    self.iface.mainWindow(),
                    title,
                    message,
                    QMessageBox.Yes,
                    QMessageBox.No
                )
                if database_check == QMessageBox.Yes:
                    self.load_config_wizard()
                else:
                    return False
            else:
                return True


    def default_profile(self):
        """
        Checks if the current profile exists and if it doesn't,
        asks the user to run Configuration Wizard.
        Returns: None
        """
        if self.current_profile is None:
            title = QApplication.translate(
                "STDMQGISLoader",
                'Default Profile Error'
            )
            message = QApplication.translate(
                "STDMQGISLoader",
                'The system has detected that there '
                'is no default profile. \n'
                'Do you want to run the '
                'Configuration Wizard now?'
            )
            default_profile = QMessageBox.critical(
                self.iface.mainWindow(),
                title,
                message,
                QMessageBox.Yes,
                QMessageBox.No
            )
            if default_profile == QMessageBox.Yes:
                self.load_config_wizard()
            else:
                return

    def load_configuration_from_file(self):
        """
        Load configuration object from the file.
        :return: True if the file was successfully
        loaded. Otherwise, False.
        :rtype: bool
        """
        config_path = QDesktopServices.storageLocation(
            QDesktopServices.HomeLocation) +\
                      '/.stdm/configuration.stc'
        config_serializer = ConfigurationFileSerializer(
            config_path
        )

        try:
            config_serializer.load()

        except IOError as io_err:
            QMessageBox.critical(self.iface.mainWindow(),
                QApplication.translate(
                    'STDM', 'Load Configuration Error'
                ),
                unicode(io_err)
            )

            return False

        except ConfigurationException as c_ex:
            QMessageBox.critical(
                self.iface.mainWindow(),
                QApplication.translate(
                    'STDM',
                    'Load Configuration Error'
                ),
                unicode(c_ex)
            )

            return False

        return True

    def loadModules(self):
        '''
        Define and add modules to the menu and/or toolbar using the module loader
        '''
        self.toolbarLoader = QtContainerLoader(self.iface.mainWindow(),
                                               self.stdmInitToolbar,self.logoutAct)
        self.menubarLoader = QtContainerLoader(self.iface.mainWindow(),
                                               self.stdmMenu, self.logoutAct)
        #Connect to the content added signal
        #self.toolbarLoader.contentAdded.connect(self.onContentAdded)

        #Define containers for grouping actions
        adminBtn = QToolButton()
        adminObjName = QApplication.translate("ToolbarAdminSettings","Admin Settings")
        #Required by module loader for those widgets that need to be inserted into the container
        adminBtn.setObjectName(adminObjName)
        adminBtn.setToolTip(adminObjName)
        adminBtn.setIcon(QIcon(":/plugins/stdm/images/icons/settings.png"))
        adminBtn.setPopupMode(QToolButton.InstantPopup)

        adminMenu = QMenu(adminBtn)
        adminBtn.setMenu(adminMenu)

        #Settings menu container in STDM's QGIS menu
        stdmAdminMenu = QMenu(self.stdmMenu)
        stdmAdminMenu.setIcon(QIcon(":/plugins/stdm/images/icons/settings.png"))
        stdmAdminMenu.setObjectName("STDMAdminSettings")
        stdmAdminMenu.setTitle(QApplication.translate("ToolbarAdminSettings","Admin Settings"))

        #Create content menu container
        contentBtn = QToolButton()
        contentObjName = QApplication.translate("ToolbarAdminSettings","Entities")
        #Required by module loader for those widgets that need to be inserted into the container
        contentBtn.setObjectName(contentObjName)
        contentBtn.setToolTip(contentObjName)
        contentBtn.setIcon(QIcon(":/plugins/stdm/images/icons/entity_management.png"))
        contentBtn.setPopupMode(QToolButton.InstantPopup)

        contentMenu = QMenu(contentBtn)
        contentBtn.setMenu(contentMenu)

        stdmEntityMenu = QMenu(self.stdmMenu)
        stdmEntityMenu.setObjectName("STDMEntityMenu")
        stdmEntityMenu.setIcon(QIcon(":/plugins/stdm/images/icons/entity_management.png"))
        stdmEntityMenu.setTitle(QApplication.translate("STDMEntityMenu","Entities"))

        #Separator definition
        tbSeparator = QAction(self.iface.mainWindow())
        tbSeparator.setSeparator(True)

        #Define actions
        self.contentAuthAct = QAction(
            QIcon(":/plugins/stdm/images/icons/content_auth.png"),
            QApplication.translate(
                "ContentAuthorizationToolbarAction",
                "Content Authorization"
            ),
            self.iface.mainWindow()
        )

        self.usersAct = QAction(QIcon(":/plugins/stdm/images/icons/users_manage.png"), \
        QApplication.translate("ManageUsersToolbarAction","Manage Users-Roles"), self.iface.mainWindow())


        self.options_act = QAction(QIcon(":/plugins/stdm/images/icons/options.png"), \
                           QApplication.translate("OptionsToolbarAction", "Options..."),
                           self.iface.mainWindow())

        self.manageAdminUnitsAct = QAction(
            QIcon(":/plugins/stdm/images/icons/manage_admin_units.png"),
            QApplication.translate(
                "ManageAdminUnitsToolbarAction",
                "Manage Administrative Units"
            ),
            self.iface.mainWindow()
        )

        self.importAct = QAction(QIcon(":/plugins/stdm/images/icons/import.png"), \
        QApplication.translate("ImportAction","Import Data"), self.iface.mainWindow())

        self.exportAct = QAction(QIcon(":/plugins/stdm/images/icons/export.png"), \
        QApplication.translate("ReportBuilderAction","Export Data"), self.iface.mainWindow())

        self.surveyAct = QAction(QIcon(":/plugins/stdm/images/icons/survey.png"), \
        QApplication.translate("NewSurveyToolbarAction","Survey"), self.iface.mainWindow())

        self.farmerAct = QAction(QIcon(":/plugins/stdm/images/icons/farmer.png"), \
        QApplication.translate("NewFarmerToolbarAction","Content"), self.iface.mainWindow())

        self.docDesignerAct = QAction(QIcon(":/plugins/stdm/images/icons/cert_designer.png"), \
        QApplication.translate("DocumentDesignerAction","Document Designer"), self.iface.mainWindow())

        self.docGeneratorAct = QAction(QIcon(":/plugins/stdm/images/icons/generate_document.png"), \
        QApplication.translate("DocumentGeneratorAction","Document Generator"), self.iface.mainWindow())

        #Activate spatial unit management tools
        self.spatialEditorAct = QAction(QIcon(":/plugins/stdm/images/icons/edit24.png"), \
        QApplication.translate("SpatialEditorAction","Toggle Spatial Unit Editing"), self.iface.mainWindow())
        self.spatialEditorAct.setCheckable(True)

        #Spatial Layer Manager
        self.spatialLayerManager = QAction(QIcon(":/plugins/stdm/images/icons/spatial_unit_manager.png"), \
        QApplication.translate("SpatialEditorAction","Spatial Unit Manager"), self.iface.mainWindow())
        self.spatialLayerManager.setCheckable(True)
        self.spatialLayerManager.setChecked(True)

        self.createFeatureAct = QAction(QIcon(":/plugins/stdm/images/icons/create_feature.png"), \
        QApplication.translate("CreateFeatureAction","Create Spatial Unit"), self.iface.mainWindow())
        self.createFeatureAct.setCheckable(True)
        self.createFeatureAct.setVisible(False)

        #SaveEdits action; will not be registered since it is associated with the
        self.saveEditsAct = QAction(QIcon(":/plugins/stdm/images/icons/save_tb.png"), \
        QApplication.translate("CreateFeatureAction","Save Edits"), self.iface.mainWindow())

        self.newSTRAct = QAction(QIcon(":/plugins/stdm/images/icons/new_str.png"), \
        QApplication.translate("NewSTRToolbarAction","New Social Tenure Relationship"), self.iface.mainWindow())

        self.viewSTRAct = QAction(QIcon(":/plugins/stdm/images/icons/view_str.png"), \
        QApplication.translate("ViewSTRToolbarAction","View Social Tenure Relationship"),
        self.iface.mainWindow())

        self.wzdAct = QAction(QIcon(":/plugins/stdm/images/icons/table_designer.png"),\
                    QApplication.translate("ConfigWizard","Configuration Wizard"), self.iface.mainWindow())
        self.wzdAct.setShortcut(Qt.Key_F7)
        self.ModuleAct = QAction(QIcon(":/plugins/stdm/images/icons/table_designer.png"),\
                    QApplication.translate("WorkspaceConfig","Entities"), self.iface.mainWindow())


        #Connect the slots for the actions above
        self.contentAuthAct.triggered.connect(self.contentAuthorization)
        self.usersAct.triggered.connect(self.manageAccounts)
        self.options_act.triggered.connect(self.on_sys_options)
        self.manageAdminUnitsAct.triggered.connect(self.onManageAdminUnits)
        self.exportAct.triggered.connect(self.onExportData)
        self.importAct.triggered.connect(self.onImportData)
        self.docDesignerAct.triggered.connect(self.onDocumentDesigner)
        self.docGeneratorAct.triggered.connect(self.onDocumentGenerator)
        self.spatialEditorAct.triggered.connect(self.onToggleSpatialEditing)
        self.spatialLayerManager.triggered.connect(self.spatialLayerMangerActivate)
        self.saveEditsAct.triggered.connect(self.onSaveEdits)
        self.createFeatureAct.triggered.connect(self.onCreateFeature)
        contentMenu.triggered.connect(self.widgetLoader)

        self.wzdAct.triggered.connect(self.load_config_wizard)

        self.newSTRAct.triggered.connect(self.newSTR)
        self.viewSTRAct.triggered.connect(self.onViewSTR)

        #Create content items
        contentAuthCnt = ContentGroup.contentItemFromQAction(self.contentAuthAct)
        contentAuthCnt.code = "E59F7CC1-0D0E-4EA2-9996-89DACBD07A83"

        userRoleMngtCnt = ContentGroup.contentItemFromQAction(self.usersAct)
        userRoleMngtCnt.code = "0CC4FB8F-70BA-4DE8-8599-FD344A564EB5"

        options_cnt = ContentGroup.contentItemFromQAction(self.options_act)
        options_cnt.code = "1520B989-03BA-4B05-BC50-A4C3EC7D79B6"

        adminUnitsCnt = ContentGroup.contentItemFromQAction(self.manageAdminUnitsAct)
        adminUnitsCnt.code = "770EAC75-2BEC-492E-8703-34674054C246"

        importCnt = ContentGroup.contentItemFromQAction(self.importAct)
        importCnt.code = "3BBD6347-4A37-45D0-9B41-36D68D2CA4DB"

        exportCnt = ContentGroup.contentItemFromQAction(self.exportAct)
        exportCnt.code = "D0C34436-619D-434E-928C-2CBBDA79C060"

        surveyCnt = ContentGroup.contentItemFromQAction(self.surveyAct)
        surveyCnt.code = "5620049B-983A-4F85-B0D6-9D83925CC45E"

        farmerCnt = ContentGroup.contentItemFromQAction(self.farmerAct)
        farmerCnt.code = "99EA7671-85CF-40D6-B417-A3CC49D5A594"

        documentDesignerCnt = ContentGroup.contentItemFromQAction(self.docDesignerAct)
        documentDesignerCnt.code = "C4826C19-2AE3-486E-9FF0-32C00A0A517F"

        documentGeneratorCnt = ContentGroup.contentItemFromQAction(self.docGeneratorAct)
        documentGeneratorCnt.code = "4C0C7EF2-5914-4FDE-96CB-089D44EDDA5A"

        spatialEditingCnt = ContentGroup.contentItemFromQAction(self.spatialEditorAct)
        spatialEditingCnt.code = "4E945EE7-D6F9-4E1C-A4AA-0C7F1BC67224"

        spatialLayerManagerCnt = ContentGroup.contentItemFromQAction(self.spatialLayerManager)
        spatialLayerManagerCnt.code = "4E945EE7-D6F9-4E1C-X4AA-0C7F1BC67224"

        createFeatureCnt = ContentGroup.contentItemFromQAction(self.createFeatureAct)
        createFeatureCnt.code = "71CFDB15-EDB5-410D-82EA-0E982971BC51"

        wzdConfigCnt = ContentGroup.contentItemFromQAction(self.wzdAct)
        wzdConfigCnt.code = "F16CA4AC-3E8C-49C8-BD3C-96111EA74206"

        strViewCnt=ContentGroup.contentItemFromQAction(self.viewSTRAct)
        strViewCnt.code="D13B0415-30B4-4497-B471-D98CA98CD841"

        username = data.app_dbconn.User.UserName

        self.moduleCntGroup = None
        self.moduleContentGroups = []
        self._moduleItems = OrderedDict()
        self._reportModules = OrderedDict()

        # add the tables to the stdm toolbar
        # Format the table names to friendly format before adding them

        if self.user_entities() is not None:
            user_entities = dict(self.user_entities())
            for i, (name, short_name) in enumerate(user_entities.iteritems()):
                display_name = QT_TRANSLATE_NOOP("Entities",
                                                 unicode(short_name).replace("_", " ").title())
                if display_name != 'Social Tenure Relationship':
                    self._moduleItems[display_name] = name
            # Add social tenure at last in the dict
            str_display_name = QT_TRANSLATE_NOOP(
                "Entities",
                unicode(
                    self.current_profile.social_tenure.short_name
                ).replace("_", " ").title()
            )
            self._moduleItems[str_display_name] = self.current_profile.social_tenure.name


        for k, v in self._moduleItems.iteritems():

            content_action = QAction(QIcon(":/plugins/stdm/images/icons/table.png"),
                                     k, self.iface.mainWindow())

            # capabilities = contentGroup(self._moduleItems[k])
            #
            #if k == 'Social Tenure Relationship':
                #content_action.parent().addSeparator()
                # separate = QFrame()
                # separate.setObjectName('str_separate')
                # separate.setGeometry(QRect(320, 150, 118, 3))
                # separate.setFrameShape(QFrame.HLine)
                # separate.setFrameShadow(QFrame.Sunken)
            # if capabilities:
            moduleCntGroup = TableContentGroup(username, k, content_action)
            # moduleCntGroup.createContentItem().code = capabilities[0]
            # moduleCntGroup.readContentItem().code = capabilities[1]
            # moduleCntGroup.updateContentItem().code = capabilities[2]
            # moduleCntGroup.deleteContentItem().code = capabilities[3]
            moduleCntGroup.register()
            self._reportModules[k] = self._moduleItems.get(k)
            self.moduleContentGroups.append(moduleCntGroup)
            # Add core modules to the report configuration

        #Create content groups and add items
        self.contentAuthCntGroup = ContentGroup(username)
        self.contentAuthCntGroup.addContentItem(contentAuthCnt)
        self.contentAuthCntGroup.setContainerItem(self.contentAuthAct)
        self.contentAuthCntGroup.register()

        self.userRoleCntGroup = ContentGroup(username)
        self.userRoleCntGroup.addContentItem(userRoleMngtCnt)
        self.userRoleCntGroup.setContainerItem(self.usersAct)
        self.userRoleCntGroup.register()

        self.options_content_group = ContentGroup(username)
        self.options_content_group.addContentItem(options_cnt)
        self.options_content_group.setContainerItem(self.options_act)
        self.options_content_group.register()

        #Group admin settings content groups
        adminSettingsCntGroups = []
        adminSettingsCntGroups.append(self.contentAuthCntGroup)
        adminSettingsCntGroups.append(self.userRoleCntGroup)
        adminSettingsCntGroups.append(self.options_content_group)

        self.adminUnitsCntGroup = ContentGroup(username)
        self.adminUnitsCntGroup.addContentItem(adminUnitsCnt)
        self.adminUnitsCntGroup.setContainerItem(self.manageAdminUnitsAct)
        self.adminUnitsCntGroup.register()

        self.spatialEditingCntGroup = ContentGroup(username, self.spatialEditorAct)
        self.spatialEditingCntGroup.addContentItem(spatialEditingCnt)
        self.spatialEditingCntGroup.register()

        self.spatialUnitManagerCntGroup = ContentGroup(username,self.spatialLayerManager)
        self.spatialUnitManagerCntGroup.addContentItem(spatialLayerManagerCnt)
        self.spatialUnitManagerCntGroup.register()

        self.createFeatureCntGroup = ContentGroup(username,self.createFeatureAct)
        self.createFeatureCntGroup.addContentItem(createFeatureCnt)
        self.createFeatureCntGroup.register()

        self.wzdConfigCntGroup = ContentGroup(username, self.wzdAct)
        self.wzdConfigCntGroup.addContentItem(wzdConfigCnt)
        self.wzdConfigCntGroup.register()

        self.STRCntGroup = TableContentGroup(username,
                                             self.viewSTRAct.text(),
                                             self.viewSTRAct)
        self.STRCntGroup.createContentItem().code = "71EC2ED8-5D7F-4A27-8514-CFFE94E1294F"
        self.STRCntGroup.readContentItem().code = "ED607F24-11A2-427C-B395-2E2A3EBA4EBD"
        self.STRCntGroup.updateContentItem().code = "5D45A49D-F640-4A48-94D9-A10F502655F5"
        self.STRCntGroup.deleteContentItem().code = "15E27A59-28F7-42B4-858F-C070E2C3AE10"
        self.STRCntGroup.register()

        self.surveyCntGroup = TableContentGroup(username,
                                                self.surveyAct.text(),
                                                self.surveyAct)
        self.surveyCntGroup.createContentItem().code = "A7783C39-1A5B-4F79-81C2-639C2EA3E8A3"
        self.surveyCntGroup.readContentItem().code = "CADFC838-DA3C-44C5-A6A8-3B2FC4CA8464"
        self.surveyCntGroup.updateContentItem().code = "B42AC2C5-7CF5-48E6-A37F-EAE818FBC9BC"
        self.surveyCntGroup.deleteContentItem().code = "C916ACF3-30E6-45C3-B8E1-22E56D0AFB3E"
        self.surveyCntGroup.register()

        self.docDesignerCntGroup = ContentGroup(username, self.docDesignerAct)
        self.docDesignerCntGroup.addContentItem(documentDesignerCnt)
        self.docDesignerCntGroup.register()

        self.docGeneratorCntGroup = ContentGroup(username, self.docGeneratorAct)
        self.docGeneratorCntGroup.addContentItem(documentGeneratorCnt)
        self.docGeneratorCntGroup.register()

        self.importCntGroup = ContentGroup(username, self.importAct)
        self.importCntGroup.addContentItem(importCnt)
        self.importCntGroup.register()

        self.exportCntGroup = ContentGroup(username, self.exportAct)
        self.exportCntGroup.addContentItem(exportCnt)
        self.exportCntGroup.register()

        #Add Design Forms menu and tool bar actions
        self.toolbarLoader.addContent(self.wzdConfigCntGroup)
        self.menubarLoader.addContent(self.wzdConfigCntGroup)

        self.toolbarLoader.addContent(self.contentAuthCntGroup, [adminMenu, adminBtn])
        self.toolbarLoader.addContent(self.userRoleCntGroup, [adminMenu, adminBtn])
        self.toolbarLoader.addContent(self.options_content_group, [adminMenu,
                                                                   adminBtn])

        self.menubarLoader.addContents(adminSettingsCntGroups, [stdmAdminMenu, stdmAdminMenu])

        self.menubarLoader.addContent(self._action_separator())
        self.toolbarLoader.addContent(self._action_separator())

        self.menubarLoader.addContents(self.moduleContentGroups, [stdmEntityMenu, stdmEntityMenu])
        self.toolbarLoader.addContents(self.moduleContentGroups, [contentMenu, contentBtn])

        self.menubarLoader.addContent(self.spatialUnitManagerCntGroup)
        self.toolbarLoader.addContent(self.spatialUnitManagerCntGroup)

        self.toolbarLoader.addContent(self.STRCntGroup)
        self.menubarLoader.addContent(self.STRCntGroup)

        self.toolbarLoader.addContent(self.adminUnitsCntGroup)
        self.menubarLoader.addContent(self.adminUnitsCntGroup)

        self.toolbarLoader.addContent(self.importCntGroup)
        self.menubarLoader.addContent(self.importCntGroup)

        self.toolbarLoader.addContent(self.exportCntGroup)
        self.menubarLoader.addContent(self.exportCntGroup)

        self.menubarLoader.addContent(self._action_separator())
        self.toolbarLoader.addContent(self._action_separator())

        self.toolbarLoader.addContent(self.docDesignerCntGroup)
        self.menubarLoader.addContent(self.docDesignerCntGroup)

        self.toolbarLoader.addContent(self.docGeneratorCntGroup)
        self.menubarLoader.addContent(self.docGeneratorCntGroup)

        #Group spatial editing tools together
        self.spatialEditingGroup = QActionGroup(self.iface.mainWindow())
        self.spatialEditingGroup.addAction(self.createFeatureAct)

        self.configureMapTools()

        #Load all the content in the container
        self.toolbarLoader.loadContent()
        self.menubarLoader.loadContent()

        self.create_spatial_unit_manager()

        self.profile_status_message()

    def create_spatial_unit_manager(self):
        self.remove_spatial_unit_mgr()

        self.spatialLayerMangerDockWidget = SpatialUnitManagerDockWidget(self.iface, self)
        self.spatialLayerMangerDockWidget.setWindowTitle(
            QApplication.translate("STDMQGISLoader", 'Spatial Unit Manager'))
        self.iface.addDockWidget(Qt.LeftDockWidgetArea,
                                 self.spatialLayerMangerDockWidget)
        self.spatialLayerMangerDockWidget.show()

    def configureMapTools(self):
        '''
        Configure properties of STDM map tools.
        '''
        self.mapToolCreateFeature = StdmMapToolCreateFeature(self.iface)
        self.mapToolCreateFeature.setAction(self.createFeatureAct)

    def onActionAuthorised(self,name):
        '''
        This slot is raised when a toolbar action is authorised for access by the currently
        logged in user.
        '''
        pass

    def onContentAdded(self,stdmAction):
        '''
        Slot raised when an STDMAction has been added to its corresponding container.
        '''
        if stdmAction.Name == self.createFeatureAct.Name:
            #Insert SaveEdits action
            self.stdmInitToolbar.insertAction(
                self.createFeatureAct,
                self.saveEditsAct
            )

    def manageAccounts(self):
        '''
        Slot for showing the user and
        role accounts management window
        '''
        frmUserAccounts = manageAccountsDlg(self)
        frmUserAccounts.exec_()

    def contentAuthorization(self):
        '''
        Slot for showing the content authorization dialog
        '''
        frmAuthContent = contentAuthDlg(self)
        frmAuthContent.exec_()

    def on_sys_options(self):
        """
        Loads the dialog for settings STDM options.
        """
        opt_dlg = OptionsDialog(self.iface)
        opt_dlg._apply_btn.clicked.connect(
            lambda: self.reload_plugin(None)
        )
        opt_dlg.exec_()


    def profile_status_message(self):
        """
        Shows the name of the loaded profile in QGIS
        status bar.
        :return: None
        :rtype: NoneType
        """
        if self.current_profile is None:
            return
        self.profile_status_label = QLabel()
        profile_name = self.current_profile.name
        message = QApplication.translate(
            'STDMPlugin',
            'The currently loaded STDM profile is '+profile_name+'.'
        )

        if self.profile_status_label.parent() is None:
            self.iface.mainWindow().statusBar().insertPermanentWidget(
                0,
                self.profile_status_label,
                10
            )
        self.profile_status_label.setText(message)


    def reload_plugin(self, sel_profile):
        """
        Reloads stdm plugin without logging out.
        This is to allow modules capture changes
        made by the Configuration Wizard and Options.
        :param sel_profile: the selected profile name
        on the configuration wizard.
        :type: string
        :return: None
        :rtype: NoneType
        """

        if self.toolbarLoader is not None:
            self.toolbarLoader.unloadContent()
        if self.menubarLoader is not None:
            self.menubarLoader.unloadContent()
            self.stdmMenu.clear()
        self.logoutCleanUp(True)

        # Set current profile based on the selected
        # profile in the wizard
        if sel_profile is not None:
            save_current_profile(sel_profile)

        self.current_profile = current_profile()
        try:
            self.loadModules()
        except SQLAlchemyError as ex:
            LOGGER.debug('SQLAlchemyError: '+ str(ex))
            STDMDb.instance().session.rollback()
            self.loadModules()

        except Exception as ex:
            LOGGER.debug('Error Loading Modules: ' + str(ex))
            self.loadModules()

    def load_config_wizard(self):
        '''
        '''
        self.wizard = ConfigWizard(
            self.iface.mainWindow()
        )

        # Reload all modules
        self.wizard.wizardFinished.connect(self.reload_plugin)
        self.wizard.exec_()

    def changePassword(self):
        '''
        Slot for changing password
        '''
        #Load change password dialog
        frmPwdDlg = changePwdDlg(self)
        frmPwdDlg.exec_()

    def newSTR(self):
        '''
        Slot for showing the wizard for defining a new social
        tenure relationship
        '''
        try:
            frmNewSTR = newSTRWiz(self)
            frmNewSTR.exec_()
        except Exception as ex:
            QMessageBox.critical(self.iface.mainWindow(),
                QApplication.translate(
                    "STDMPlugin",
                    "Loading dialog..."),
                str(ex.message)
            )

    def onManageAdminUnits(self):
        '''
        Slot for showing administrative unit selector dialog.
        '''

        if self.current_profile is None:
            self.default_profile()
            return
        admin_spatial_unit = [
            e
            for e in
                self.current_profile.entities.values()
            if e.TYPE_INFO == 'ADMINISTRATIVE_SPATIAL_UNIT'
        ]
        db_status = self.entity_table_checker(
            admin_spatial_unit[0]
        )

        if db_status:
            frmAdminUnitSelector = AdminUnitSelector(
                self.iface.mainWindow()
            )
            frmAdminUnitSelector.setManageMode(True)
            frmAdminUnitSelector.exec_()
        else:
            return


    def onDocumentDesigner(self):
        """
        Slot raised to show new print
        composer with additional tools for designing
        map-based documents.
        """
        if self.current_profile is None:
            self.default_profile()
            return
        if len(profile_user_tables(self.current_profile)) < 1:
            self.minimum_table_checker()
            return
        title = QApplication.translate(
            "STDMPlugin",
            "STDM Document Designer"
        )
        documentComposer = self.iface.createNewComposer(
            title
        )

        #Embed STDM customizations
        composerWrapper = ComposerWrapper(
            documentComposer, self.iface
        )
        composerWrapper.configure()

    def onDocumentGenerator(self):
        """
        Document generator by person dialog.
        """
        if self.current_profile is None:
            self.default_profile()
            return
        if len(profile_user_tables(self.current_profile)) < 1:
            self.minimum_table_checker()
            return
        doc_gen_wrapper = DocumentGeneratorDialogWrapper(
            self.iface,
            self.iface.mainWindow()
        )
        doc_gen_wrapper.exec_()

    def onImportData(self):
        """
        Show import data wizard.
        """
        if self.current_profile is None:
            self.default_profile()
            return
        if len(profile_user_tables(self.current_profile)) < 1:
            self.minimum_table_checker()
            return
        importData = ImportData(self.iface.mainWindow())
        importData.exec_()

    def onExportData(self):
        """
        Show export data dialog.
        """
        if self.current_profile is None:
            self.default_profile()
            return
        if len(profile_user_tables(self.current_profile)) < 1:
            self.minimum_table_checker()
            return
        exportData = ExportData(self.iface.mainWindow())
        exportData.exec_()

    def onSaveEdits(self):
        '''
        Slot raised to save changes to STDM layers.
        '''
        currLayer = self.iface.activeLayer()

        if currLayer == None:
            return

        if not isinstance(currLayer, QgsVectorLayer):
            return

        #Assert if layer is from the SDTM database
        if not self.isSTDMLayer(currLayer):
            return

        if not currLayer.commitChanges():
            self.iface.messageBar().clearWidgets()
            self.iface.messageBar().pushMessage(
                QApplication.translate(
                    "STDMPlugin", "Save STDM Layer"),
                QApplication.translate(
                    "STDMPlugin",
                    "Could not commit changes to {0} layer." .format(
                        currLayer.name()
                    )
                ),
                level=QgsMessageBar.CRITICAL)

        currLayer.startEditing()
        currLayer.triggerRepaint()

    def onToggleSpatialEditing(self,toggled):
        '''
        Slot raised on toggling to activate/deactivate
        editing, and load corresponding
        spatial tools.
        '''
        currLayer = self.iface.activeLayer()

        if currLayer != None:
            self.toggleEditing(currLayer)

        else:
            self.spatialEditorAct.setChecked(False)

        if not toggled:
            self.createFeatureAct.setChecked(False)
            self.createFeatureAct.setVisible(False)

    def onToggleSpatialUnitManger(self,toggled):
        '''
        Slot raised on toggling to activate/deactivate
        editing, and load corresponding
        spatial tools.
        '''
        currLayer = self.iface.activeLayer()

        if currLayer != None:
            self.spatialUnitMangerToggleEditing(currLayer)

        else:
            self.spatialLayerManager.setChecked(False)

        if not toggled:
            self.createFeatureAct.setChecked(False)
            self.createFeatureAct.setVisible(False)

    def toggleEditing(self,layer):
        '''
        Actual implementation which validates and
        creates/ends edit sessions.
        '''
        if not isinstance(layer,QgsVectorLayer):
            return False

        teResult = True

        #Assert if layer is from the SDTM database
        if not self.isSTDMLayer(layer):
            self.spatialLayerManager.setChecked(False)
            self.iface.messageBar().clearWidgets()
            self.iface.messageBar().pushMessage(
                QApplication.translate(
                    "STDMPlugin",
                    "Non-SDTM Layer"
                ),
                QApplication.translate(
                    "STDMPlugin",
                    "Selected layer is not from"
                    " the STDM database."),
                level=QgsMessageBar.CRITICAL
            )
            return False

        if not layer.isEditable() and not layer.isReadOnly():
            if not (layer.dataProvider().capabilities() &
                        QgsVectorDataProvider.EditingCapabilities):
                self.spatialLayerManager.setChecked(False)
                self.spatialLayerManager.setEnabled(False)
                self.iface.messageBar().pushMessage(
                    QApplication.translate(
                        "STDMPlugin",
                        "Start Editing Failed"
                    ),
                    QApplication.translate(
                        "STDMPlugin",
                        "Provider cannot be opened for editing"
                    ),
                    level=QgsMessageBar.CRITICAL
                )

                return False

            #Enable/show spatial editing tools
            self.createFeatureAct.setVisible(True)

            layer.startEditing()

        elif layer.isModified():
            saveResult = QMessageBox.information(
                self.iface.mainWindow(),
                QApplication.translate(
                    "STDMPlugin",
                    "Stop Editing"
                ),
                QApplication.translate(
                    "STDMPlugin",
                    "Do you want to save "
                    "changes to {0} layer?" .format(
                        layer.name())
                ),
                QMessageBox.Save|QMessageBox.Discard|QMessageBox.Cancel
            )

            if saveResult == QMessageBox.Cancel:
                teResult = False

            elif saveResult == QMessageBox.Save:
                QApplication.setOverrideCursor(Qt.WaitCursor)

                if not layer.commitChanges():
                    teResult = False

                layer.triggerRepaint()

                QApplication.restoreOverrideCursor()

            else:
                QApplication.setOverrideCursor(Qt.WaitCursor)

                self.iface.mapCanvas().freeze(True)

                if not layer.rollBack():
                    self.iface.messageBar().pushMessage(
                        QApplication.translate(
                            "STDMPlugin", "Error"
                        ),
                        QApplication.translate(
                            "STDMPlugin",
                            "Problems during rollback"
                        ),
                        level = QgsMessageBar.CRITICAL
                    )
                    teResult = False

                self.iface.mapCanvas().freeze(False)

                layer.triggerRepaint()

                QApplication.restoreOverrideCursor()

        #Layer has not been modified
        else:
            self.iface.mapCanvas().freeze(True)
            layer.rollBack()
            self.iface.mapCanvas().freeze(False)
            teResult = True
            layer.triggerRepaint()

        return teResult

    def spatialUnitMangerToggleEditing(self,layer):
        '''
        Actual implementation which validates
        and creates/ends edit sessions.
        '''
        if not isinstance(layer,QgsVectorLayer):
            return False

        teResult = True

        #Assert if layer is from the SDTM database
        if not self.isSTDMLayer(layer):
            self.postGISLayerEditor.setChecked(False)
            self.iface.messageBar().clearWidgets()
            self.iface.messageBar().pushMessage(
                QApplication.translate(
                    "STDMPlugin","Non-SDTM Layer"
                ),
                QApplication.translate(
                    "STDMPlugin",
                    "Selected layer is not from "
                    "the STDM database."
                ),
                level=QgsMessageBar.CRITICAL
            )

            return False

        if not layer.isEditable() and not layer.isReadOnly():
            if not (layer.dataProvider().capabilities() &
                        QgsVectorDataProvider.EditingCapabilities):
                self.postGISLayerEditor.setChecked(False)
                self.postGISLayerEditor.setEnabled(False)
                self.iface.messageBar().pushMessage(
                    QApplication.translate(
                        "STDMPlugin","Start Editing Failed"),
                    QApplication.translate(
                        "STDMPlugin",
                        "Provider cannot be opened for editing"),
                    level=QgsMessageBar.CRITICAL
                )

                return False

            #Enable/show spatial editing tools
            self.createFeatureAct.setVisible(True)

            layer.startEditing()

        elif layer.isModified():
            saveResult = QMessageBox.information(
                self.iface.mainWindow(),
                QApplication.translate("STDMPlugin","Stop Editing"),
                QApplication.translate(
                    "STDMPlugin",
                    "Do you want to save changes to {0} layer?")
                ).format(
                layer.name(),
                    QMessageBox.Save|QMessageBox.Discard|QMessageBox.Cancel
                )

            if saveResult == QMessageBox.Cancel:
                teResult = False

            elif saveResult == QMessageBox.Save:
                QApplication.setOverrideCursor(Qt.WaitCursor)

                if not layer.commitChanges():
                    teResult = False

                layer.triggerRepaint()

                QApplication.restoreOverrideCursor()

            else:
                QApplication.setOverrideCursor(Qt.WaitCursor)

                self.iface.mapCanvas().freeze(True)

                if not layer.rollBack():
                    self.iface.messageBar().pushMessage(
                        QApplication.translate(
                            "STDMPlugin","Error"
                        ),
                        QApplication.translate(
                            "STDMPlugin",
                            "Problems during rollback"
                        ),
                        level=QgsMessageBar.CRITICAL
                    )
                    teResult = False

                self.iface.mapCanvas().freeze(False)

                layer.triggerRepaint()

                QApplication.restoreOverrideCursor()

        #Layer has not been modified
        else:
            self.iface.mapCanvas().freeze(True)
            layer.rollBack()
            self.iface.mapCanvas().freeze(False)
            teResult = True
            layer.triggerRepaint()

        return teResult

    def onCreateFeature(self):
        '''
        Slot raised to activate the digitization
        process of creating a new feature.
        '''
        self.iface.mapCanvas().setMapTool(
            self.mapToolCreateFeature
        )

    def onViewSTR(self):
        '''
        Slot for showing widget that enables users to browse
        existing STRs.
        '''
        if self.current_profile == None:
            self.default_profile()
            return
        db_status = self.entity_table_checker(
            self.current_profile.social_tenure
        )

        if db_status:
            if self.viewSTRWin is None:
                self.viewSTRWin = ViewSTRWidget(self)
                self.viewSTRWin.show()
            else:
                self.viewSTRWin.showNormal()
                self.viewSTRWin.setFocus()


    def isSTDMLayer(self,layer):
        '''
        Return whether the layer is an STDM layer.
        '''
        if layer.id() in pg_layerNamesIDMapping().reverse:
            return True
        return False

    def widgetLoader(self, QAction):
        #Method to load custom forms
        tbList = self._moduleItems.values()

        dispName=QAction.text()

        if dispName == 'Social Tenure Relationship':

            if self.current_profile is None:
                self.default_profile()
                return

            database_status = self.entity_table_checker(
                self.current_profile.social_tenure
            )
            if database_status:
                self.newSTR()


        else:
            table_name = self._moduleItems.get(dispName)
            if self.current_profile is None:
                self.default_profile()
                return
            sel_entity = self.current_profile.entity_by_name(table_name)
            database_status = self.entity_table_checker(sel_entity)

            try:
                if table_name in tbList and database_status:
                    cnt_idx = getIndex(
                        self._reportModules.keys(), dispName
                    )
                    '''
                    et_browser = STDMEntityBrowser(
                        self.moduleContentGroups[cnt_idx],
                        table_name,
                        self.iface.mainWindow()
                    )
                    '''
                    et_browser = EntityBrowserWithEditor(
                        sel_entity,
                        self.iface.mainWindow()
                    )
                    et_browser.exec_()

                else:
                    return

            except Exception as ex:
                QMessageBox.critical(
                    self.iface.mainWindow(),
                    QApplication.translate(
                        "STDMPlugin","Loading dialog..."
                    ),
                    QApplication.translate(
                        "STDMPlugin",
                        "Unable to load the entity in the browser. "
                        "Check if the entity is configured correctly. "
                        "Error: %s")%unicode(ex.message))
            finally:
                STDMDb.instance().session.rollback()

    def about(self):
        """
        STDM Description
        """
        abtDlg = AboutSTDMDialog(self.iface.mainWindow())
        abtDlg.exec_()

    def logout(self):
        """
        Logout the user and remove default user buttons when logged in
        """
        try:

            self.stdmInitToolbar.removeAction(self.logoutAct)
            self.stdmInitToolbar.removeAction(self.changePasswordAct)
            self.stdmInitToolbar.removeAction(self.wzdAct)
            self.stdmInitToolbar.removeAction(self.spatialLayerManager)
            self.stdmInitToolbar.removeAction(self.contentAuthAct)
            self.stdmInitToolbar.removeAction(self.usersAct)
            self.stdmInitToolbar.removeAction(self.options_act)
            self.stdmInitToolbar.removeAction(self.manageAdminUnitsAct)
            self.stdmInitToolbar.removeAction(self.importAct)
            self.stdmInitToolbar.removeAction(self.exportAct)
            self.stdmInitToolbar.removeAction(self.docDesignerAct)
            self.stdmInitToolbar.removeAction(self.docGeneratorAct)
            self.stdmInitToolbar.removeAction(self.viewSTRAct)
            if self.toolbarLoader is not None:
                self.toolbarLoader.unloadContent()
            if self.menubarLoader is not None:
                self.menubarLoader.unloadContent()
                self.stdmMenu.clear()

            self.logoutCleanUp()
            self.initMenuItems()
            self.loginAct.setEnabled(True)
        except Exception as ex:
            LOGGER.debug(unicode('logout:')+unicode(ex))


    def removeSTDMLayers(self):
        """
        Remove all STDM layers from the map registry.
        """
        mapLayers = QgsMapLayerRegistry.instance().mapLayers().values()

        for layer in mapLayers:
            if self.isSTDMLayer(layer):
                QgsMapLayerRegistry.instance().removeMapLayer(layer.id())

        self.stdmTables = []

    def logoutCleanUp(self, reload=False):
        '''
        Clear database connection references and content items
        '''
        try:
            if not self._user_logged_in:
                return

            #Remove STDM layers
            self.removeSTDMLayers()
            # Remove Spatial Unit Manager
            self.remove_spatial_unit_mgr()
            # Clear current profile status text
            self.profile_status_label.deleteLater()
            self.profile_status_label = None
            if reload == False:
                #Clear singleton ref for SQLALchemy connections
                if not data.app_dbconn is None:
                    #clear_mappers()
                    STDMDb.cleanUp()
                    DeclareMapping.cleanUp()

                #Remove database reference
                data.app_dbconn = None
            #Reset View STR Window
            if not self.viewSTRWin is None:
                del self.viewSTRWin
                self.viewSTRWin = None

            self.current_profile = None

        except Exception as ex:
            LOGGER.debug(unicode('logoutCleanUp:') + unicode(ex))

    def remove_spatial_unit_mgr(self):
        """
        Removes spatial Unit Manger DockWidget.
        :return: None
        :rtype: NoneType
        """
        if self.spatialLayerMangerDockWidget:
            self.spatialLayerManager.setChecked(False)
            self.spatialLayerMangerDockWidget.close()
            self.spatialLayerMangerDockWidget.deleteLater()
        self.spatialLayerMangerDockWidget = None

    def user_entities(self):
        """
        Create a handler to read the current profile
        and return the table list
        """

        if self.current_profile is not None:
            return [
                (e.name, e.short_name)
                for e in
                self.current_profile.entities.values()
                if (e.TYPE_INFO == 'ENTITY' or
                    e.TYPE_INFO == 'SOCIAL_TENURE') and
                not e.has_geometry_column()
            ]


    def help_contents(self):
        """
        Load and open documentation manual
        """
        help_manual = self.plugin_dir+'/%s'%"stdm.chm"
        os.startfile(
            help_manual,'open'
        )

    def reset_content_modules_id(self, title, message_text):
        return QMessageBox.critical(
            self.iface.mainWindow(),
            QApplication.translate(
                "STDMQGISLoader",
                title
            ),
            message_text
        )

    def _action_separator(self):
        """
        :return: Toolbar or menu separator
        :rtype: QAction
        """
        separator = QAction(self.iface.mainWindow())
        separator.setSeparator(True)

        return separator

    def spatialLayerMangerActivate(self):

        if self.spatialLayerMangerDockWidget.isVisible():
            self.spatialLayerMangerDockWidget.hide()
        else:
            self.spatialLayerMangerDockWidget.show()
=======
"""
/***************************************************************************
Name                 : STDM QGIS Loader
Description          : STDM QGIS Loader
Date                 : 04-01-2015
copyright            : (C) 2015 by UN-Habitat and implementing partners.
                       See the accompanying file CONTRIBUTORS.txt in the root
email                : stdm@unhabitat.org
 ***************************************************************************/

/***************************************************************************
 *                                                                         *
 *   This program is free software; you can redistribute it and/or modify  *
 *   it under the terms of the GNU General Public License as published by  *
 *   the Free Software Foundation; either version 2 of the License, or     *
 *   (at your option) any later version.                                   *
 *                                                                         *
 ***************************************************************************/
"""
import logging

import os.path
import platform
from collections import OrderedDict

from PyQt4.QtCore import *
from PyQt4.QtGui import *

from qgis.core import *
from qgis.gui import *
from sqlalchemy.exc import SQLAlchemyError
from stdm.settings.config_serializer import ConfigurationFileSerializer
from stdm.settings import current_profile, save_current_profile

from stdm.data.configuration.exception import ConfigurationException

from stdm.ui.change_pwd_dlg import changePwdDlg
from stdm.ui.doc_generator_dlg import (
    DocumentGeneratorDialogWrapper,
    EntityConfig
)
from stdm.ui.login_dlg import loginDlg
from stdm.ui.manage_accounts_dlg import manageAccountsDlg
from stdm.ui.content_auth_dlg import contentAuthDlg
from stdm.ui.options_base import OptionsDialog
from stdm.ui.new_str_wiz import newSTRWiz
from stdm.ui.view_str import ViewSTRWidget
from stdm.ui.admin_unit_selector import AdminUnitSelector
from stdm.ui.entity_browser import (
    EntityBrowser,
    STDMEntityBrowser
)
from stdm.ui.about import AboutSTDMDialog
from stdm.ui.stdmdialog import DeclareMapping

from stdm.ui.wizard.wizard import ConfigWizard

from stdm.ui.import_data import ImportData
from stdm.ui.export_data import ExportData

from stdm.ui.spatial_unit_manager import SpatialUnitManagerDockWidget

import data

from stdm.data.database import (
    Base,
    NoPostGISError,
    STDMDb
)
from stdm.data.pg_utils import (
    pg_table_exists,
    spatial_tables
)

from stdm.ui.license_agreement import LicenseAgreement
from navigation import (
    STDMAction,
    QtContainerLoader,
    ContentGroup,
    TableContentGroup
)
from mapping import (
    StdmMapToolCreateFeature
)

from stdm.utils.util import (
    getIndex,
    profile_user_tables
)
from mapping.utils import pg_layerNamesIDMapping

from composer import ComposerWrapper

LOGGER = logging.getLogger('stdm')

class STDMQGISLoader(object):

    viewSTRWin = None

    def __init__(self, iface):
        self.iface = iface

        # Initialize loader
        self.toolbarLoader = None
        self.menubarLoader = None

        # Setup locale
        self.plugin_dir = os.path.dirname(__file__)
        localePath = ""
        locale = QSettings().value("locale/userLocale")[0:2]
        if QFileInfo(self.plugin_dir).exists():
            # Replace forward slash with backslash
            self.plugin_dir = self.plugin_dir.replace("\\", "/")
            localePath = self.plugin_dir + "/i18n/stdm_%s.qm" % (locale,)
        if QFileInfo(localePath).exists():
            self.translator = QTranslator()
            self.translator.load(localePath)
            if qVersion() > '4.3.3':
                QCoreApplication.installTranslator(self.translator)

        # STDM Tables
        self.stdmTables = []


        self.spatialLayerMangerDockWidget = None

        self._user_logged_in = False
        self.current_profile = None
        # Profile status label showing the current profile
        self.profile_status_label = None
        LOGGER.debug('STDM plugin has been initialized.')

    def initGui(self):
        # Initial actions on starting up the application
        self._menu_items()
        self.loginAct = STDMAction(QIcon(":/plugins/stdm/images/icons/login.png"),
                                   QApplication.translate("LoginToolbarAction",
                                                          "Login"),
                                   self.iface.mainWindow(),
                                   "CAA4F0D9-727F-4745-A1FC-C2173101F711")
        self.loginAct.setShortcut(QKeySequence(Qt.Key_F2))

        self.aboutAct = STDMAction(QIcon(":/plugins/stdm/images/icons/info.png"),
        QApplication.translate("AboutToolbarAction","About"), self.iface.mainWindow(),
        "137FFB1B-90CD-4A6D-B49E-0E99CD46F784")
        #Define actions that are available to all logged in users
        self.logoutAct = STDMAction(QIcon(":/plugins/stdm/images/icons/logout.png"), \
        QApplication.translate("LogoutToolbarAction","Logout"), self.iface.mainWindow(),
        "EF3D96AF-F127-4C31-8D9F-381C07E855DD")
        self.logoutAct.setShortcut(QKeySequence(Qt.Key_Delete))

        self.changePasswordAct = STDMAction(QIcon(":/plugins/stdm/images/icons/change_password.png"), \
        QApplication.translate("ChangePasswordToolbarAction","Change Password"), self.iface.mainWindow(),
        "8C425E0E-3761-43F5-B0B2-FB8A9C3C8E4B")
        self.helpAct = STDMAction(QIcon(":/plugins/stdm/images/icons/help-content.png"), \
        QApplication.translate("ConfigTableReader","Help Contents"), self.iface.mainWindow(),
        "7A61CEA9-2A64-45F6-A40F-D83987D416EB")
        self.helpAct.setShortcut(Qt.Key_F10)

        # connect the actions to their respective methods
        self.loginAct.triggered.connect(self.login)
        self.changePasswordAct.triggered.connect(self.changePassword)
        self.logoutAct.triggered.connect(self.logout)
        self.aboutAct.triggered.connect(self.about)
        self.helpAct.triggered.connect(self.help_contents)
        self.initToolbar()
        self.initMenuItems()


    def _menu_items(self):
        #Create menu and menu items on the menu bar
        self.stdmMenu=QMenu()
        self.stdmMenu.setTitle(
            QApplication.translate(
                "STDMQGISLoader","STDM"
            )
        )
        #Initialize the menu bar item
        self.menu_bar=self.iface.mainWindow().menuBar()
        #Create actions
        actions=self.menu_bar.actions()
        currAction=actions[len(actions)-1]
        #add actions to the menu bar
        self.menu_bar.insertMenu(
            currAction,
            self.stdmMenu
        )
        self.stdmMenu.setToolTip(
            QApplication.translate(
                "STDMQGISLoader",
                "STDM plugin menu"
            )
        )


    def getThemeIcon(self, theName):
        # get the icon from the best available theme
        myCurThemePath = QgsApplication.activeThemePath() + "/plugins/" + theName
        myDefThemePath = QgsApplication.defaultThemePath() + "/plugins/" + theName
        myQrcPath = ":/plugins/stdm/" + theName;
        if QFile.exists(myCurThemePath):
            return QIcon(myCurThemePath)
        elif QFile.exists(myDefThemePath):
            return QIcon(myDefThemePath)
        elif QFile.exists(myQrcPath):
            return QIcon(myQrcPath)
        else:
            return QIcon()

    def initToolbar(self):
        #Load initial STDM toolbar
        self.stdmInitToolbar = self.iface.addToolBar("STDM")
        self.stdmInitToolbar.setObjectName("STDM")
        #Add actions to the toolbar
        self.stdmInitToolbar.addAction(self.loginAct)

        self.stdmInitToolbar.addSeparator()
        self.stdmInitToolbar.addAction(self.helpAct)
        self.stdmInitToolbar.addAction(self.aboutAct)


    def initMenuItems(self):
        self.stdmMenu.addAction(self.loginAct)
        self.stdmMenu.addSeparator()
        self.stdmMenu.addAction(self.helpAct)
        self.stdmMenu.addAction(self.aboutAct)

    def unload(self):
        # Remove the STDM toolbar
        del self.stdmInitToolbar
        # Remove connection info
        self.logoutCleanUp()

    def login(self):
        '''
        Show login dialog
        '''
        frmLogin = loginDlg(self.iface.mainWindow())
        retstatus = frmLogin.exec_()

        if retstatus == QDialog.Accepted:
            #Assign the connection object
            data.app_dbconn = frmLogin.dbConn

            #Initialize the whole STDM database
            try:
                db = STDMDb.instance()

            except NoPostGISError:
                err_msg = QApplication.translate(
                    "STDM",
                    "STDM cannot be loaded because the system has "
                    "detected that the PostGIS extension is missing "
                    "in '{0}' database.\nCheck that PostGIS has been "
                    "installed and that the extension has been enabled "
                    "in the STDM database. Please contact the system "
                    "administrator for more information."
                                        .format(frmLogin.dbConn.Database))
                QMessageBox.critical(self.iface.mainWindow(),
                    QApplication.translate("STDM","Spatial Extension Error"),
                    err_msg)

                return

            # Checks if the license is accepted and stops loading
            # modules if the terms and conditions are never accepted.
            license_status = self.load_license_agreement()
            if not license_status:
                return

            #Load logout and change password actions
            self.stdmInitToolbar.insertAction(self.loginAct,
                                              self.logoutAct)
            self.stdmInitToolbar.insertAction(self.loginAct,
                                              self.changePasswordAct)

            self.stdmMenu.insertAction(self.loginAct,self.logoutAct)
            self.stdmMenu.insertAction(self.loginAct,self.changePasswordAct)

            self.loginAct.setEnabled(False)

            #Fetch STDM tables
            self.stdmTables = spatial_tables()

            #Load the configuration from file
            config_load_status = self.load_configuration_from_file()

            #Exit if the load failed
            if not config_load_status:
                return

            try:
                #Set current profile
                self.current_profile = current_profile()
                self.loadModules()
                self._user_logged_in = True

                self.default_profile()

            except Exception as pe:
                title = QApplication.translate(
                    "STDMQGISLoader",
                    "Error reading profile settings"
                )
                self.reset_content_modules_id(
                    title,
                    pe.message
                )

    def minimum_table_checker(self):

        title = QApplication.translate(
            "STDMQGISLoader",
            'Database Table Error'
        )

        message = QApplication.translate(
            "STDMQGISLoader",
            'The system has detected that database tables \n'
            'required in this module are missing.\n'
            'Do you want to re-run the Configuration Wizard now?'
        )

        database_check = QMessageBox.critical(
            self.iface.mainWindow(),
            title,
            message,
            QMessageBox.Yes,
            QMessageBox.No
        )
        if database_check == QMessageBox.Yes:
            self.load_config_wizard()

    def entity_table_checker(self, entity):
        """
        Checks if the database table for a given entity exists.
        In case the table doesn't exists, it shows an error message.
        :param entity: Entity
        :type entity: Class
        :return: True if there is no missing table and false
        if there is a missing table.
        :rtype: Boolean
        """
        title = QApplication.translate(
            "STDMQGISLoader",
            'Database Table Error'
        )
        # Check for social tenure entity
        if entity == self.current_profile.social_tenure:
            str_table_status = [
                (
                    str(entity.party.short_name),
                    pg_table_exists(entity.party.name)
                ),
                (
                    str(entity.spatial_unit.short_name),
                    pg_table_exists(entity.spatial_unit.name)
                ),
                (
                    str(entity.short_name),
                    pg_table_exists(entity.name)
                )
            ]
            str_table_status = dict(str_table_status)
            missing_tables = [
                 key
                 for key, value in str_table_status.iteritems()
                 if not value
            ]
            if len(missing_tables) > 0:
                missing_tables = str(missing_tables).strip("[]")
                missing_tables = missing_tables.replace("'", "")

                message = QApplication.translate(
                    "STDMQGISLoader",
                    'The system has detected that database table(s) required in \n'
                    'in the Social Tenure Relationship is/are missing.\n'
                    'Missing table(s) - '+missing_tables+'\n'+
                    'Do you want to re-run the Configuration Wizard now?'
                )
                database_check = QMessageBox.critical(
                    self.iface.mainWindow(),
                    title,
                    message,
                    QMessageBox.Yes,
                    QMessageBox.No
                )
                if database_check == QMessageBox.Yes:
                    self.load_config_wizard()
                else:
                    return False
            else: # If no table is missing, return True
                return True
        # Check for other entities
        else:
            if not pg_table_exists(entity.name):
                message = QApplication.translate(
                    "STDMQGISLoader",
                    'The system has detected that a required database table - \n'
                    +entity.short_name+ ' is missing. \n'+
                    'Do you want to re-run the Configuration Wizard now?'
                )
                database_check = QMessageBox.critical(
                    self.iface.mainWindow(),
                    title,
                    message,
                    QMessageBox.Yes,
                    QMessageBox.No
                )
                if database_check == QMessageBox.Yes:
                    self.load_config_wizard()
                else:
                    return False
            else:
                return True


    def default_profile(self):
        """
        Checks if the current profile exists and if it doesn't,
        asks the user to run Configuration Wizard.
        :return: None
        :rtype: NoneType
        """
        if self.current_profile is None:
            title = QApplication.translate(
                "STDMQGISLoader",
                'Default Profile Error'
            )
            message = QApplication.translate(
                "STDMQGISLoader",
                'The system has detected that there '
                'is no default profile. \n'
                'Do you want to run the '
                'Configuration Wizard now?'
            )
            default_profile = QMessageBox.critical(
                self.iface.mainWindow(),
                title,
                message,
                QMessageBox.Yes,
                QMessageBox.No
            )
            if default_profile == QMessageBox.Yes:
                self.load_config_wizard()
            else:
                return

    def load_configuration_from_file(self):
        """
        Load configuration object from the file.
        :return: True if the file was successfully
        loaded. Otherwise, False.
        :rtype: bool
        """
        config_path = QDesktopServices.storageLocation(
            QDesktopServices.HomeLocation) +\
                      '/.stdm/configuration.stc'
        config_serializer = ConfigurationFileSerializer(
            config_path
        )

        try:
            config_serializer.load()

        except IOError as io_err:
            QMessageBox.critical(self.iface.mainWindow(),
                QApplication.translate(
                    'STDM', 'Load Configuration Error'
                ),
                unicode(io_err)
            )

            return False

        except ConfigurationException as c_ex:
            QMessageBox.critical(
                self.iface.mainWindow(),
                QApplication.translate(
                    'STDM',
                    'Load Configuration Error'
                ),
                unicode(c_ex)
            )

            return False

        return True

    def loadModules(self):
        '''
        Define and add modules to the menu and/or toolbar using the module loader
        '''
        self.toolbarLoader = QtContainerLoader(self.iface.mainWindow(),
                                               self.stdmInitToolbar,self.logoutAct)
        self.menubarLoader = QtContainerLoader(self.iface.mainWindow(),
                                               self.stdmMenu, self.logoutAct)
        #Connect to the content added signal
        #self.toolbarLoader.contentAdded.connect(self.onContentAdded)

        #Define containers for grouping actions
        adminBtn = QToolButton()
        adminObjName = QApplication.translate("ToolbarAdminSettings","Admin Settings")
        #Required by module loader for those widgets that need to be inserted into the container
        adminBtn.setObjectName(adminObjName)
        adminBtn.setToolTip(adminObjName)
        adminBtn.setIcon(QIcon(":/plugins/stdm/images/icons/settings.png"))
        adminBtn.setPopupMode(QToolButton.InstantPopup)

        adminMenu = QMenu(adminBtn)
        adminBtn.setMenu(adminMenu)

        #Settings menu container in STDM's QGIS menu
        stdmAdminMenu = QMenu(self.stdmMenu)
        stdmAdminMenu.setIcon(QIcon(":/plugins/stdm/images/icons/settings.png"))
        stdmAdminMenu.setObjectName("STDMAdminSettings")
        stdmAdminMenu.setTitle(QApplication.translate("ToolbarAdminSettings","Admin Settings"))

        #Create content menu container
        contentBtn = QToolButton()
        contentObjName = QApplication.translate("ToolbarAdminSettings","Entities")
        #Required by module loader for those widgets that need to be inserted into the container
        contentBtn.setObjectName(contentObjName)
        contentBtn.setToolTip(contentObjName)
        contentBtn.setIcon(QIcon(":/plugins/stdm/images/icons/entity_management.png"))
        contentBtn.setPopupMode(QToolButton.InstantPopup)

        contentMenu = QMenu(contentBtn)
        contentBtn.setMenu(contentMenu)

        stdmEntityMenu = QMenu(self.stdmMenu)
        stdmEntityMenu.setObjectName("STDMEntityMenu")
        stdmEntityMenu.setIcon(QIcon(":/plugins/stdm/images/icons/entity_management.png"))
        stdmEntityMenu.setTitle(QApplication.translate("STDMEntityMenu","Entities"))

        #Separator definition
        tbSeparator = QAction(self.iface.mainWindow())
        tbSeparator.setSeparator(True)

        #Define actions
        self.contentAuthAct = QAction(
            QIcon(":/plugins/stdm/images/icons/content_auth.png"),
            QApplication.translate(
                "ContentAuthorizationToolbarAction",
                "Content Authorization"
            ),
            self.iface.mainWindow()
        )

        self.usersAct = QAction(QIcon(":/plugins/stdm/images/icons/users_manage.png"), \
        QApplication.translate("ManageUsersToolbarAction","Manage Users-Roles"), self.iface.mainWindow())


        self.options_act = QAction(QIcon(":/plugins/stdm/images/icons/options.png"), \
                           QApplication.translate("OptionsToolbarAction", "Options..."),
                           self.iface.mainWindow())

        self.manageAdminUnitsAct = QAction(
            QIcon(":/plugins/stdm/images/icons/manage_admin_units.png"),
            QApplication.translate(
                "ManageAdminUnitsToolbarAction",
                "Manage Administrative Units"
            ),
            self.iface.mainWindow()
        )

        self.importAct = QAction(QIcon(":/plugins/stdm/images/icons/import.png"), \
        QApplication.translate("ImportAction","Import Data"), self.iface.mainWindow())

        self.exportAct = QAction(QIcon(":/plugins/stdm/images/icons/export.png"), \
        QApplication.translate("ReportBuilderAction","Export Data"), self.iface.mainWindow())

        self.surveyAct = QAction(QIcon(":/plugins/stdm/images/icons/survey.png"), \
        QApplication.translate("NewSurveyToolbarAction","Survey"), self.iface.mainWindow())

        self.farmerAct = QAction(QIcon(":/plugins/stdm/images/icons/farmer.png"), \
        QApplication.translate("NewFarmerToolbarAction","Content"), self.iface.mainWindow())

        self.docDesignerAct = QAction(QIcon(":/plugins/stdm/images/icons/cert_designer.png"), \
        QApplication.translate("DocumentDesignerAction","Document Designer"), self.iface.mainWindow())

        self.docGeneratorAct = QAction(QIcon(":/plugins/stdm/images/icons/generate_document.png"), \
        QApplication.translate("DocumentGeneratorAction","Document Generator"), self.iface.mainWindow())

        #Activate spatial unit management tools
        self.spatialEditorAct = QAction(QIcon(":/plugins/stdm/images/icons/edit24.png"), \
        QApplication.translate("SpatialEditorAction","Toggle Spatial Unit Editing"), self.iface.mainWindow())
        self.spatialEditorAct.setCheckable(True)

        #Spatial Layer Manager
        self.spatialLayerManager = QAction(QIcon(":/plugins/stdm/images/icons/spatial_unit_manager.png"), \
        QApplication.translate("SpatialEditorAction","Spatial Unit Manager"), self.iface.mainWindow())
        self.spatialLayerManager.setCheckable(True)
        self.spatialLayerManager.setChecked(True)

        self.createFeatureAct = QAction(QIcon(":/plugins/stdm/images/icons/create_feature.png"), \
        QApplication.translate("CreateFeatureAction","Create Spatial Unit"), self.iface.mainWindow())
        self.createFeatureAct.setCheckable(True)
        self.createFeatureAct.setVisible(False)

        #SaveEdits action; will not be registered since it is associated with the
        self.saveEditsAct = QAction(QIcon(":/plugins/stdm/images/icons/save_tb.png"), \
        QApplication.translate("CreateFeatureAction","Save Edits"), self.iface.mainWindow())

        self.newSTRAct = QAction(QIcon(":/plugins/stdm/images/icons/new_str.png"), \
        QApplication.translate("NewSTRToolbarAction","New Social Tenure Relationship"), self.iface.mainWindow())

        self.viewSTRAct = QAction(QIcon(":/plugins/stdm/images/icons/view_str.png"), \
        QApplication.translate("ViewSTRToolbarAction","View Social Tenure Relationship"),
        self.iface.mainWindow())

        self.wzdAct = QAction(QIcon(":/plugins/stdm/images/icons/table_designer.png"),\
                    QApplication.translate("ConfigWizard","Configuration Wizard"), self.iface.mainWindow())
        self.wzdAct.setShortcut(Qt.Key_F7)
        self.ModuleAct = QAction(QIcon(":/plugins/stdm/images/icons/table_designer.png"),\
                    QApplication.translate("WorkspaceConfig","Entities"), self.iface.mainWindow())


        #Connect the slots for the actions above
        self.contentAuthAct.triggered.connect(self.contentAuthorization)
        self.usersAct.triggered.connect(self.manageAccounts)
        self.options_act.triggered.connect(self.on_sys_options)
        self.manageAdminUnitsAct.triggered.connect(self.onManageAdminUnits)
        self.exportAct.triggered.connect(self.onExportData)
        self.importAct.triggered.connect(self.onImportData)
        self.docDesignerAct.triggered.connect(self.onDocumentDesigner)
        self.docGeneratorAct.triggered.connect(self.onDocumentGenerator)
        self.spatialEditorAct.triggered.connect(self.onToggleSpatialEditing)
        self.spatialLayerManager.triggered.connect(self.spatialLayerMangerActivate)
        self.saveEditsAct.triggered.connect(self.onSaveEdits)
        self.createFeatureAct.triggered.connect(self.onCreateFeature)
        contentMenu.triggered.connect(self.widgetLoader)

        self.wzdAct.triggered.connect(self.load_config_wizard)

        self.newSTRAct.triggered.connect(self.newSTR)
        self.viewSTRAct.triggered.connect(self.onViewSTR)

        #Create content items
        contentAuthCnt = ContentGroup.contentItemFromQAction(self.contentAuthAct)
        contentAuthCnt.code = "E59F7CC1-0D0E-4EA2-9996-89DACBD07A83"

        userRoleMngtCnt = ContentGroup.contentItemFromQAction(self.usersAct)
        userRoleMngtCnt.code = "0CC4FB8F-70BA-4DE8-8599-FD344A564EB5"

        options_cnt = ContentGroup.contentItemFromQAction(self.options_act)
        options_cnt.code = "1520B989-03BA-4B05-BC50-A4C3EC7D79B6"

        adminUnitsCnt = ContentGroup.contentItemFromQAction(self.manageAdminUnitsAct)
        adminUnitsCnt.code = "770EAC75-2BEC-492E-8703-34674054C246"

        importCnt = ContentGroup.contentItemFromQAction(self.importAct)
        importCnt.code = "3BBD6347-4A37-45D0-9B41-36D68D2CA4DB"

        exportCnt = ContentGroup.contentItemFromQAction(self.exportAct)
        exportCnt.code = "D0C34436-619D-434E-928C-2CBBDA79C060"

        surveyCnt = ContentGroup.contentItemFromQAction(self.surveyAct)
        surveyCnt.code = "5620049B-983A-4F85-B0D6-9D83925CC45E"

        farmerCnt = ContentGroup.contentItemFromQAction(self.farmerAct)
        farmerCnt.code = "99EA7671-85CF-40D6-B417-A3CC49D5A594"

        documentDesignerCnt = ContentGroup.contentItemFromQAction(self.docDesignerAct)
        documentDesignerCnt.code = "C4826C19-2AE3-486E-9FF0-32C00A0A517F"

        documentGeneratorCnt = ContentGroup.contentItemFromQAction(self.docGeneratorAct)
        documentGeneratorCnt.code = "4C0C7EF2-5914-4FDE-96CB-089D44EDDA5A"

        spatialEditingCnt = ContentGroup.contentItemFromQAction(self.spatialEditorAct)
        spatialEditingCnt.code = "4E945EE7-D6F9-4E1C-A4AA-0C7F1BC67224"

        spatialLayerManagerCnt = ContentGroup.contentItemFromQAction(self.spatialLayerManager)
        spatialLayerManagerCnt.code = "4E945EE7-D6F9-4E1C-X4AA-0C7F1BC67224"

        createFeatureCnt = ContentGroup.contentItemFromQAction(self.createFeatureAct)
        createFeatureCnt.code = "71CFDB15-EDB5-410D-82EA-0E982971BC51"

        wzdConfigCnt = ContentGroup.contentItemFromQAction(self.wzdAct)
        wzdConfigCnt.code = "F16CA4AC-3E8C-49C8-BD3C-96111EA74206"

        strViewCnt=ContentGroup.contentItemFromQAction(self.viewSTRAct)
        strViewCnt.code="D13B0415-30B4-4497-B471-D98CA98CD841"

        username = data.app_dbconn.User.UserName

        self.moduleCntGroup = None
        self.moduleContentGroups = []
        self._moduleItems = OrderedDict()
        self._reportModules = OrderedDict()

        # add the tables to the stdm toolbar
        # Format the table names to friendly format before adding them

        if self.user_entities() is not None:
            user_entities = dict(self.user_entities())
            for i, (name, short_name) in enumerate(user_entities.iteritems()):
                display_name = QT_TRANSLATE_NOOP("Entities",
                                                 unicode(short_name).replace("_", " ").title())
                if display_name != 'Social Tenure Relationship':
                    self._moduleItems[display_name] = name
            # Add social tenure at last in the dict
            str_display_name = QT_TRANSLATE_NOOP(
                "Entities",
                unicode(
                    self.current_profile.social_tenure.short_name
                ).replace("_", " ").title()
            )
            self._moduleItems[str_display_name] = self.current_profile.social_tenure.name


        for k, v in self._moduleItems.iteritems():

            content_action = QAction(QIcon(":/plugins/stdm/images/icons/table.png"),
                                     k, self.iface.mainWindow())

            # capabilities = contentGroup(self._moduleItems[k])
            #
            # if capabilities:
            moduleCntGroup = TableContentGroup(username, k, content_action)
            # moduleCntGroup.createContentItem().code = capabilities[0]
            # moduleCntGroup.readContentItem().code = capabilities[1]
            # moduleCntGroup.updateContentItem().code = capabilities[2]
            # moduleCntGroup.deleteContentItem().code = capabilities[3]
            moduleCntGroup.register()
            self._reportModules[k] = self._moduleItems.get(k)
            self.moduleContentGroups.append(moduleCntGroup)

        #Create content groups and add items
        self.contentAuthCntGroup = ContentGroup(username)
        self.contentAuthCntGroup.addContentItem(contentAuthCnt)
        self.contentAuthCntGroup.setContainerItem(self.contentAuthAct)
        self.contentAuthCntGroup.register()

        self.userRoleCntGroup = ContentGroup(username)
        self.userRoleCntGroup.addContentItem(userRoleMngtCnt)
        self.userRoleCntGroup.setContainerItem(self.usersAct)
        self.userRoleCntGroup.register()

        self.options_content_group = ContentGroup(username)
        self.options_content_group.addContentItem(options_cnt)
        self.options_content_group.setContainerItem(self.options_act)
        self.options_content_group.register()

        #Group admin settings content groups
        adminSettingsCntGroups = []
        adminSettingsCntGroups.append(self.contentAuthCntGroup)
        adminSettingsCntGroups.append(self.userRoleCntGroup)
        adminSettingsCntGroups.append(self.options_content_group)

        self.adminUnitsCntGroup = ContentGroup(username)
        self.adminUnitsCntGroup.addContentItem(adminUnitsCnt)
        self.adminUnitsCntGroup.setContainerItem(self.manageAdminUnitsAct)
        self.adminUnitsCntGroup.register()

        self.spatialEditingCntGroup = ContentGroup(username, self.spatialEditorAct)
        self.spatialEditingCntGroup.addContentItem(spatialEditingCnt)
        self.spatialEditingCntGroup.register()

        self.spatialUnitManagerCntGroup = ContentGroup(username,self.spatialLayerManager)
        self.spatialUnitManagerCntGroup.addContentItem(spatialLayerManagerCnt)
        self.spatialUnitManagerCntGroup.register()

        self.createFeatureCntGroup = ContentGroup(username,self.createFeatureAct)
        self.createFeatureCntGroup.addContentItem(createFeatureCnt)
        self.createFeatureCntGroup.register()

        self.wzdConfigCntGroup = ContentGroup(username, self.wzdAct)
        self.wzdConfigCntGroup.addContentItem(wzdConfigCnt)
        self.wzdConfigCntGroup.register()

        self.STRCntGroup = TableContentGroup(username,
                                             self.viewSTRAct.text(),
                                             self.viewSTRAct)
        self.STRCntGroup.createContentItem().code = "71EC2ED8-5D7F-4A27-8514-CFFE94E1294F"
        self.STRCntGroup.readContentItem().code = "ED607F24-11A2-427C-B395-2E2A3EBA4EBD"
        self.STRCntGroup.updateContentItem().code = "5D45A49D-F640-4A48-94D9-A10F502655F5"
        self.STRCntGroup.deleteContentItem().code = "15E27A59-28F7-42B4-858F-C070E2C3AE10"
        self.STRCntGroup.register()

        self.surveyCntGroup = TableContentGroup(username,
                                                self.surveyAct.text(),
                                                self.surveyAct)
        self.surveyCntGroup.createContentItem().code = "A7783C39-1A5B-4F79-81C2-639C2EA3E8A3"
        self.surveyCntGroup.readContentItem().code = "CADFC838-DA3C-44C5-A6A8-3B2FC4CA8464"
        self.surveyCntGroup.updateContentItem().code = "B42AC2C5-7CF5-48E6-A37F-EAE818FBC9BC"
        self.surveyCntGroup.deleteContentItem().code = "C916ACF3-30E6-45C3-B8E1-22E56D0AFB3E"
        self.surveyCntGroup.register()

        self.docDesignerCntGroup = ContentGroup(username, self.docDesignerAct)
        self.docDesignerCntGroup.addContentItem(documentDesignerCnt)
        self.docDesignerCntGroup.register()

        self.docGeneratorCntGroup = ContentGroup(username, self.docGeneratorAct)
        self.docGeneratorCntGroup.addContentItem(documentGeneratorCnt)
        self.docGeneratorCntGroup.register()

        self.importCntGroup = ContentGroup(username, self.importAct)
        self.importCntGroup.addContentItem(importCnt)
        self.importCntGroup.register()

        self.exportCntGroup = ContentGroup(username, self.exportAct)
        self.exportCntGroup.addContentItem(exportCnt)
        self.exportCntGroup.register()

        #Add Design Forms menu and tool bar actions
        self.toolbarLoader.addContent(self.wzdConfigCntGroup)
        self.menubarLoader.addContent(self.wzdConfigCntGroup)

        self.toolbarLoader.addContent(self.contentAuthCntGroup, [adminMenu, adminBtn])
        self.toolbarLoader.addContent(self.userRoleCntGroup, [adminMenu, adminBtn])
        self.toolbarLoader.addContent(self.options_content_group, [adminMenu,
                                                                   adminBtn])

        self.menubarLoader.addContents(adminSettingsCntGroups, [stdmAdminMenu, stdmAdminMenu])

        self.menubarLoader.addContent(self._action_separator())
        self.toolbarLoader.addContent(self._action_separator())

        self.menubarLoader.addContents(self.moduleContentGroups, [stdmEntityMenu, stdmEntityMenu])
        self.toolbarLoader.addContents(self.moduleContentGroups, [contentMenu, contentBtn])

        self.menubarLoader.addContent(self.spatialUnitManagerCntGroup)
        self.toolbarLoader.addContent(self.spatialUnitManagerCntGroup)

        self.toolbarLoader.addContent(self.STRCntGroup)
        self.menubarLoader.addContent(self.STRCntGroup)

        self.toolbarLoader.addContent(self.adminUnitsCntGroup)
        self.menubarLoader.addContent(self.adminUnitsCntGroup)

        self.toolbarLoader.addContent(self.importCntGroup)
        self.menubarLoader.addContent(self.importCntGroup)

        self.toolbarLoader.addContent(self.exportCntGroup)
        self.menubarLoader.addContent(self.exportCntGroup)

        self.menubarLoader.addContent(self._action_separator())
        self.toolbarLoader.addContent(self._action_separator())

        self.toolbarLoader.addContent(self.docDesignerCntGroup)
        self.menubarLoader.addContent(self.docDesignerCntGroup)

        self.toolbarLoader.addContent(self.docGeneratorCntGroup)
        self.menubarLoader.addContent(self.docGeneratorCntGroup)

        #Group spatial editing tools together
        self.spatialEditingGroup = QActionGroup(self.iface.mainWindow())
        self.spatialEditingGroup.addAction(self.createFeatureAct)

        self.configureMapTools()

        #Load all the content in the container
        self.toolbarLoader.loadContent()
        self.menubarLoader.loadContent()

        self.create_spatial_unit_manager()

        self.profile_status_message()

    def create_spatial_unit_manager(self):
        self.remove_spatial_unit_mgr()

        self.spatialLayerMangerDockWidget = SpatialUnitManagerDockWidget(self.iface, self)
        self.spatialLayerMangerDockWidget.setWindowTitle(
            QApplication.translate("STDMQGISLoader", 'Spatial Unit Manager'))
        self.iface.addDockWidget(Qt.LeftDockWidgetArea,
                                 self.spatialLayerMangerDockWidget)
        self.spatialLayerMangerDockWidget.show()

    def configureMapTools(self):
        '''
        Configure properties of STDM map tools.
        '''
        self.mapToolCreateFeature = StdmMapToolCreateFeature(self.iface)
        self.mapToolCreateFeature.setAction(self.createFeatureAct)

    def onActionAuthorised(self,name):
        '''
        This slot is raised when a toolbar action is authorised for access by the currently
        logged in user.
        '''
        pass

    def onContentAdded(self,stdmAction):
        '''
        Slot raised when an STDMAction has been added to its corresponding container.
        '''
        if stdmAction.Name == self.createFeatureAct.Name:
            #Insert SaveEdits action
            self.stdmInitToolbar.insertAction(
                self.createFeatureAct,
                self.saveEditsAct
            )

    def manageAccounts(self):
        '''
        Slot for showing the user and
        role accounts management window
        '''
        frmUserAccounts = manageAccountsDlg(self)
        frmUserAccounts.exec_()

    def contentAuthorization(self):
        '''
        Slot for showing the content authorization dialog
        '''
        frmAuthContent = contentAuthDlg(self)
        frmAuthContent.exec_()

    def on_sys_options(self):
        """
        Loads the dialog for settings STDM options.
        """
        opt_dlg = OptionsDialog(self.iface)
        opt_dlg._apply_btn.clicked.connect(
            lambda: self.reload_plugin(None)
        )
        opt_dlg.exec_()


    def profile_status_message(self):
        """
        Shows the name of the loaded profile in QGIS
        status bar.
        :return: None
        :rtype: NoneType
        """
        if self.current_profile is None:
            return
        self.profile_status_label = QLabel()
        profile_name = self.current_profile.name
        message = QApplication.translate(
            'STDMPlugin',
            'The currently loaded STDM profile is '+profile_name+'.'
        )

        if self.profile_status_label.parent() is None:
            self.iface.mainWindow().statusBar().insertPermanentWidget(
                0,
                self.profile_status_label,
                10
            )
        self.profile_status_label.setText(message)


    def reload_plugin(self, sel_profile):
        """
        Reloads stdm plugin without logging out.
        This is to allow modules capture changes
        made by the Configuration Wizard and Options.
        :param sel_profile: the selected profile name
        on the configuration wizard.
        :type: string
        :return: None
        :rtype: NoneType
        """

        if self.toolbarLoader is not None:
            self.toolbarLoader.unloadContent()
        if self.menubarLoader is not None:
            self.menubarLoader.unloadContent()
            self.stdmMenu.clear()
        self.logoutCleanUp(True)

        # Set current profile based on the selected
        # profile in the wizard
        if sel_profile is not None:
            save_current_profile(sel_profile)

        self.current_profile = current_profile()
        try:
            self.loadModules()
        except SQLAlchemyError as ex:
            LOGGER.debug('SQLAlchemyError: ' + str(ex))
            STDMDb.instance().session.rollback()
            self.loadModules()

        except Exception as ex:
            LOGGER.debug('Error Loading Modules: ' + str(ex))
            self.loadModules()

    def load_config_wizard(self):
        '''
        '''
        self.wizard = ConfigWizard(
            self.iface.mainWindow()
        )

        # Reload all modules
        self.wizard.wizardFinished.connect(self.reload_plugin)
        self.wizard.exec_()

    def changePassword(self):
        '''
        Slot for changing password
        '''
        #Load change password dialog
        frmPwdDlg = changePwdDlg(self)
        frmPwdDlg.exec_()

    def newSTR(self):
        '''
        Slot for showing the wizard for defining a new social
        tenure relationship
        '''
        try:
            frmNewSTR = newSTRWiz(self)
            frmNewSTR.exec_()
        except Exception as ex:
            QMessageBox.critical(self.iface.mainWindow(),
                QApplication.translate(
                    "STDMPlugin",
                    "Loading dialog..."),
                str(ex.message)
            )

    def onManageAdminUnits(self):
        '''
        Slot for showing administrative unit selector dialog.
        '''

        if self.current_profile is None:
            self.default_profile()
            return
        admin_spatial_unit = [
            e
            for e in
                self.current_profile.entities.values()
            if e.TYPE_INFO == 'ADMINISTRATIVE_SPATIAL_UNIT'
        ]
        db_status = self.entity_table_checker(
            admin_spatial_unit[0]
        )

        if db_status:
            frmAdminUnitSelector = AdminUnitSelector(
                self.iface.mainWindow()
            )
            frmAdminUnitSelector.setManageMode(True)
            frmAdminUnitSelector.exec_()
        else:
            return


    def onDocumentDesigner(self):
        """
        Slot raised to show new print
        composer with additional tools for designing
        map-based documents.
        """
        if self.current_profile is None:
            self.default_profile()
            return
        if len(profile_user_tables(self.current_profile)) < 1:
            self.minimum_table_checker()
            return
        title = QApplication.translate(
            "STDMPlugin",
            "STDM Document Designer"
        )
        documentComposer = self.iface.createNewComposer(
            title
        )

        #Embed STDM customizations
        composerWrapper = ComposerWrapper(
            documentComposer, self.iface
        )
        composerWrapper.configure()

    def onDocumentGenerator(self):
        """
        Document generator by person dialog.
        """
        if self.current_profile is None:
            self.default_profile()
            return
        if len(profile_user_tables(self.current_profile)) < 1:
            self.minimum_table_checker()
            return
        doc_gen_wrapper = DocumentGeneratorDialogWrapper(
            self.iface,
            self.iface.mainWindow()
        )
        doc_gen_wrapper.exec_()

    def onImportData(self):
        """
        Show import data wizard.
        """
        if self.current_profile is None:
            self.default_profile()
            return
        if len(profile_user_tables(self.current_profile)) < 1:
            self.minimum_table_checker()
            return
        importData = ImportData(self.iface.mainWindow())
        importData.exec_()

    def onExportData(self):
        """
        Show export data dialog.
        """
        if self.current_profile is None:
            self.default_profile()
            return
        if len(profile_user_tables(self.current_profile)) < 1:
            self.minimum_table_checker()
            return
        exportData = ExportData(self.iface.mainWindow())
        exportData.exec_()

    def onSaveEdits(self):
        '''
        Slot raised to save changes to STDM layers.
        '''
        currLayer = self.iface.activeLayer()

        if currLayer == None:
            return

        if not isinstance(currLayer, QgsVectorLayer):
            return

        #Assert if layer is from the SDTM database
        if not self.isSTDMLayer(currLayer):
            return

        if not currLayer.commitChanges():
            self.iface.messageBar().clearWidgets()
            self.iface.messageBar().pushMessage(
                QApplication.translate(
                    "STDMPlugin", "Save STDM Layer"),
                QApplication.translate(
                    "STDMPlugin",
                    "Could not commit changes to {0} layer." .format(
                        currLayer.name()
                    )
                ),
                level=QgsMessageBar.CRITICAL)

        currLayer.startEditing()
        currLayer.triggerRepaint()

    def onToggleSpatialEditing(self,toggled):
        '''
        Slot raised on toggling to activate/deactivate
        editing, and load corresponding
        spatial tools.
        '''
        currLayer = self.iface.activeLayer()

        if currLayer != None:
            self.toggleEditing(currLayer)

        else:
            self.spatialEditorAct.setChecked(False)

        if not toggled:
            self.createFeatureAct.setChecked(False)
            self.createFeatureAct.setVisible(False)

    def onToggleSpatialUnitManger(self,toggled):
        '''
        Slot raised on toggling to activate/deactivate
        editing, and load corresponding
        spatial tools.
        '''
        currLayer = self.iface.activeLayer()

        if currLayer != None:
            self.spatialUnitMangerToggleEditing(currLayer)

        else:
            self.spatialLayerManager.setChecked(False)

        if not toggled:
            self.createFeatureAct.setChecked(False)
            self.createFeatureAct.setVisible(False)

    def toggleEditing(self,layer):
        '''
        Actual implementation which validates and
        creates/ends edit sessions.
        '''
        if not isinstance(layer,QgsVectorLayer):
            return False

        teResult = True

        #Assert if layer is from the SDTM database
        if not self.isSTDMLayer(layer):
            self.spatialLayerManager.setChecked(False)
            self.iface.messageBar().clearWidgets()
            self.iface.messageBar().pushMessage(
                QApplication.translate(
                    "STDMPlugin",
                    "Non-SDTM Layer"
                ),
                QApplication.translate(
                    "STDMPlugin",
                    "Selected layer is not from"
                    " the STDM database."),
                level=QgsMessageBar.CRITICAL
            )
            return False

        if not layer.isEditable() and not layer.isReadOnly():
            if not (layer.dataProvider().capabilities() &
                        QgsVectorDataProvider.EditingCapabilities):
                self.spatialLayerManager.setChecked(False)
                self.spatialLayerManager.setEnabled(False)
                self.iface.messageBar().pushMessage(
                    QApplication.translate(
                        "STDMPlugin",
                        "Start Editing Failed"
                    ),
                    QApplication.translate(
                        "STDMPlugin",
                        "Provider cannot be opened for editing"
                    ),
                    level=QgsMessageBar.CRITICAL
                )

                return False

            #Enable/show spatial editing tools
            self.createFeatureAct.setVisible(True)

            layer.startEditing()

        elif layer.isModified():
            saveResult = QMessageBox.information(
                self.iface.mainWindow(),
                QApplication.translate(
                    "STDMPlugin",
                    "Stop Editing"
                ),
                QApplication.translate(
                    "STDMPlugin",
                    "Do you want to save "
                    "changes to {0} layer?" .format(
                        layer.name())
                ),
                QMessageBox.Save|QMessageBox.Discard|QMessageBox.Cancel
            )

            if saveResult == QMessageBox.Cancel:
                teResult = False

            elif saveResult == QMessageBox.Save:
                QApplication.setOverrideCursor(Qt.WaitCursor)

                if not layer.commitChanges():
                    teResult = False

                layer.triggerRepaint()

                QApplication.restoreOverrideCursor()

            else:
                QApplication.setOverrideCursor(Qt.WaitCursor)

                self.iface.mapCanvas().freeze(True)

                if not layer.rollBack():
                    self.iface.messageBar().pushMessage(
                        QApplication.translate(
                            "STDMPlugin", "Error"
                        ),
                        QApplication.translate(
                            "STDMPlugin",
                            "Problems during rollback"
                        ),
                        level = QgsMessageBar.CRITICAL
                    )
                    teResult = False

                self.iface.mapCanvas().freeze(False)

                layer.triggerRepaint()

                QApplication.restoreOverrideCursor()

        #Layer has not been modified
        else:
            self.iface.mapCanvas().freeze(True)
            layer.rollBack()
            self.iface.mapCanvas().freeze(False)
            teResult = True
            layer.triggerRepaint()

        return teResult

    def spatialUnitMangerToggleEditing(self,layer):
        '''
        Actual implementation which validates
        and creates/ends edit sessions.
        '''
        if not isinstance(layer,QgsVectorLayer):
            return False

        teResult = True

        #Assert if layer is from the SDTM database
        if not self.isSTDMLayer(layer):
            self.postGISLayerEditor.setChecked(False)
            self.iface.messageBar().clearWidgets()
            self.iface.messageBar().pushMessage(
                QApplication.translate(
                    "STDMPlugin","Non-SDTM Layer"
                ),
                QApplication.translate(
                    "STDMPlugin",
                    "Selected layer is not from "
                    "the STDM database."
                ),
                level=QgsMessageBar.CRITICAL
            )

            return False

        if not layer.isEditable() and not layer.isReadOnly():
            if not (layer.dataProvider().capabilities() &
                        QgsVectorDataProvider.EditingCapabilities):
                self.postGISLayerEditor.setChecked(False)
                self.postGISLayerEditor.setEnabled(False)
                self.iface.messageBar().pushMessage(
                    QApplication.translate(
                        "STDMPlugin","Start Editing Failed"),
                    QApplication.translate(
                        "STDMPlugin",
                        "Provider cannot be opened for editing"),
                    level=QgsMessageBar.CRITICAL
                )

                return False

            #Enable/show spatial editing tools
            self.createFeatureAct.setVisible(True)

            layer.startEditing()

        elif layer.isModified():
            saveResult = QMessageBox.information(
                self.iface.mainWindow(),
                QApplication.translate("STDMPlugin","Stop Editing"),
                QApplication.translate(
                    "STDMPlugin",
                    "Do you want to save changes to {0} layer?")
                ).format(
                layer.name(),
                    QMessageBox.Save|QMessageBox.Discard|QMessageBox.Cancel
                )

            if saveResult == QMessageBox.Cancel:
                teResult = False

            elif saveResult == QMessageBox.Save:
                QApplication.setOverrideCursor(Qt.WaitCursor)

                if not layer.commitChanges():
                    teResult = False

                layer.triggerRepaint()

                QApplication.restoreOverrideCursor()

            else:
                QApplication.setOverrideCursor(Qt.WaitCursor)

                self.iface.mapCanvas().freeze(True)

                if not layer.rollBack():
                    self.iface.messageBar().pushMessage(
                        QApplication.translate(
                            "STDMPlugin","Error"
                        ),
                        QApplication.translate(
                            "STDMPlugin",
                            "Problems during rollback"
                        ),
                        level=QgsMessageBar.CRITICAL
                    )
                    teResult = False

                self.iface.mapCanvas().freeze(False)

                layer.triggerRepaint()

                QApplication.restoreOverrideCursor()

        #Layer has not been modified
        else:
            self.iface.mapCanvas().freeze(True)
            layer.rollBack()
            self.iface.mapCanvas().freeze(False)
            teResult = True
            layer.triggerRepaint()

        return teResult

    def onCreateFeature(self):
        '''
        Slot raised to activate the digitization
        process of creating a new feature.
        '''
        self.iface.mapCanvas().setMapTool(
            self.mapToolCreateFeature
        )

    def onViewSTR(self):
        '''
        Slot for showing widget that enables users to browse
        existing STRs.
        '''
        if self.current_profile == None:
            self.default_profile()
            return
        db_status = self.entity_table_checker(
            self.current_profile.social_tenure
        )

        if db_status:
            if self.viewSTRWin is None:
                self.viewSTRWin = ViewSTRWidget(self)
                self.viewSTRWin.show()
            else:
                self.viewSTRWin.showNormal()
                self.viewSTRWin.setFocus()


    def isSTDMLayer(self,layer):
        '''
        Return whether the layer is an STDM layer.
        '''
        if layer.id() in pg_layerNamesIDMapping().reverse:
            return True
        return False

    def widgetLoader(self, QAction):
        #Method to load custom forms
        tbList = self._moduleItems.values()

        dispName=QAction.text()

        if dispName == 'Social Tenure Relationship':

            if self.current_profile is None:
                self.default_profile()
                return

            database_status = self.entity_table_checker(
                self.current_profile.social_tenure
            )
            if database_status:
                self.newSTR()


        else:
            table_name = self._moduleItems.get(dispName)
            if self.current_profile is None:
                self.default_profile()
                return
            sel_entity = self.current_profile.entity_by_name(table_name)
            database_status = self.entity_table_checker(sel_entity)

            try:
                if table_name in tbList and database_status:
                    cnt_idx = getIndex(
                        self._reportModules.keys(), dispName
                    )
                    main = STDMEntityBrowser(
                        self.moduleContentGroups[cnt_idx],
                        table_name,
                        self.iface.mainWindow()
                    )
                    main.exec_()

                else:
                    return

            except Exception as ex:
                QMessageBox.critical(
                    self.iface.mainWindow(),
                    QApplication.translate(
                        "STDMPlugin","Loading dialog..."
                    ),
                    QApplication.translate(
                        "STDMPlugin",
                        "Unable to load the entity in the browser. "
                        "Check if the entity is configured correctly. "
                        "Error: %s")%unicode(ex.message))
            finally:
                STDMDb.instance().session.rollback()

    def about(self):
        """
        STDM Description
        """
        abtDlg = AboutSTDMDialog(self.iface.mainWindow())
        abtDlg.exec_()

    def load_license_agreement(self):
        """
        Loads the license agreement dialog if the user
        have never accepted the terms and conditions.
        :return: True if the license agreement is
        accepted already and false if not accepted.
        :rtype: Boolean
        """
        license_agreement = LicenseAgreement(
            self.iface.mainWindow()
        )
        license_agreement.show_license()
        if license_agreement.accepted:
            return True
        else:
            return False

    def logout(self):
        """
        Logout the user and remove default user buttons when logged in
        """
        try:

            self.stdmInitToolbar.removeAction(self.logoutAct)
            self.stdmInitToolbar.removeAction(self.changePasswordAct)
            self.stdmInitToolbar.removeAction(self.wzdAct)
            self.stdmInitToolbar.removeAction(self.spatialLayerManager)
            self.stdmInitToolbar.removeAction(self.contentAuthAct)
            self.stdmInitToolbar.removeAction(self.usersAct)
            self.stdmInitToolbar.removeAction(self.options_act)
            self.stdmInitToolbar.removeAction(self.manageAdminUnitsAct)
            self.stdmInitToolbar.removeAction(self.importAct)
            self.stdmInitToolbar.removeAction(self.exportAct)
            self.stdmInitToolbar.removeAction(self.docDesignerAct)
            self.stdmInitToolbar.removeAction(self.docGeneratorAct)
            self.stdmInitToolbar.removeAction(self.viewSTRAct)
            if self.toolbarLoader is not None:
                self.toolbarLoader.unloadContent()
            if self.menubarLoader is not None:
                self.menubarLoader.unloadContent()
                self.stdmMenu.clear()

            self.logoutCleanUp()
            self.initMenuItems()
            self.loginAct.setEnabled(True)
        except Exception as ex:
            LOGGER.debug(unicode('logout:')+unicode(ex))


    def removeSTDMLayers(self):
        """
        Remove all STDM layers from the map registry.
        """
        mapLayers = QgsMapLayerRegistry.instance().mapLayers().values()

        for layer in mapLayers:
            if self.isSTDMLayer(layer):
                QgsMapLayerRegistry.instance().removeMapLayer(layer.id())

        self.stdmTables = []

    def logoutCleanUp(self, reload=False):
        '''
        Clear database connection references and content items
        '''
        try:
            if not self._user_logged_in:
                return

            #Remove STDM layers
            self.removeSTDMLayers()
            # Remove Spatial Unit Manager
            self.remove_spatial_unit_mgr()
            # Clear current profile status text
            self.profile_status_label.deleteLater()
            self.profile_status_label = None
            if reload == False:
                #Clear singleton ref for SQLALchemy connections
                if not data.app_dbconn is None:
                    #clear_mappers()
                    STDMDb.cleanUp()
                    DeclareMapping.cleanUp()

                #Remove database reference
                data.app_dbconn = None
            #Reset View STR Window
            if not self.viewSTRWin is None:
                del self.viewSTRWin
                self.viewSTRWin = None

            self.current_profile = None

        except Exception as ex:
            LOGGER.debug(unicode('logoutCleanUp:') + unicode(ex))

    def remove_spatial_unit_mgr(self):
        """
        Removes spatial Unit Manger DockWidget.
        :return: None
        :rtype: NoneType
        """
        if self.spatialLayerMangerDockWidget:
            self.spatialLayerManager.setChecked(False)
            self.spatialLayerMangerDockWidget.close()
            self.spatialLayerMangerDockWidget.deleteLater()
        self.spatialLayerMangerDockWidget = None

    def user_entities(self):
        """
        Create a handler to read the current profile
        and return the table list
        """

        if self.current_profile is not None:
            return [
                (e.name, e.short_name)
                for e in
                self.current_profile.entities.values()
                if (e.TYPE_INFO == 'ENTITY' or
                    e.TYPE_INFO == 'SOCIAL_TENURE') and
                not e.has_geometry_column()
            ]


    def help_contents(self):
        """
        Load and open documentation manual
        """
        help_manual = self.plugin_dir+'/%s'%"stdm.chm"
        os.startfile(
            help_manual,'open'
        )

    def reset_content_modules_id(self, title, message_text):
        return QMessageBox.critical(
            self.iface.mainWindow(),
            QApplication.translate(
                "STDMQGISLoader",
                title
            ),
            message_text
        )

    def _action_separator(self):
        """
        :return: Toolbar or menu separator
        :rtype: QAction
        """
        separator = QAction(self.iface.mainWindow())
        separator.setSeparator(True)

        return separator

    def spatialLayerMangerActivate(self):

        if self.spatialLayerMangerDockWidget.isVisible():
            self.spatialLayerMangerDockWidget.hide()
        else:
            self.spatialLayerMangerDockWidget.show()
>>>>>>> d9315689
<|MERGE_RESOLUTION|>--- conflicted
+++ resolved
@@ -1,4 +1,3 @@
-<<<<<<< HEAD
 """
 /***************************************************************************
 Name                 : STDM QGIS Loader
@@ -19,6 +18,7 @@
  ***************************************************************************/
 """
 import logging
+
 import os.path
 import platform
 from collections import OrderedDict
@@ -33,7 +33,6 @@
 from stdm.settings import current_profile, save_current_profile
 
 from stdm.data.configuration.exception import ConfigurationException
-from stdm.data.configuration.stdm_configuration import StdmConfiguration
 
 from stdm.ui.change_pwd_dlg import changePwdDlg
 from stdm.ui.doc_generator_dlg import (
@@ -48,1648 +47,7 @@
 from stdm.ui.view_str import ViewSTRWidget
 from stdm.ui.admin_unit_selector import AdminUnitSelector
 from stdm.ui.entity_browser import (
-    EntityBrowser,
     EntityBrowserWithEditor
-)
-from stdm.ui.about import AboutSTDMDialog
-from stdm.ui.stdmdialog import DeclareMapping
-
-from stdm.ui.wizard.wizard import ConfigWizard
-
-from stdm.ui.import_data import ImportData
-from stdm.ui.export_data import ExportData
-
-from stdm.ui.spatial_unit_manager import SpatialUnitManagerDockWidget
-
-import data
-
-from stdm.data.database import (
-    Base,
-    NoPostGISError,
-    STDMDb
-)
-from stdm.data.pg_utils import (
-    pg_table_exists,
-    spatial_tables
-)
-
-from navigation import (
-    STDMAction,
-    QtContainerLoader,
-    ContentGroup,
-    TableContentGroup
-)
-from mapping import (
-    StdmMapToolCreateFeature
-)
-
-from stdm.utils.util import (
-    getIndex,
-    profile_user_tables
-)
-from mapping.utils import pg_layerNamesIDMapping
-
-from composer import ComposerWrapper
-
-LOGGER = logging.getLogger('stdm')
-
-class STDMQGISLoader(object):
-
-    viewSTRWin = None
-
-    def __init__(self, iface):
-        self.iface = iface
-
-        # Initialize loader
-        self.toolbarLoader = None
-        self.menubarLoader = None
-
-        # Setup locale
-        self.plugin_dir = os.path.dirname(__file__)
-        localePath = ""
-        locale = QSettings().value("locale/userLocale")[0:2]
-        if QFileInfo(self.plugin_dir).exists():
-            # Replace forward slash with backslash
-            self.plugin_dir = self.plugin_dir.replace("\\", "/")
-            localePath = self.plugin_dir + "/i18n/stdm_%s.qm" % (locale,)
-        if QFileInfo(localePath).exists():
-            self.translator = QTranslator()
-            self.translator.load(localePath)
-            if qVersion() > '4.3.3':
-                QCoreApplication.installTranslator(self.translator)
-
-        # STDM Tables
-        self.stdmTables = []
-        self.spatialLayerMangerDockWidget = None
-
-        self._user_logged_in = False
-        self.current_profile = None
-        # Profile status label showing the current profile
-        self.profile_status_label = None
-        LOGGER.debug('STDM plugin has been initialized.')
-
-    def initGui(self):
-        # Initial actions on starting up the application
-        self._menu_items()
-        self.loginAct = STDMAction(QIcon(":/plugins/stdm/images/icons/login.png"),
-                                   QApplication.translate("LoginToolbarAction",
-                                                          "Login"),
-                                   self.iface.mainWindow(),
-                                   "CAA4F0D9-727F-4745-A1FC-C2173101F711")
-        self.loginAct.setShortcut(QKeySequence(Qt.Key_F2))
-
-        self.aboutAct = STDMAction(QIcon(":/plugins/stdm/images/icons/info.png"),
-        QApplication.translate("AboutToolbarAction","About"), self.iface.mainWindow(),
-        "137FFB1B-90CD-4A6D-B49E-0E99CD46F784")
-        #Define actions that are available to all logged in users
-        self.logoutAct = STDMAction(QIcon(":/plugins/stdm/images/icons/logout.png"), \
-        QApplication.translate("LogoutToolbarAction","Logout"), self.iface.mainWindow(),
-        "EF3D96AF-F127-4C31-8D9F-381C07E855DD")
-        self.logoutAct.setShortcut(QKeySequence(Qt.Key_Delete))
-
-        self.changePasswordAct = STDMAction(QIcon(":/plugins/stdm/images/icons/change_password.png"), \
-        QApplication.translate("ChangePasswordToolbarAction","Change Password"), self.iface.mainWindow(),
-        "8C425E0E-3761-43F5-B0B2-FB8A9C3C8E4B")
-        self.helpAct = STDMAction(QIcon(":/plugins/stdm/images/icons/help-content.png"), \
-        QApplication.translate("ConfigTableReader","Help Contents"), self.iface.mainWindow(),
-        "7A61CEA9-2A64-45F6-A40F-D83987D416EB")
-        self.helpAct.setShortcut(Qt.Key_F10)
-
-        # connect the actions to their respective methods
-        self.loginAct.triggered.connect(self.login)
-        self.changePasswordAct.triggered.connect(self.changePassword)
-        self.logoutAct.triggered.connect(self.logout)
-        self.aboutAct.triggered.connect(self.about)
-        self.helpAct.triggered.connect(self.help_contents)
-        self.initToolbar()
-        self.initMenuItems()
-
-
-    def _menu_items(self):
-        #Create menu and menu items on the menu bar
-        self.stdmMenu=QMenu()
-        self.stdmMenu.setTitle(
-            QApplication.translate(
-                "STDMQGISLoader","STDM"
-            )
-        )
-        #Initialize the menu bar item
-        self.menu_bar=self.iface.mainWindow().menuBar()
-        #Create actions
-        actions=self.menu_bar.actions()
-        currAction=actions[len(actions)-1]
-        #add actions to the menu bar
-        self.menu_bar.insertMenu(
-            currAction,
-            self.stdmMenu
-        )
-        self.stdmMenu.setToolTip(
-            QApplication.translate(
-                "STDMQGISLoader",
-                "STDM plugin menu"
-            )
-        )
-
-
-    def getThemeIcon(self, theName):
-        # get the icon from the best available theme
-        myCurThemePath = QgsApplication.activeThemePath() + "/plugins/" + theName
-        myDefThemePath = QgsApplication.defaultThemePath() + "/plugins/" + theName
-        myQrcPath = ":/plugins/stdm/" + theName;
-        if QFile.exists(myCurThemePath):
-            return QIcon(myCurThemePath)
-        elif QFile.exists(myDefThemePath):
-            return QIcon(myDefThemePath)
-        elif QFile.exists(myQrcPath):
-            return QIcon(myQrcPath)
-        else:
-            return QIcon()
-
-    def initToolbar(self):
-        #Load initial STDM toolbar
-        self.stdmInitToolbar = self.iface.addToolBar("STDM")
-        self.stdmInitToolbar.setObjectName("STDM")
-        #Add actions to the toolbar
-        self.stdmInitToolbar.addAction(self.loginAct)
-
-        self.stdmInitToolbar.addSeparator()
-        self.stdmInitToolbar.addAction(self.helpAct)
-        self.stdmInitToolbar.addAction(self.aboutAct)
-
-
-    def initMenuItems(self):
-        self.stdmMenu.addAction(self.loginAct)
-        self.stdmMenu.addSeparator()
-        self.stdmMenu.addAction(self.helpAct)
-        self.stdmMenu.addAction(self.aboutAct)
-
-    def unload(self):
-        # Remove the STDM toolbar
-        del self.stdmInitToolbar
-        # Remove connection info
-        self.logoutCleanUp()
-
-    def login(self):
-        '''
-        Show login dialog
-        '''
-        frmLogin = loginDlg(self.iface.mainWindow())
-        retstatus = frmLogin.exec_()
-
-        if retstatus == QDialog.Accepted:
-            #Assign the connection object
-            data.app_dbconn = frmLogin.dbConn
-
-            #Initialize the whole STDM database
-            try:
-                db = STDMDb.instance()
-
-            except NoPostGISError:
-                err_msg = QApplication.translate(
-                    "STDM",
-                    "STDM cannot be loaded because the system has "
-                    "detected that the PostGIS extension is missing "
-                    "in '{0}' database.\nCheck that PostGIS has been "
-                    "installed and that the extension has been enabled "
-                    "in the STDM database. Please contact the system "
-                    "administrator for more information."
-                                        .format(frmLogin.dbConn.Database))
-                QMessageBox.critical(self.iface.mainWindow(),
-                    QApplication.translate("STDM","Spatial Extension Error"),
-                    err_msg)
-
-                return
-
-            #Load logout and change password actions
-            self.stdmInitToolbar.insertAction(self.loginAct,
-                                              self.logoutAct)
-            self.stdmInitToolbar.insertAction(self.loginAct,
-                                              self.changePasswordAct)
-
-            self.stdmMenu.insertAction(self.loginAct,self.logoutAct)
-            self.stdmMenu.insertAction(self.loginAct,self.changePasswordAct)
-
-            self.loginAct.setEnabled(False)
-
-            #Fetch STDM tables
-            self.stdmTables = spatial_tables()
-
-            #Load the configuration from file
-            config_load_status = self.load_configuration_from_file()
-
-            #Exit if the load failed
-            if not config_load_status:
-                return
-
-            try:
-                #Set current profile
-                self.current_profile = current_profile()
-                self.loadModules()
-                self._user_logged_in = True
-
-                self.default_profile()
-
-            except Exception as pe:
-                title = QApplication.translate(
-                    "STDMQGISLoader",
-                    "Error reading profile settings"
-                )
-                self.reset_content_modules_id(
-                    title,
-                    pe.message
-                )
-
-    def minimum_table_checker(self):
-
-        title = QApplication.translate(
-            "STDMQGISLoader",
-            'Database Table Error'
-        )
-
-        message = QApplication.translate(
-            "STDMQGISLoader",
-            'The system has detected that database tables \n'
-            'required in this module are missing.\n'
-            'Do you want to re-run the Configuration Wizard now?'
-        )
-
-        database_check = QMessageBox.critical(
-            self.iface.mainWindow(),
-            title,
-            message,
-            QMessageBox.Yes,
-            QMessageBox.No
-        )
-        if database_check == QMessageBox.Yes:
-            self.load_config_wizard()
-
-    def entity_table_checker(self, entity):
-        title = QApplication.translate(
-            "STDMQGISLoader",
-            'Database Table Error'
-        )
-        if entity == self.current_profile.social_tenure:
-            str_table_status = [
-                (
-                    str(entity.party.short_name),
-                    pg_table_exists(entity.party.name)
-                ),
-                (
-                    str(entity.spatial_unit.short_name),
-                    pg_table_exists(entity.spatial_unit.name)
-                ),
-                (
-                    str(entity.short_name),
-                    pg_table_exists(entity.name)
-                )
-            ]
-            str_table_status = dict(str_table_status)
-            missing_tables = [
-                 key
-                 for key, value in str_table_status.iteritems()
-                 if not value
-            ]
-            if len(missing_tables) > 0:
-                missing_tables = str(missing_tables).strip("[]")
-                missing_tables = missing_tables.replace("'", "")
-
-                message = QApplication.translate(
-                    "STDMQGISLoader",
-                    'The system has detected that database table(s) required in \n'
-                    'in the Social Tenure Relationship is/are missing.\n'
-                    'Missing table(s) - '+missing_tables+'\n'+
-                    'Do you want to re-run the Configuration Wizard now?'
-                )
-                database_check = QMessageBox.critical(
-                    self.iface.mainWindow(),
-                    title,
-                    message,
-                    QMessageBox.Yes,
-                    QMessageBox.No
-                )
-                if database_check == QMessageBox.Yes:
-                    self.load_config_wizard()
-                else:
-                    return False
-            else:
-                return True
-        else:
-            if not pg_table_exists(entity.name):
-                message = QApplication.translate(
-                    "STDMQGISLoader",
-                    'The system has detected that a required database table - \n'
-                    +entity.short_name+ ' is missing. \n'+
-                    'Do you want to re-run the Configuration Wizard now?'
-                )
-                database_check = QMessageBox.critical(
-                    self.iface.mainWindow(),
-                    title,
-                    message,
-                    QMessageBox.Yes,
-                    QMessageBox.No
-                )
-                if database_check == QMessageBox.Yes:
-                    self.load_config_wizard()
-                else:
-                    return False
-            else:
-                return True
-
-
-    def default_profile(self):
-        """
-        Checks if the current profile exists and if it doesn't,
-        asks the user to run Configuration Wizard.
-        Returns: None
-        """
-        if self.current_profile is None:
-            title = QApplication.translate(
-                "STDMQGISLoader",
-                'Default Profile Error'
-            )
-            message = QApplication.translate(
-                "STDMQGISLoader",
-                'The system has detected that there '
-                'is no default profile. \n'
-                'Do you want to run the '
-                'Configuration Wizard now?'
-            )
-            default_profile = QMessageBox.critical(
-                self.iface.mainWindow(),
-                title,
-                message,
-                QMessageBox.Yes,
-                QMessageBox.No
-            )
-            if default_profile == QMessageBox.Yes:
-                self.load_config_wizard()
-            else:
-                return
-
-    def load_configuration_from_file(self):
-        """
-        Load configuration object from the file.
-        :return: True if the file was successfully
-        loaded. Otherwise, False.
-        :rtype: bool
-        """
-        config_path = QDesktopServices.storageLocation(
-            QDesktopServices.HomeLocation) +\
-                      '/.stdm/configuration.stc'
-        config_serializer = ConfigurationFileSerializer(
-            config_path
-        )
-
-        try:
-            config_serializer.load()
-
-        except IOError as io_err:
-            QMessageBox.critical(self.iface.mainWindow(),
-                QApplication.translate(
-                    'STDM', 'Load Configuration Error'
-                ),
-                unicode(io_err)
-            )
-
-            return False
-
-        except ConfigurationException as c_ex:
-            QMessageBox.critical(
-                self.iface.mainWindow(),
-                QApplication.translate(
-                    'STDM',
-                    'Load Configuration Error'
-                ),
-                unicode(c_ex)
-            )
-
-            return False
-
-        return True
-
-    def loadModules(self):
-        '''
-        Define and add modules to the menu and/or toolbar using the module loader
-        '''
-        self.toolbarLoader = QtContainerLoader(self.iface.mainWindow(),
-                                               self.stdmInitToolbar,self.logoutAct)
-        self.menubarLoader = QtContainerLoader(self.iface.mainWindow(),
-                                               self.stdmMenu, self.logoutAct)
-        #Connect to the content added signal
-        #self.toolbarLoader.contentAdded.connect(self.onContentAdded)
-
-        #Define containers for grouping actions
-        adminBtn = QToolButton()
-        adminObjName = QApplication.translate("ToolbarAdminSettings","Admin Settings")
-        #Required by module loader for those widgets that need to be inserted into the container
-        adminBtn.setObjectName(adminObjName)
-        adminBtn.setToolTip(adminObjName)
-        adminBtn.setIcon(QIcon(":/plugins/stdm/images/icons/settings.png"))
-        adminBtn.setPopupMode(QToolButton.InstantPopup)
-
-        adminMenu = QMenu(adminBtn)
-        adminBtn.setMenu(adminMenu)
-
-        #Settings menu container in STDM's QGIS menu
-        stdmAdminMenu = QMenu(self.stdmMenu)
-        stdmAdminMenu.setIcon(QIcon(":/plugins/stdm/images/icons/settings.png"))
-        stdmAdminMenu.setObjectName("STDMAdminSettings")
-        stdmAdminMenu.setTitle(QApplication.translate("ToolbarAdminSettings","Admin Settings"))
-
-        #Create content menu container
-        contentBtn = QToolButton()
-        contentObjName = QApplication.translate("ToolbarAdminSettings","Entities")
-        #Required by module loader for those widgets that need to be inserted into the container
-        contentBtn.setObjectName(contentObjName)
-        contentBtn.setToolTip(contentObjName)
-        contentBtn.setIcon(QIcon(":/plugins/stdm/images/icons/entity_management.png"))
-        contentBtn.setPopupMode(QToolButton.InstantPopup)
-
-        contentMenu = QMenu(contentBtn)
-        contentBtn.setMenu(contentMenu)
-
-        stdmEntityMenu = QMenu(self.stdmMenu)
-        stdmEntityMenu.setObjectName("STDMEntityMenu")
-        stdmEntityMenu.setIcon(QIcon(":/plugins/stdm/images/icons/entity_management.png"))
-        stdmEntityMenu.setTitle(QApplication.translate("STDMEntityMenu","Entities"))
-
-        #Separator definition
-        tbSeparator = QAction(self.iface.mainWindow())
-        tbSeparator.setSeparator(True)
-
-        #Define actions
-        self.contentAuthAct = QAction(
-            QIcon(":/plugins/stdm/images/icons/content_auth.png"),
-            QApplication.translate(
-                "ContentAuthorizationToolbarAction",
-                "Content Authorization"
-            ),
-            self.iface.mainWindow()
-        )
-
-        self.usersAct = QAction(QIcon(":/plugins/stdm/images/icons/users_manage.png"), \
-        QApplication.translate("ManageUsersToolbarAction","Manage Users-Roles"), self.iface.mainWindow())
-
-
-        self.options_act = QAction(QIcon(":/plugins/stdm/images/icons/options.png"), \
-                           QApplication.translate("OptionsToolbarAction", "Options..."),
-                           self.iface.mainWindow())
-
-        self.manageAdminUnitsAct = QAction(
-            QIcon(":/plugins/stdm/images/icons/manage_admin_units.png"),
-            QApplication.translate(
-                "ManageAdminUnitsToolbarAction",
-                "Manage Administrative Units"
-            ),
-            self.iface.mainWindow()
-        )
-
-        self.importAct = QAction(QIcon(":/plugins/stdm/images/icons/import.png"), \
-        QApplication.translate("ImportAction","Import Data"), self.iface.mainWindow())
-
-        self.exportAct = QAction(QIcon(":/plugins/stdm/images/icons/export.png"), \
-        QApplication.translate("ReportBuilderAction","Export Data"), self.iface.mainWindow())
-
-        self.surveyAct = QAction(QIcon(":/plugins/stdm/images/icons/survey.png"), \
-        QApplication.translate("NewSurveyToolbarAction","Survey"), self.iface.mainWindow())
-
-        self.farmerAct = QAction(QIcon(":/plugins/stdm/images/icons/farmer.png"), \
-        QApplication.translate("NewFarmerToolbarAction","Content"), self.iface.mainWindow())
-
-        self.docDesignerAct = QAction(QIcon(":/plugins/stdm/images/icons/cert_designer.png"), \
-        QApplication.translate("DocumentDesignerAction","Document Designer"), self.iface.mainWindow())
-
-        self.docGeneratorAct = QAction(QIcon(":/plugins/stdm/images/icons/generate_document.png"), \
-        QApplication.translate("DocumentGeneratorAction","Document Generator"), self.iface.mainWindow())
-
-        #Activate spatial unit management tools
-        self.spatialEditorAct = QAction(QIcon(":/plugins/stdm/images/icons/edit24.png"), \
-        QApplication.translate("SpatialEditorAction","Toggle Spatial Unit Editing"), self.iface.mainWindow())
-        self.spatialEditorAct.setCheckable(True)
-
-        #Spatial Layer Manager
-        self.spatialLayerManager = QAction(QIcon(":/plugins/stdm/images/icons/spatial_unit_manager.png"), \
-        QApplication.translate("SpatialEditorAction","Spatial Unit Manager"), self.iface.mainWindow())
-        self.spatialLayerManager.setCheckable(True)
-        self.spatialLayerManager.setChecked(True)
-
-        self.createFeatureAct = QAction(QIcon(":/plugins/stdm/images/icons/create_feature.png"), \
-        QApplication.translate("CreateFeatureAction","Create Spatial Unit"), self.iface.mainWindow())
-        self.createFeatureAct.setCheckable(True)
-        self.createFeatureAct.setVisible(False)
-
-        #SaveEdits action; will not be registered since it is associated with the
-        self.saveEditsAct = QAction(QIcon(":/plugins/stdm/images/icons/save_tb.png"), \
-        QApplication.translate("CreateFeatureAction","Save Edits"), self.iface.mainWindow())
-
-        self.newSTRAct = QAction(QIcon(":/plugins/stdm/images/icons/new_str.png"), \
-        QApplication.translate("NewSTRToolbarAction","New Social Tenure Relationship"), self.iface.mainWindow())
-
-        self.viewSTRAct = QAction(QIcon(":/plugins/stdm/images/icons/view_str.png"), \
-        QApplication.translate("ViewSTRToolbarAction","View Social Tenure Relationship"),
-        self.iface.mainWindow())
-
-        self.wzdAct = QAction(QIcon(":/plugins/stdm/images/icons/table_designer.png"),\
-                    QApplication.translate("ConfigWizard","Configuration Wizard"), self.iface.mainWindow())
-        self.wzdAct.setShortcut(Qt.Key_F7)
-        self.ModuleAct = QAction(QIcon(":/plugins/stdm/images/icons/table_designer.png"),\
-                    QApplication.translate("WorkspaceConfig","Entities"), self.iface.mainWindow())
-
-
-        #Connect the slots for the actions above
-        self.contentAuthAct.triggered.connect(self.contentAuthorization)
-        self.usersAct.triggered.connect(self.manageAccounts)
-        self.options_act.triggered.connect(self.on_sys_options)
-        self.manageAdminUnitsAct.triggered.connect(self.onManageAdminUnits)
-        self.exportAct.triggered.connect(self.onExportData)
-        self.importAct.triggered.connect(self.onImportData)
-        self.docDesignerAct.triggered.connect(self.onDocumentDesigner)
-        self.docGeneratorAct.triggered.connect(self.onDocumentGenerator)
-        self.spatialEditorAct.triggered.connect(self.onToggleSpatialEditing)
-        self.spatialLayerManager.triggered.connect(self.spatialLayerMangerActivate)
-        self.saveEditsAct.triggered.connect(self.onSaveEdits)
-        self.createFeatureAct.triggered.connect(self.onCreateFeature)
-        contentMenu.triggered.connect(self.widgetLoader)
-
-        self.wzdAct.triggered.connect(self.load_config_wizard)
-
-        self.newSTRAct.triggered.connect(self.newSTR)
-        self.viewSTRAct.triggered.connect(self.onViewSTR)
-
-        #Create content items
-        contentAuthCnt = ContentGroup.contentItemFromQAction(self.contentAuthAct)
-        contentAuthCnt.code = "E59F7CC1-0D0E-4EA2-9996-89DACBD07A83"
-
-        userRoleMngtCnt = ContentGroup.contentItemFromQAction(self.usersAct)
-        userRoleMngtCnt.code = "0CC4FB8F-70BA-4DE8-8599-FD344A564EB5"
-
-        options_cnt = ContentGroup.contentItemFromQAction(self.options_act)
-        options_cnt.code = "1520B989-03BA-4B05-BC50-A4C3EC7D79B6"
-
-        adminUnitsCnt = ContentGroup.contentItemFromQAction(self.manageAdminUnitsAct)
-        adminUnitsCnt.code = "770EAC75-2BEC-492E-8703-34674054C246"
-
-        importCnt = ContentGroup.contentItemFromQAction(self.importAct)
-        importCnt.code = "3BBD6347-4A37-45D0-9B41-36D68D2CA4DB"
-
-        exportCnt = ContentGroup.contentItemFromQAction(self.exportAct)
-        exportCnt.code = "D0C34436-619D-434E-928C-2CBBDA79C060"
-
-        surveyCnt = ContentGroup.contentItemFromQAction(self.surveyAct)
-        surveyCnt.code = "5620049B-983A-4F85-B0D6-9D83925CC45E"
-
-        farmerCnt = ContentGroup.contentItemFromQAction(self.farmerAct)
-        farmerCnt.code = "99EA7671-85CF-40D6-B417-A3CC49D5A594"
-
-        documentDesignerCnt = ContentGroup.contentItemFromQAction(self.docDesignerAct)
-        documentDesignerCnt.code = "C4826C19-2AE3-486E-9FF0-32C00A0A517F"
-
-        documentGeneratorCnt = ContentGroup.contentItemFromQAction(self.docGeneratorAct)
-        documentGeneratorCnt.code = "4C0C7EF2-5914-4FDE-96CB-089D44EDDA5A"
-
-        spatialEditingCnt = ContentGroup.contentItemFromQAction(self.spatialEditorAct)
-        spatialEditingCnt.code = "4E945EE7-D6F9-4E1C-A4AA-0C7F1BC67224"
-
-        spatialLayerManagerCnt = ContentGroup.contentItemFromQAction(self.spatialLayerManager)
-        spatialLayerManagerCnt.code = "4E945EE7-D6F9-4E1C-X4AA-0C7F1BC67224"
-
-        createFeatureCnt = ContentGroup.contentItemFromQAction(self.createFeatureAct)
-        createFeatureCnt.code = "71CFDB15-EDB5-410D-82EA-0E982971BC51"
-
-        wzdConfigCnt = ContentGroup.contentItemFromQAction(self.wzdAct)
-        wzdConfigCnt.code = "F16CA4AC-3E8C-49C8-BD3C-96111EA74206"
-
-        strViewCnt=ContentGroup.contentItemFromQAction(self.viewSTRAct)
-        strViewCnt.code="D13B0415-30B4-4497-B471-D98CA98CD841"
-
-        username = data.app_dbconn.User.UserName
-
-        self.moduleCntGroup = None
-        self.moduleContentGroups = []
-        self._moduleItems = OrderedDict()
-        self._reportModules = OrderedDict()
-
-        # add the tables to the stdm toolbar
-        # Format the table names to friendly format before adding them
-
-        if self.user_entities() is not None:
-            user_entities = dict(self.user_entities())
-            for i, (name, short_name) in enumerate(user_entities.iteritems()):
-                display_name = QT_TRANSLATE_NOOP("Entities",
-                                                 unicode(short_name).replace("_", " ").title())
-                if display_name != 'Social Tenure Relationship':
-                    self._moduleItems[display_name] = name
-            # Add social tenure at last in the dict
-            str_display_name = QT_TRANSLATE_NOOP(
-                "Entities",
-                unicode(
-                    self.current_profile.social_tenure.short_name
-                ).replace("_", " ").title()
-            )
-            self._moduleItems[str_display_name] = self.current_profile.social_tenure.name
-
-
-        for k, v in self._moduleItems.iteritems():
-
-            content_action = QAction(QIcon(":/plugins/stdm/images/icons/table.png"),
-                                     k, self.iface.mainWindow())
-
-            # capabilities = contentGroup(self._moduleItems[k])
-            #
-            #if k == 'Social Tenure Relationship':
-                #content_action.parent().addSeparator()
-                # separate = QFrame()
-                # separate.setObjectName('str_separate')
-                # separate.setGeometry(QRect(320, 150, 118, 3))
-                # separate.setFrameShape(QFrame.HLine)
-                # separate.setFrameShadow(QFrame.Sunken)
-            # if capabilities:
-            moduleCntGroup = TableContentGroup(username, k, content_action)
-            # moduleCntGroup.createContentItem().code = capabilities[0]
-            # moduleCntGroup.readContentItem().code = capabilities[1]
-            # moduleCntGroup.updateContentItem().code = capabilities[2]
-            # moduleCntGroup.deleteContentItem().code = capabilities[3]
-            moduleCntGroup.register()
-            self._reportModules[k] = self._moduleItems.get(k)
-            self.moduleContentGroups.append(moduleCntGroup)
-            # Add core modules to the report configuration
-
-        #Create content groups and add items
-        self.contentAuthCntGroup = ContentGroup(username)
-        self.contentAuthCntGroup.addContentItem(contentAuthCnt)
-        self.contentAuthCntGroup.setContainerItem(self.contentAuthAct)
-        self.contentAuthCntGroup.register()
-
-        self.userRoleCntGroup = ContentGroup(username)
-        self.userRoleCntGroup.addContentItem(userRoleMngtCnt)
-        self.userRoleCntGroup.setContainerItem(self.usersAct)
-        self.userRoleCntGroup.register()
-
-        self.options_content_group = ContentGroup(username)
-        self.options_content_group.addContentItem(options_cnt)
-        self.options_content_group.setContainerItem(self.options_act)
-        self.options_content_group.register()
-
-        #Group admin settings content groups
-        adminSettingsCntGroups = []
-        adminSettingsCntGroups.append(self.contentAuthCntGroup)
-        adminSettingsCntGroups.append(self.userRoleCntGroup)
-        adminSettingsCntGroups.append(self.options_content_group)
-
-        self.adminUnitsCntGroup = ContentGroup(username)
-        self.adminUnitsCntGroup.addContentItem(adminUnitsCnt)
-        self.adminUnitsCntGroup.setContainerItem(self.manageAdminUnitsAct)
-        self.adminUnitsCntGroup.register()
-
-        self.spatialEditingCntGroup = ContentGroup(username, self.spatialEditorAct)
-        self.spatialEditingCntGroup.addContentItem(spatialEditingCnt)
-        self.spatialEditingCntGroup.register()
-
-        self.spatialUnitManagerCntGroup = ContentGroup(username,self.spatialLayerManager)
-        self.spatialUnitManagerCntGroup.addContentItem(spatialLayerManagerCnt)
-        self.spatialUnitManagerCntGroup.register()
-
-        self.createFeatureCntGroup = ContentGroup(username,self.createFeatureAct)
-        self.createFeatureCntGroup.addContentItem(createFeatureCnt)
-        self.createFeatureCntGroup.register()
-
-        self.wzdConfigCntGroup = ContentGroup(username, self.wzdAct)
-        self.wzdConfigCntGroup.addContentItem(wzdConfigCnt)
-        self.wzdConfigCntGroup.register()
-
-        self.STRCntGroup = TableContentGroup(username,
-                                             self.viewSTRAct.text(),
-                                             self.viewSTRAct)
-        self.STRCntGroup.createContentItem().code = "71EC2ED8-5D7F-4A27-8514-CFFE94E1294F"
-        self.STRCntGroup.readContentItem().code = "ED607F24-11A2-427C-B395-2E2A3EBA4EBD"
-        self.STRCntGroup.updateContentItem().code = "5D45A49D-F640-4A48-94D9-A10F502655F5"
-        self.STRCntGroup.deleteContentItem().code = "15E27A59-28F7-42B4-858F-C070E2C3AE10"
-        self.STRCntGroup.register()
-
-        self.surveyCntGroup = TableContentGroup(username,
-                                                self.surveyAct.text(),
-                                                self.surveyAct)
-        self.surveyCntGroup.createContentItem().code = "A7783C39-1A5B-4F79-81C2-639C2EA3E8A3"
-        self.surveyCntGroup.readContentItem().code = "CADFC838-DA3C-44C5-A6A8-3B2FC4CA8464"
-        self.surveyCntGroup.updateContentItem().code = "B42AC2C5-7CF5-48E6-A37F-EAE818FBC9BC"
-        self.surveyCntGroup.deleteContentItem().code = "C916ACF3-30E6-45C3-B8E1-22E56D0AFB3E"
-        self.surveyCntGroup.register()
-
-        self.docDesignerCntGroup = ContentGroup(username, self.docDesignerAct)
-        self.docDesignerCntGroup.addContentItem(documentDesignerCnt)
-        self.docDesignerCntGroup.register()
-
-        self.docGeneratorCntGroup = ContentGroup(username, self.docGeneratorAct)
-        self.docGeneratorCntGroup.addContentItem(documentGeneratorCnt)
-        self.docGeneratorCntGroup.register()
-
-        self.importCntGroup = ContentGroup(username, self.importAct)
-        self.importCntGroup.addContentItem(importCnt)
-        self.importCntGroup.register()
-
-        self.exportCntGroup = ContentGroup(username, self.exportAct)
-        self.exportCntGroup.addContentItem(exportCnt)
-        self.exportCntGroup.register()
-
-        #Add Design Forms menu and tool bar actions
-        self.toolbarLoader.addContent(self.wzdConfigCntGroup)
-        self.menubarLoader.addContent(self.wzdConfigCntGroup)
-
-        self.toolbarLoader.addContent(self.contentAuthCntGroup, [adminMenu, adminBtn])
-        self.toolbarLoader.addContent(self.userRoleCntGroup, [adminMenu, adminBtn])
-        self.toolbarLoader.addContent(self.options_content_group, [adminMenu,
-                                                                   adminBtn])
-
-        self.menubarLoader.addContents(adminSettingsCntGroups, [stdmAdminMenu, stdmAdminMenu])
-
-        self.menubarLoader.addContent(self._action_separator())
-        self.toolbarLoader.addContent(self._action_separator())
-
-        self.menubarLoader.addContents(self.moduleContentGroups, [stdmEntityMenu, stdmEntityMenu])
-        self.toolbarLoader.addContents(self.moduleContentGroups, [contentMenu, contentBtn])
-
-        self.menubarLoader.addContent(self.spatialUnitManagerCntGroup)
-        self.toolbarLoader.addContent(self.spatialUnitManagerCntGroup)
-
-        self.toolbarLoader.addContent(self.STRCntGroup)
-        self.menubarLoader.addContent(self.STRCntGroup)
-
-        self.toolbarLoader.addContent(self.adminUnitsCntGroup)
-        self.menubarLoader.addContent(self.adminUnitsCntGroup)
-
-        self.toolbarLoader.addContent(self.importCntGroup)
-        self.menubarLoader.addContent(self.importCntGroup)
-
-        self.toolbarLoader.addContent(self.exportCntGroup)
-        self.menubarLoader.addContent(self.exportCntGroup)
-
-        self.menubarLoader.addContent(self._action_separator())
-        self.toolbarLoader.addContent(self._action_separator())
-
-        self.toolbarLoader.addContent(self.docDesignerCntGroup)
-        self.menubarLoader.addContent(self.docDesignerCntGroup)
-
-        self.toolbarLoader.addContent(self.docGeneratorCntGroup)
-        self.menubarLoader.addContent(self.docGeneratorCntGroup)
-
-        #Group spatial editing tools together
-        self.spatialEditingGroup = QActionGroup(self.iface.mainWindow())
-        self.spatialEditingGroup.addAction(self.createFeatureAct)
-
-        self.configureMapTools()
-
-        #Load all the content in the container
-        self.toolbarLoader.loadContent()
-        self.menubarLoader.loadContent()
-
-        self.create_spatial_unit_manager()
-
-        self.profile_status_message()
-
-    def create_spatial_unit_manager(self):
-        self.remove_spatial_unit_mgr()
-
-        self.spatialLayerMangerDockWidget = SpatialUnitManagerDockWidget(self.iface, self)
-        self.spatialLayerMangerDockWidget.setWindowTitle(
-            QApplication.translate("STDMQGISLoader", 'Spatial Unit Manager'))
-        self.iface.addDockWidget(Qt.LeftDockWidgetArea,
-                                 self.spatialLayerMangerDockWidget)
-        self.spatialLayerMangerDockWidget.show()
-
-    def configureMapTools(self):
-        '''
-        Configure properties of STDM map tools.
-        '''
-        self.mapToolCreateFeature = StdmMapToolCreateFeature(self.iface)
-        self.mapToolCreateFeature.setAction(self.createFeatureAct)
-
-    def onActionAuthorised(self,name):
-        '''
-        This slot is raised when a toolbar action is authorised for access by the currently
-        logged in user.
-        '''
-        pass
-
-    def onContentAdded(self,stdmAction):
-        '''
-        Slot raised when an STDMAction has been added to its corresponding container.
-        '''
-        if stdmAction.Name == self.createFeatureAct.Name:
-            #Insert SaveEdits action
-            self.stdmInitToolbar.insertAction(
-                self.createFeatureAct,
-                self.saveEditsAct
-            )
-
-    def manageAccounts(self):
-        '''
-        Slot for showing the user and
-        role accounts management window
-        '''
-        frmUserAccounts = manageAccountsDlg(self)
-        frmUserAccounts.exec_()
-
-    def contentAuthorization(self):
-        '''
-        Slot for showing the content authorization dialog
-        '''
-        frmAuthContent = contentAuthDlg(self)
-        frmAuthContent.exec_()
-
-    def on_sys_options(self):
-        """
-        Loads the dialog for settings STDM options.
-        """
-        opt_dlg = OptionsDialog(self.iface)
-        opt_dlg._apply_btn.clicked.connect(
-            lambda: self.reload_plugin(None)
-        )
-        opt_dlg.exec_()
-
-
-    def profile_status_message(self):
-        """
-        Shows the name of the loaded profile in QGIS
-        status bar.
-        :return: None
-        :rtype: NoneType
-        """
-        if self.current_profile is None:
-            return
-        self.profile_status_label = QLabel()
-        profile_name = self.current_profile.name
-        message = QApplication.translate(
-            'STDMPlugin',
-            'The currently loaded STDM profile is '+profile_name+'.'
-        )
-
-        if self.profile_status_label.parent() is None:
-            self.iface.mainWindow().statusBar().insertPermanentWidget(
-                0,
-                self.profile_status_label,
-                10
-            )
-        self.profile_status_label.setText(message)
-
-
-    def reload_plugin(self, sel_profile):
-        """
-        Reloads stdm plugin without logging out.
-        This is to allow modules capture changes
-        made by the Configuration Wizard and Options.
-        :param sel_profile: the selected profile name
-        on the configuration wizard.
-        :type: string
-        :return: None
-        :rtype: NoneType
-        """
-
-        if self.toolbarLoader is not None:
-            self.toolbarLoader.unloadContent()
-        if self.menubarLoader is not None:
-            self.menubarLoader.unloadContent()
-            self.stdmMenu.clear()
-        self.logoutCleanUp(True)
-
-        # Set current profile based on the selected
-        # profile in the wizard
-        if sel_profile is not None:
-            save_current_profile(sel_profile)
-
-        self.current_profile = current_profile()
-        try:
-            self.loadModules()
-        except SQLAlchemyError as ex:
-            LOGGER.debug('SQLAlchemyError: '+ str(ex))
-            STDMDb.instance().session.rollback()
-            self.loadModules()
-
-        except Exception as ex:
-            LOGGER.debug('Error Loading Modules: ' + str(ex))
-            self.loadModules()
-
-    def load_config_wizard(self):
-        '''
-        '''
-        self.wizard = ConfigWizard(
-            self.iface.mainWindow()
-        )
-
-        # Reload all modules
-        self.wizard.wizardFinished.connect(self.reload_plugin)
-        self.wizard.exec_()
-
-    def changePassword(self):
-        '''
-        Slot for changing password
-        '''
-        #Load change password dialog
-        frmPwdDlg = changePwdDlg(self)
-        frmPwdDlg.exec_()
-
-    def newSTR(self):
-        '''
-        Slot for showing the wizard for defining a new social
-        tenure relationship
-        '''
-        try:
-            frmNewSTR = newSTRWiz(self)
-            frmNewSTR.exec_()
-        except Exception as ex:
-            QMessageBox.critical(self.iface.mainWindow(),
-                QApplication.translate(
-                    "STDMPlugin",
-                    "Loading dialog..."),
-                str(ex.message)
-            )
-
-    def onManageAdminUnits(self):
-        '''
-        Slot for showing administrative unit selector dialog.
-        '''
-
-        if self.current_profile is None:
-            self.default_profile()
-            return
-        admin_spatial_unit = [
-            e
-            for e in
-                self.current_profile.entities.values()
-            if e.TYPE_INFO == 'ADMINISTRATIVE_SPATIAL_UNIT'
-        ]
-        db_status = self.entity_table_checker(
-            admin_spatial_unit[0]
-        )
-
-        if db_status:
-            frmAdminUnitSelector = AdminUnitSelector(
-                self.iface.mainWindow()
-            )
-            frmAdminUnitSelector.setManageMode(True)
-            frmAdminUnitSelector.exec_()
-        else:
-            return
-
-
-    def onDocumentDesigner(self):
-        """
-        Slot raised to show new print
-        composer with additional tools for designing
-        map-based documents.
-        """
-        if self.current_profile is None:
-            self.default_profile()
-            return
-        if len(profile_user_tables(self.current_profile)) < 1:
-            self.minimum_table_checker()
-            return
-        title = QApplication.translate(
-            "STDMPlugin",
-            "STDM Document Designer"
-        )
-        documentComposer = self.iface.createNewComposer(
-            title
-        )
-
-        #Embed STDM customizations
-        composerWrapper = ComposerWrapper(
-            documentComposer, self.iface
-        )
-        composerWrapper.configure()
-
-    def onDocumentGenerator(self):
-        """
-        Document generator by person dialog.
-        """
-        if self.current_profile is None:
-            self.default_profile()
-            return
-        if len(profile_user_tables(self.current_profile)) < 1:
-            self.minimum_table_checker()
-            return
-        doc_gen_wrapper = DocumentGeneratorDialogWrapper(
-            self.iface,
-            self.iface.mainWindow()
-        )
-        doc_gen_wrapper.exec_()
-
-    def onImportData(self):
-        """
-        Show import data wizard.
-        """
-        if self.current_profile is None:
-            self.default_profile()
-            return
-        if len(profile_user_tables(self.current_profile)) < 1:
-            self.minimum_table_checker()
-            return
-        importData = ImportData(self.iface.mainWindow())
-        importData.exec_()
-
-    def onExportData(self):
-        """
-        Show export data dialog.
-        """
-        if self.current_profile is None:
-            self.default_profile()
-            return
-        if len(profile_user_tables(self.current_profile)) < 1:
-            self.minimum_table_checker()
-            return
-        exportData = ExportData(self.iface.mainWindow())
-        exportData.exec_()
-
-    def onSaveEdits(self):
-        '''
-        Slot raised to save changes to STDM layers.
-        '''
-        currLayer = self.iface.activeLayer()
-
-        if currLayer == None:
-            return
-
-        if not isinstance(currLayer, QgsVectorLayer):
-            return
-
-        #Assert if layer is from the SDTM database
-        if not self.isSTDMLayer(currLayer):
-            return
-
-        if not currLayer.commitChanges():
-            self.iface.messageBar().clearWidgets()
-            self.iface.messageBar().pushMessage(
-                QApplication.translate(
-                    "STDMPlugin", "Save STDM Layer"),
-                QApplication.translate(
-                    "STDMPlugin",
-                    "Could not commit changes to {0} layer." .format(
-                        currLayer.name()
-                    )
-                ),
-                level=QgsMessageBar.CRITICAL)
-
-        currLayer.startEditing()
-        currLayer.triggerRepaint()
-
-    def onToggleSpatialEditing(self,toggled):
-        '''
-        Slot raised on toggling to activate/deactivate
-        editing, and load corresponding
-        spatial tools.
-        '''
-        currLayer = self.iface.activeLayer()
-
-        if currLayer != None:
-            self.toggleEditing(currLayer)
-
-        else:
-            self.spatialEditorAct.setChecked(False)
-
-        if not toggled:
-            self.createFeatureAct.setChecked(False)
-            self.createFeatureAct.setVisible(False)
-
-    def onToggleSpatialUnitManger(self,toggled):
-        '''
-        Slot raised on toggling to activate/deactivate
-        editing, and load corresponding
-        spatial tools.
-        '''
-        currLayer = self.iface.activeLayer()
-
-        if currLayer != None:
-            self.spatialUnitMangerToggleEditing(currLayer)
-
-        else:
-            self.spatialLayerManager.setChecked(False)
-
-        if not toggled:
-            self.createFeatureAct.setChecked(False)
-            self.createFeatureAct.setVisible(False)
-
-    def toggleEditing(self,layer):
-        '''
-        Actual implementation which validates and
-        creates/ends edit sessions.
-        '''
-        if not isinstance(layer,QgsVectorLayer):
-            return False
-
-        teResult = True
-
-        #Assert if layer is from the SDTM database
-        if not self.isSTDMLayer(layer):
-            self.spatialLayerManager.setChecked(False)
-            self.iface.messageBar().clearWidgets()
-            self.iface.messageBar().pushMessage(
-                QApplication.translate(
-                    "STDMPlugin",
-                    "Non-SDTM Layer"
-                ),
-                QApplication.translate(
-                    "STDMPlugin",
-                    "Selected layer is not from"
-                    " the STDM database."),
-                level=QgsMessageBar.CRITICAL
-            )
-            return False
-
-        if not layer.isEditable() and not layer.isReadOnly():
-            if not (layer.dataProvider().capabilities() &
-                        QgsVectorDataProvider.EditingCapabilities):
-                self.spatialLayerManager.setChecked(False)
-                self.spatialLayerManager.setEnabled(False)
-                self.iface.messageBar().pushMessage(
-                    QApplication.translate(
-                        "STDMPlugin",
-                        "Start Editing Failed"
-                    ),
-                    QApplication.translate(
-                        "STDMPlugin",
-                        "Provider cannot be opened for editing"
-                    ),
-                    level=QgsMessageBar.CRITICAL
-                )
-
-                return False
-
-            #Enable/show spatial editing tools
-            self.createFeatureAct.setVisible(True)
-
-            layer.startEditing()
-
-        elif layer.isModified():
-            saveResult = QMessageBox.information(
-                self.iface.mainWindow(),
-                QApplication.translate(
-                    "STDMPlugin",
-                    "Stop Editing"
-                ),
-                QApplication.translate(
-                    "STDMPlugin",
-                    "Do you want to save "
-                    "changes to {0} layer?" .format(
-                        layer.name())
-                ),
-                QMessageBox.Save|QMessageBox.Discard|QMessageBox.Cancel
-            )
-
-            if saveResult == QMessageBox.Cancel:
-                teResult = False
-
-            elif saveResult == QMessageBox.Save:
-                QApplication.setOverrideCursor(Qt.WaitCursor)
-
-                if not layer.commitChanges():
-                    teResult = False
-
-                layer.triggerRepaint()
-
-                QApplication.restoreOverrideCursor()
-
-            else:
-                QApplication.setOverrideCursor(Qt.WaitCursor)
-
-                self.iface.mapCanvas().freeze(True)
-
-                if not layer.rollBack():
-                    self.iface.messageBar().pushMessage(
-                        QApplication.translate(
-                            "STDMPlugin", "Error"
-                        ),
-                        QApplication.translate(
-                            "STDMPlugin",
-                            "Problems during rollback"
-                        ),
-                        level = QgsMessageBar.CRITICAL
-                    )
-                    teResult = False
-
-                self.iface.mapCanvas().freeze(False)
-
-                layer.triggerRepaint()
-
-                QApplication.restoreOverrideCursor()
-
-        #Layer has not been modified
-        else:
-            self.iface.mapCanvas().freeze(True)
-            layer.rollBack()
-            self.iface.mapCanvas().freeze(False)
-            teResult = True
-            layer.triggerRepaint()
-
-        return teResult
-
-    def spatialUnitMangerToggleEditing(self,layer):
-        '''
-        Actual implementation which validates
-        and creates/ends edit sessions.
-        '''
-        if not isinstance(layer,QgsVectorLayer):
-            return False
-
-        teResult = True
-
-        #Assert if layer is from the SDTM database
-        if not self.isSTDMLayer(layer):
-            self.postGISLayerEditor.setChecked(False)
-            self.iface.messageBar().clearWidgets()
-            self.iface.messageBar().pushMessage(
-                QApplication.translate(
-                    "STDMPlugin","Non-SDTM Layer"
-                ),
-                QApplication.translate(
-                    "STDMPlugin",
-                    "Selected layer is not from "
-                    "the STDM database."
-                ),
-                level=QgsMessageBar.CRITICAL
-            )
-
-            return False
-
-        if not layer.isEditable() and not layer.isReadOnly():
-            if not (layer.dataProvider().capabilities() &
-                        QgsVectorDataProvider.EditingCapabilities):
-                self.postGISLayerEditor.setChecked(False)
-                self.postGISLayerEditor.setEnabled(False)
-                self.iface.messageBar().pushMessage(
-                    QApplication.translate(
-                        "STDMPlugin","Start Editing Failed"),
-                    QApplication.translate(
-                        "STDMPlugin",
-                        "Provider cannot be opened for editing"),
-                    level=QgsMessageBar.CRITICAL
-                )
-
-                return False
-
-            #Enable/show spatial editing tools
-            self.createFeatureAct.setVisible(True)
-
-            layer.startEditing()
-
-        elif layer.isModified():
-            saveResult = QMessageBox.information(
-                self.iface.mainWindow(),
-                QApplication.translate("STDMPlugin","Stop Editing"),
-                QApplication.translate(
-                    "STDMPlugin",
-                    "Do you want to save changes to {0} layer?")
-                ).format(
-                layer.name(),
-                    QMessageBox.Save|QMessageBox.Discard|QMessageBox.Cancel
-                )
-
-            if saveResult == QMessageBox.Cancel:
-                teResult = False
-
-            elif saveResult == QMessageBox.Save:
-                QApplication.setOverrideCursor(Qt.WaitCursor)
-
-                if not layer.commitChanges():
-                    teResult = False
-
-                layer.triggerRepaint()
-
-                QApplication.restoreOverrideCursor()
-
-            else:
-                QApplication.setOverrideCursor(Qt.WaitCursor)
-
-                self.iface.mapCanvas().freeze(True)
-
-                if not layer.rollBack():
-                    self.iface.messageBar().pushMessage(
-                        QApplication.translate(
-                            "STDMPlugin","Error"
-                        ),
-                        QApplication.translate(
-                            "STDMPlugin",
-                            "Problems during rollback"
-                        ),
-                        level=QgsMessageBar.CRITICAL
-                    )
-                    teResult = False
-
-                self.iface.mapCanvas().freeze(False)
-
-                layer.triggerRepaint()
-
-                QApplication.restoreOverrideCursor()
-
-        #Layer has not been modified
-        else:
-            self.iface.mapCanvas().freeze(True)
-            layer.rollBack()
-            self.iface.mapCanvas().freeze(False)
-            teResult = True
-            layer.triggerRepaint()
-
-        return teResult
-
-    def onCreateFeature(self):
-        '''
-        Slot raised to activate the digitization
-        process of creating a new feature.
-        '''
-        self.iface.mapCanvas().setMapTool(
-            self.mapToolCreateFeature
-        )
-
-    def onViewSTR(self):
-        '''
-        Slot for showing widget that enables users to browse
-        existing STRs.
-        '''
-        if self.current_profile == None:
-            self.default_profile()
-            return
-        db_status = self.entity_table_checker(
-            self.current_profile.social_tenure
-        )
-
-        if db_status:
-            if self.viewSTRWin is None:
-                self.viewSTRWin = ViewSTRWidget(self)
-                self.viewSTRWin.show()
-            else:
-                self.viewSTRWin.showNormal()
-                self.viewSTRWin.setFocus()
-
-
-    def isSTDMLayer(self,layer):
-        '''
-        Return whether the layer is an STDM layer.
-        '''
-        if layer.id() in pg_layerNamesIDMapping().reverse:
-            return True
-        return False
-
-    def widgetLoader(self, QAction):
-        #Method to load custom forms
-        tbList = self._moduleItems.values()
-
-        dispName=QAction.text()
-
-        if dispName == 'Social Tenure Relationship':
-
-            if self.current_profile is None:
-                self.default_profile()
-                return
-
-            database_status = self.entity_table_checker(
-                self.current_profile.social_tenure
-            )
-            if database_status:
-                self.newSTR()
-
-
-        else:
-            table_name = self._moduleItems.get(dispName)
-            if self.current_profile is None:
-                self.default_profile()
-                return
-            sel_entity = self.current_profile.entity_by_name(table_name)
-            database_status = self.entity_table_checker(sel_entity)
-
-            try:
-                if table_name in tbList and database_status:
-                    cnt_idx = getIndex(
-                        self._reportModules.keys(), dispName
-                    )
-                    '''
-                    et_browser = STDMEntityBrowser(
-                        self.moduleContentGroups[cnt_idx],
-                        table_name,
-                        self.iface.mainWindow()
-                    )
-                    '''
-                    et_browser = EntityBrowserWithEditor(
-                        sel_entity,
-                        self.iface.mainWindow()
-                    )
-                    et_browser.exec_()
-
-                else:
-                    return
-
-            except Exception as ex:
-                QMessageBox.critical(
-                    self.iface.mainWindow(),
-                    QApplication.translate(
-                        "STDMPlugin","Loading dialog..."
-                    ),
-                    QApplication.translate(
-                        "STDMPlugin",
-                        "Unable to load the entity in the browser. "
-                        "Check if the entity is configured correctly. "
-                        "Error: %s")%unicode(ex.message))
-            finally:
-                STDMDb.instance().session.rollback()
-
-    def about(self):
-        """
-        STDM Description
-        """
-        abtDlg = AboutSTDMDialog(self.iface.mainWindow())
-        abtDlg.exec_()
-
-    def logout(self):
-        """
-        Logout the user and remove default user buttons when logged in
-        """
-        try:
-
-            self.stdmInitToolbar.removeAction(self.logoutAct)
-            self.stdmInitToolbar.removeAction(self.changePasswordAct)
-            self.stdmInitToolbar.removeAction(self.wzdAct)
-            self.stdmInitToolbar.removeAction(self.spatialLayerManager)
-            self.stdmInitToolbar.removeAction(self.contentAuthAct)
-            self.stdmInitToolbar.removeAction(self.usersAct)
-            self.stdmInitToolbar.removeAction(self.options_act)
-            self.stdmInitToolbar.removeAction(self.manageAdminUnitsAct)
-            self.stdmInitToolbar.removeAction(self.importAct)
-            self.stdmInitToolbar.removeAction(self.exportAct)
-            self.stdmInitToolbar.removeAction(self.docDesignerAct)
-            self.stdmInitToolbar.removeAction(self.docGeneratorAct)
-            self.stdmInitToolbar.removeAction(self.viewSTRAct)
-            if self.toolbarLoader is not None:
-                self.toolbarLoader.unloadContent()
-            if self.menubarLoader is not None:
-                self.menubarLoader.unloadContent()
-                self.stdmMenu.clear()
-
-            self.logoutCleanUp()
-            self.initMenuItems()
-            self.loginAct.setEnabled(True)
-        except Exception as ex:
-            LOGGER.debug(unicode('logout:')+unicode(ex))
-
-
-    def removeSTDMLayers(self):
-        """
-        Remove all STDM layers from the map registry.
-        """
-        mapLayers = QgsMapLayerRegistry.instance().mapLayers().values()
-
-        for layer in mapLayers:
-            if self.isSTDMLayer(layer):
-                QgsMapLayerRegistry.instance().removeMapLayer(layer.id())
-
-        self.stdmTables = []
-
-    def logoutCleanUp(self, reload=False):
-        '''
-        Clear database connection references and content items
-        '''
-        try:
-            if not self._user_logged_in:
-                return
-
-            #Remove STDM layers
-            self.removeSTDMLayers()
-            # Remove Spatial Unit Manager
-            self.remove_spatial_unit_mgr()
-            # Clear current profile status text
-            self.profile_status_label.deleteLater()
-            self.profile_status_label = None
-            if reload == False:
-                #Clear singleton ref for SQLALchemy connections
-                if not data.app_dbconn is None:
-                    #clear_mappers()
-                    STDMDb.cleanUp()
-                    DeclareMapping.cleanUp()
-
-                #Remove database reference
-                data.app_dbconn = None
-            #Reset View STR Window
-            if not self.viewSTRWin is None:
-                del self.viewSTRWin
-                self.viewSTRWin = None
-
-            self.current_profile = None
-
-        except Exception as ex:
-            LOGGER.debug(unicode('logoutCleanUp:') + unicode(ex))
-
-    def remove_spatial_unit_mgr(self):
-        """
-        Removes spatial Unit Manger DockWidget.
-        :return: None
-        :rtype: NoneType
-        """
-        if self.spatialLayerMangerDockWidget:
-            self.spatialLayerManager.setChecked(False)
-            self.spatialLayerMangerDockWidget.close()
-            self.spatialLayerMangerDockWidget.deleteLater()
-        self.spatialLayerMangerDockWidget = None
-
-    def user_entities(self):
-        """
-        Create a handler to read the current profile
-        and return the table list
-        """
-
-        if self.current_profile is not None:
-            return [
-                (e.name, e.short_name)
-                for e in
-                self.current_profile.entities.values()
-                if (e.TYPE_INFO == 'ENTITY' or
-                    e.TYPE_INFO == 'SOCIAL_TENURE') and
-                not e.has_geometry_column()
-            ]
-
-
-    def help_contents(self):
-        """
-        Load and open documentation manual
-        """
-        help_manual = self.plugin_dir+'/%s'%"stdm.chm"
-        os.startfile(
-            help_manual,'open'
-        )
-
-    def reset_content_modules_id(self, title, message_text):
-        return QMessageBox.critical(
-            self.iface.mainWindow(),
-            QApplication.translate(
-                "STDMQGISLoader",
-                title
-            ),
-            message_text
-        )
-
-    def _action_separator(self):
-        """
-        :return: Toolbar or menu separator
-        :rtype: QAction
-        """
-        separator = QAction(self.iface.mainWindow())
-        separator.setSeparator(True)
-
-        return separator
-
-    def spatialLayerMangerActivate(self):
-
-        if self.spatialLayerMangerDockWidget.isVisible():
-            self.spatialLayerMangerDockWidget.hide()
-        else:
-            self.spatialLayerMangerDockWidget.show()
-=======
-"""
-/***************************************************************************
-Name                 : STDM QGIS Loader
-Description          : STDM QGIS Loader
-Date                 : 04-01-2015
-copyright            : (C) 2015 by UN-Habitat and implementing partners.
-                       See the accompanying file CONTRIBUTORS.txt in the root
-email                : stdm@unhabitat.org
- ***************************************************************************/
-
-/***************************************************************************
- *                                                                         *
- *   This program is free software; you can redistribute it and/or modify  *
- *   it under the terms of the GNU General Public License as published by  *
- *   the Free Software Foundation; either version 2 of the License, or     *
- *   (at your option) any later version.                                   *
- *                                                                         *
- ***************************************************************************/
-"""
-import logging
-
-import os.path
-import platform
-from collections import OrderedDict
-
-from PyQt4.QtCore import *
-from PyQt4.QtGui import *
-
-from qgis.core import *
-from qgis.gui import *
-from sqlalchemy.exc import SQLAlchemyError
-from stdm.settings.config_serializer import ConfigurationFileSerializer
-from stdm.settings import current_profile, save_current_profile
-
-from stdm.data.configuration.exception import ConfigurationException
-
-from stdm.ui.change_pwd_dlg import changePwdDlg
-from stdm.ui.doc_generator_dlg import (
-    DocumentGeneratorDialogWrapper,
-    EntityConfig
-)
-from stdm.ui.login_dlg import loginDlg
-from stdm.ui.manage_accounts_dlg import manageAccountsDlg
-from stdm.ui.content_auth_dlg import contentAuthDlg
-from stdm.ui.options_base import OptionsDialog
-from stdm.ui.new_str_wiz import newSTRWiz
-from stdm.ui.view_str import ViewSTRWidget
-from stdm.ui.admin_unit_selector import AdminUnitSelector
-from stdm.ui.entity_browser import (
-    EntityBrowser,
-    STDMEntityBrowser
 )
 from stdm.ui.about import AboutSTDMDialog
 from stdm.ui.stdmdialog import DeclareMapping
@@ -3112,12 +1470,11 @@
                     cnt_idx = getIndex(
                         self._reportModules.keys(), dispName
                     )
-                    main = STDMEntityBrowser(
-                        self.moduleContentGroups[cnt_idx],
-                        table_name,
+                    et_browser = EntityBrowserWithEditor(
+                        sel_entity,
                         self.iface.mainWindow()
                     )
-                    main.exec_()
+                    et_browser.exec_()
 
                 else:
                     return
@@ -3126,7 +1483,7 @@
                 QMessageBox.critical(
                     self.iface.mainWindow(),
                     QApplication.translate(
-                        "STDMPlugin","Loading dialog..."
+                        "STDMPlugin","Loading Dialog..."
                     ),
                     QApplication.translate(
                         "STDMPlugin",
@@ -3301,5 +1658,4 @@
         if self.spatialLayerMangerDockWidget.isVisible():
             self.spatialLayerMangerDockWidget.hide()
         else:
-            self.spatialLayerMangerDockWidget.show()
->>>>>>> d9315689
+            self.spatialLayerMangerDockWidget.show()