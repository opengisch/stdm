"""
/***************************************************************************
Name                 : STDM QGIS Loader
Description          : STDM QGIS Loader
Date                 : 04-01-2015
copyright            : (C) 2015 by UN-Habitat and implementing partners.
                       See the accompanying file CONTRIBUTORS.txt in the root
email                : stdm@unhabitat.org
 ***************************************************************************/

/***************************************************************************
 *                                                                         *
 *   This program is free software; you can redistribute it and/or modify  *
 *   it under the terms of the GNU General Public License as published by  *
 *   the Free Software Foundation; either version 2 of the License, or     *
 *   (at your option) any later version.                                   *
 *                                                                         *
 ***************************************************************************/
"""
import logging
import os.path
import platform
from collections import OrderedDict

from PyQt4.QtCore import *
from PyQt4.QtGui import *

from qgis.core import *
from qgis.gui import *
import qgis.utils
from sqlalchemy.exc import SQLAlchemyError
from stdm.settings.config_serializer import ConfigurationFileSerializer
from stdm.settings import current_profile, save_current_profile
from stdm.settings.startup_handler import copy_startup

from stdm.data.configuration.exception import ConfigurationException
from stdm.data.configuration.stdm_configuration import StdmConfiguration
from stdm.settings.config_file_updater import ConfigurationFileUpdater
from stdm.data.configuration.config_updater import ConfigurationSchemaUpdater


from stdm.ui.change_pwd_dlg import changePwdDlg
from stdm.ui.doc_generator_dlg import (
    DocumentGeneratorDialogWrapper,
    EntityConfig
)

from stdm.ui.login_dlg import loginDlg
from stdm.ui.manage_accounts_dlg import manageAccountsDlg
from stdm.ui.content_auth_dlg import contentAuthDlg
from stdm.ui.options_base import OptionsDialog

from stdm.ui.view_str import ViewSTRWidget
from stdm.ui.admin_unit_selector import AdminUnitSelector
from stdm.ui.entity_browser import (
    EntityBrowserWithEditor
)
from stdm.ui.about import AboutSTDMDialog
from stdm.ui.stdmdialog import DeclareMapping

from stdm.ui.wizard.wizard import ConfigWizard

from stdm.ui.import_data import ImportData
from stdm.ui.export_data import ExportData

from stdm.ui.spatial_unit_manager import SpatialUnitManagerDockWidget

import data

from stdm.data.database import (
    Base,
    NoPostGISError,
    STDMDb
)
from stdm.data.pg_utils import (
    pg_table_exists,
    spatial_tables,
    postgis_exists,
    create_postgis,
    table_column_names
)
from stdm.settings.registryconfig import (
    RegistryConfig,
    WIZARD_RUN,
    CONFIG_UPDATED,
    HOST
)
from stdm.ui.license_agreement import LicenseAgreement

from navigation import (
    STDMAction,
    QtContainerLoader,
    ContentGroup,
    TableContentGroup
)

from stdm.utils.util import simple_dialog
from stdm.ui.change_log import ChangeLog
from stdm.settings.template_updater import TemplateFileUpdater

from stdm.utils.util import (
    getIndex,
    db_user_tables,
    format_name,
    setComboCurrentIndexWithText,
    version_from_metadata
)
from mapping.utils import pg_layerNamesIDMapping

from composer import ComposerWrapper
from stdm.ui.progress_dialog import STDMProgressDialog
from stdm.ui.feature_details import DetailsTreeView
from stdm.ui.social_tenure.str_editor import STREditor

from stdm.ui.geoodk_converter_dialog import GeoODKConverter
from stdm.ui.geoodk_profile_importer import ProfileInstanceRecords

LOGGER = logging.getLogger('stdm')


class STDMQGISLoader(object):

    viewSTRWin = None
    STR_DISPLAY = QApplication.translate(
        'STDMQGISLoader',
        'New Social Tenure Relationship'
    )

    def __init__(self, iface):
        self.iface = iface

        # Initialize loader
        self.toolbarLoader = None
        self.menubarLoader = None

        # Setup locale
        self.plugin_dir = os.path.dirname(__file__)
        localePath = ""
        locale = QSettings().value("locale/userLocale")[0:2]
        if QFileInfo(self.plugin_dir).exists():
            # Replace forward slash with backslash
            self.plugin_dir = self.plugin_dir.replace("\\", "/")
            localePath = self.plugin_dir + "/i18n/stdm_%s.qm" % (locale,)
        if QFileInfo(localePath).exists():
            self.translator = QTranslator()
            self.translator.load(localePath)
            if qVersion() > '4.3.3':
                QCoreApplication.installTranslator(self.translator)

        # STDM Tables
        self.stdmTables = []

        self.stdm_config = StdmConfiguration.instance()

        self.spatialLayerMangerDockWidget = None

        self._user_logged_in = False
        self.current_profile = None
        # Profile status label showing the current profile
        self.profile_status_label = None
        LOGGER.debug('STDM plugin has been initialized.')
        self.entity_browser = None
        # Load configuration file
        self.config_path = QDesktopServices.storageLocation(
            QDesktopServices.HomeLocation) \
                      + '/.stdm/configuration.stc'
        self.config_serializer = ConfigurationFileSerializer(self.config_path)
        self.configuration_file_updater = ConfigurationFileUpdater(self.iface)
        copy_startup()


    def initGui(self):
        # Initial actions on starting up the application
        self._menu_items()
        self.loginAct = STDMAction(QIcon(":/plugins/stdm/images/icons/login.png"),
                                   QApplication.translate("LoginToolbarAction",
                                                          "Login"),
                                   self.iface.mainWindow(),
                                   "CAA4F0D9-727F-4745-A1FC-C2173101F711")
        self.loginAct.setShortcut(QKeySequence(Qt.Key_F2))

        self.aboutAct = STDMAction(QIcon(":/plugins/stdm/images/icons/info.png"),
        QApplication.translate("AboutToolbarAction","About"), self.iface.mainWindow(),
        "137FFB1B-90CD-4A6D-B49E-0E99CD46F784")
        #Define actions that are available to all logged in users
        self.logoutAct = STDMAction(QIcon(":/plugins/stdm/images/icons/logout.png"), \
        QApplication.translate("LogoutToolbarAction","Logout"), self.iface.mainWindow(),
        "EF3D96AF-F127-4C31-8D9F-381C07E855DD")
        self.logoutAct.setShortcut(QKeySequence(Qt.Key_Delete))

        self.changePasswordAct = STDMAction(QIcon(":/plugins/stdm/images/icons/change_password.png"), \
        QApplication.translate("ChangePasswordToolbarAction","Change Password"), self.iface.mainWindow(),
        "8C425E0E-3761-43F5-B0B2-FB8A9C3C8E4B")
        self.helpAct = STDMAction(QIcon(":/plugins/stdm/images/icons/help-content.png"), \
        QApplication.translate("STDMQGISLoader","Help Contents"), self.iface.mainWindow(),
        "7A61CEA9-2A64-45F6-A40F-D83987D416EB")
        self.helpAct.setShortcut(Qt.Key_F10)

        # connect the actions to their respective methods
        self.loginAct.triggered.connect(self.login)
        self.changePasswordAct.triggered.connect(self.changePassword)
        self.logoutAct.triggered.connect(self.logout)
        self.aboutAct.triggered.connect(self.about)
        self.helpAct.triggered.connect(self.help_contents)
        self.initToolbar()
        self.initMenuItems()

    def _menu_items(self):
        #Create menu and menu items on the menu bar
        self.stdmMenu=QMenu()
        self.stdmMenu.setTitle(
            QApplication.translate(
                "STDMQGISLoader","STDM"
            )
        )
        #Initialize the menu bar item
        self.menu_bar=self.iface.mainWindow().menuBar()
        #Create actions
        actions=self.menu_bar.actions()
        currAction=actions[len(actions)-1]
        # add actions to the menu bar
        self.menu_bar.insertMenu(
            currAction,
            self.stdmMenu
        )
        self.stdmMenu.setToolTip(
            QApplication.translate(
                "STDMQGISLoader",
                "STDM plugin menu"
            )
        )


    def getThemeIcon(self, theName):
        # get the icon from the best available theme
        myCurThemePath = QgsApplication.activeThemePath() + "/plugins/" + theName
        myDefThemePath = QgsApplication.defaultThemePath() + "/plugins/" + theName
        myQrcPath = ":/plugins/stdm/" + theName
        if QFile.exists(myCurThemePath):
            return QIcon(myCurThemePath)
        elif QFile.exists(myDefThemePath):
            return QIcon(myDefThemePath)
        elif QFile.exists(myQrcPath):
            return QIcon(myQrcPath)
        else:
            return QIcon()

    def initToolbar(self):
        #Load initial STDM toolbar
        self.stdmInitToolbar = self.iface.addToolBar("STDM")
        self.stdmInitToolbar.setObjectName("STDM")
        #Add actions to the toolbar
        self.stdmInitToolbar.addAction(self.loginAct)

        self.stdmInitToolbar.addSeparator()
        self.stdmInitToolbar.addAction(self.helpAct)
        self.stdmInitToolbar.addAction(self.aboutAct)


    def initMenuItems(self):
        self.stdmMenu.addAction(self.loginAct)
        self.stdmMenu.addSeparator()
        self.stdmMenu.addAction(self.helpAct)
        self.stdmMenu.addAction(self.aboutAct)

    def unload(self):
        # Remove the STDM toolbar
        del self.stdmInitToolbar
        # Remove connection info
        self.logoutCleanUp()

    def login(self):
        '''
        Show login dialog
        '''
        frmLogin = loginDlg(self.iface.mainWindow())
        retstatus = frmLogin.exec_()

        if retstatus == QDialog.Accepted:
            #Assign the connection object
            data.app_dbconn = frmLogin.dbConn

            #Initialize the whole STDM database

            db = STDMDb.instance()

            if not db.postgis_state:
                if postgis_exists():
                    create_postgis()
                else:
                    err_msg = QApplication.translate(
                        "STDM",
                        "STDM cannot be loaded because the system has "
                        "detected that the PostGIS extension is missing "
                        "in '{0}' database.\nCheck that PostGIS has been "
                        "installed. Please contact the system "
                        "administrator for more information.".format(
                            frmLogin.dbConn.Database)
                    )
                    QMessageBox.critical(
                        self.iface.mainWindow(),
                        QApplication.translate(
                            "STDM","Spatial Extension Error"
                        ),
                        err_msg
                    )

                    return

            # Checks if the license is accepted and stops loading
            # modules if the terms and conditions are never accepted.
            license_status = self.load_license_agreement()
            if not license_status:
                return

            #Load logout and change password actions
            self.stdmInitToolbar.insertAction(self.loginAct,
                                              self.logoutAct)
            self.stdmInitToolbar.insertAction(self.loginAct,
                                              self.changePasswordAct)

            self.stdmMenu.insertAction(self.loginAct,self.logoutAct)
            self.stdmMenu.insertAction(self.loginAct,self.changePasswordAct)

            self.loginAct.setEnabled(False)

            #Fetch STDM tables
            self.stdmTables = spatial_tables()

            #Load the configuration from file
            config_load_status = self.load_configuration_from_file(
                self.iface.mainWindow()
            )

            #Exit if the load failed
            if not config_load_status:
                return

            try:

                #Set current profile
                self.current_profile = current_profile()

                if self.current_profile is None:
                    result = self.default_profile()
                    if not result:
                        return
                self.loadModules()
                self.default_profile()
                self.run_wizard()
                self._user_logged_in = True


            except Exception as pe:
                title = QApplication.translate(
                    "STDMQGISLoader",
                    "Error Loading Modules"
                )
                self.reset_content_modules_id(
                    title,
                    pe
                )

    def minimum_table_checker(self):

        title = QApplication.translate(
            "STDMQGISLoader",
            'Database Table Error'
        )

        message = QApplication.translate(
            "STDMQGISLoader",
            'The system has detected that database tables \n'
            'required in this module are missing.\n'
            'Do you want to re-run the Configuration Wizard now?'
        )

        database_check = QMessageBox.critical(
            self.iface.mainWindow(),
            title,
            message,
            QMessageBox.Yes,
            QMessageBox.No
        )
        if database_check == QMessageBox.Yes:
            self.load_config_wizard()

    def entity_table_checker(self, entity):
        """
        Checks if the database table for a given entity exists.
        In case the table doesn't exists, it shows an error message.
        :param entity: Entity
        :type entity: Object
        :return: True if there is no missing table and false
        if there is a missing table.
        :rtype: Boolean
        """
        title = QApplication.translate(
            "STDMQGISLoader",
            'Database Table Error'
        )

        if not pg_table_exists(entity.name):
            message = QApplication.translate(
                "STDMQGISLoader",
                'The system has detected that '
                'a required database table - \n'
                '{} is missing. \n'
                'Do you want to re-run the '
                'Configuration Wizard now?'.format(
                    entity.short_name
                )
            )
            database_check = QMessageBox.critical(
                self.iface.mainWindow(),
                title,
                message,
                QMessageBox.Yes,
                QMessageBox.No
            )
            if database_check == QMessageBox.Yes:
                self.load_config_wizard()
            else:
                return False
        else:
            return True

    def run_wizard(self):
        """
        Checks if the configuration wizard was run before.
        :return:
        :rtype:
        """
        reg_config = RegistryConfig()

        host = reg_config.read([HOST])
        host_val = host[HOST]

        if host_val != u'localhost':
            if host_val != u'127.0.0.1':
                return

        wizard_key = reg_config.read(
            [WIZARD_RUN]
        )

        title = QApplication.translate(
            "STDMQGISLoader",
            'Configuration Wizard Error'
        )
        message = QApplication.translate(
            "STDMQGISLoader",
            'The system has detected that you did not run \n'
            'the Configuration Wizard so far. \n'
            'Do you want to run it now? '
        )
        if len(wizard_key) > 0:
            wizard_value = wizard_key[WIZARD_RUN]

            if wizard_value == 0 or wizard_value == '0':

                default_profile = QMessageBox.critical(
                    self.iface.mainWindow(),
                    title,
                    message,
                    QMessageBox.Yes,
                    QMessageBox.No
                )

                if default_profile == QMessageBox.Yes:
                    self.load_config_wizard()

        else:
            default_profile = QMessageBox.critical(
                self.iface.mainWindow(),
                title,
                message,
                QMessageBox.Yes,
                QMessageBox.No
            )

            if default_profile == QMessageBox.Yes:
                self.load_config_wizard()

    def default_profile(self):
        """
        Checks if the current profile exists.
        If there is only one profile, it sets
        it and run reload_plugin(). If there
        is more than one profile, it asks the
        user the set a profile using Options.
        If no profile exists, it asks the user
        to run Configuration Wizard.
        :return: None
        :rtype: NoneType
        """
        if self.current_profile is None:
            profiles = self.stdm_config.profiles

            title = QApplication.translate(
                "STDMQGISLoader",
                'Default Profile Error'
            )
            if len(profiles) > 0:
                profile_name = profiles.keys()[0]
                save_current_profile(profile_name)
                self.reload_plugin(profile_name)

            else:
                solution = 'Do you want to run the ' \
                           'Configuration Wizard now?'

                message = QApplication.translate(
                    "STDMQGISLoader",
                    'The system has detected that there '
                    'is no default profile. \n {}'.format(
                        solution
                    )

                )
                default_profile = QMessageBox.critical(
                    self.iface.mainWindow(),
                    title,
                    message,
                    QMessageBox.Yes,
                    QMessageBox.No
                )

                if default_profile == QMessageBox.Yes:

                    self.load_config_wizard()
                    return True
                else:
                    return False

    def on_update_progress(self, message):
        """
        A slot raised when update_progress signal is emitted
        in ConfigurationSerializer, ConfigurationUpdater and
        and of the Updaters.
        :param message: The progress message.
        :type message: String
        :return:
        :rtype:
        """
        self.progress.show()
        self.progress.setRange(0, 0)
        self.progress.progress_message(message)

    def on_update_complete(self, document):
        """
        A slot raised when the update_complete signal is emitted.
        It runs post update tasks such as closing progress dialog
        and showing a success message.
        :param document: The updated dom document
        :type document: QDomDocument
        :return:
        :rtype:
        """
        # TODO remove this line below when schema updater is refactored
        self.config_serializer.on_version_updated(document)
        registry_config = RegistryConfig()
        registry_config.write(
            {WIZARD_RUN: 1}
        )
        self.show_change_log()
        self.progress.hide()
        self.progress.cancel()

    def load_configuration_to_serializer(self):
        try:
            self.config_serializer.update_complete.connect(
                self.on_update_complete
            )
            self.config_serializer.update_progress.connect(
                self.on_update_progress
            )
            self.config_serializer.db_update_progress.connect(
                self.on_update_progress
            )
            self.config_serializer.load()

            return True

        except IOError as io_err:
            QMessageBox.critical(self.iface.mainWindow(),
                    QApplication.translate(
                        'STDM', 'Load Configuration Error'
                    ),
                    unicode(io_err))

            return False

        except ConfigurationException as c_ex:
            QMessageBox.critical(
                self.iface.mainWindow(),
                QApplication.translate(
                    'STDM',
                    'Load Configuration Error'
                ),
                unicode(c_ex)
            )

            return False

    def show_change_log(self):
        """
        Shows the change log the new version of STDM.
        """
        version = version_from_metadata()
        title = QApplication.translate(
            'ConfigurationFileUpdater',
            'Upgrade Information'
        )

        message = QApplication.translate(
            'ConfigurationFileUpdater',
            'Would you like to view the '
            'new features and changes of STDM {}?'.format(version)
        )

        result, checkbox_result = simple_dialog(
            self.iface.mainWindow(),
            title,
            message
        )
        if result:
            change_log = ChangeLog(self.iface.mainWindow())
            change_log.show_change_log(self.plugin_dir)

    def load_configuration_from_file(self, parent, manual=False):
        """
        Load configuration object from the file.
        :return: True if the file was successfully
        loaded. Otherwise, False.
        :rtype: bool
        """
        self.progress = STDMProgressDialog(parent)
        self.progress.overall_progress('Upgrading STDM Configuration...')

        home = QDesktopServices.storageLocation(QDesktopServices.HomeLocation)

        config_path = '{}/.stdm/configuration.stc'.format(home)

        if manual:
            parent.upgradeButton.setEnabled(False)
            upgrade_status = self.configuration_file_updater.load(
                self.progress, True
            )

        else:
            upgrade_status = self.configuration_file_updater.load(
                self.progress
            )

        if upgrade_status:
            # Append configuration_upgraded.stc profiles
            if os.path.isfile(config_path):
                self.progress.progress_message(
                    'Appending the upgraded profile', ''
                )

                self.configuration_file_updater.\
                    append_profile_to_config_file(
                    'configuration_upgraded.stc',
                    'configuration.stc'
                )

            load_result = self.load_configuration_to_serializer()

            if load_result:
                config_updater = ConfigurationSchemaUpdater()
                config_updater.exec_()
                profile_details_dict = \
                    self.configuration_file_updater.backup_data()

                profile_details = {}
                # upgrade profile for each profiles
                for profile, tables in profile_details_dict.iteritems():
                    profile_details[profile] = tables
                    upgrade_template = TemplateFileUpdater(
                        self.plugin_dir, profile_details, self.progress
                    )

                    upgrade_template.process_update(True)

                QMessageBox.information(
                    self.iface.mainWindow(),
                    QApplication.translate(
                        'STDMQGISLoader',
                        'Upgrade STDM Configuration'
                    ),
                    QApplication.translate(
                        'STDMQGISLoader',
                        'Your configuration has been '
                        'successfully upgraded!'
                    )
                )
                # Upgrade from options behavior
                first_profile = profile_details_dict.keys()[0]
                if manual:
                    parent.upgradeButton.setEnabled(True)
                    parent.close()
                    self.reload_plugin(first_profile)
                else:
                    save_current_profile(first_profile)

                self.configuration_file_updater.reg_config.write(
                    {CONFIG_UPDATED: '1'}
                )
                self.configuration_file_updater.reg_config.write(
                    {WIZARD_RUN: 1}
                )
                self.configuration_file_updater.append_log(
                    'Successfully migrated STDM '
                    'Configuration to version 1.2!'
                )
                return True

        else:
            if manual:
                parent.upgradeButton.setEnabled(False)
                parent.manage_upgrade()
            self.configuration_file_updater.\
                _copy_config_file_from_template()
            result = self.load_configuration_to_serializer()
            return result

    def loadModules(self):

        self.details_tree_view = DetailsTreeView(self.iface, self)
        '''
        Define and add modules to the menu and/or toolbar using the module loader
        '''
        self.toolbarLoader = QtContainerLoader(self.iface.mainWindow(),
                                               self.stdmInitToolbar,self.logoutAct)
        self.menubarLoader = QtContainerLoader(self.iface.mainWindow(),
                                               self.stdmMenu, self.logoutAct)
        #Connect to the content added signal
        #self.toolbarLoader.contentAdded.connect(self.onContentAdded)

        #Define containers for grouping actions
        adminBtn = QToolButton()
        adminObjName = QApplication.translate("ToolbarAdminSettings","Admin Settings")
        #Required by module loader for those widgets that need to be inserted into the container
        adminBtn.setObjectName(adminObjName)
        adminBtn.setToolTip(adminObjName)
        adminBtn.setIcon(QIcon(":/plugins/stdm/images/icons/settings.png"))
        adminBtn.setPopupMode(QToolButton.InstantPopup)

        adminMenu = QMenu(adminBtn)
        adminBtn.setMenu(adminMenu)

        #Settings menu container in STDM's QGIS menu
        stdmAdminMenu = QMenu(self.stdmMenu)
        stdmAdminMenu.setIcon(QIcon(":/plugins/stdm/images/icons/settings.png"))
        stdmAdminMenu.setObjectName("STDMAdminSettings")
        stdmAdminMenu.setTitle(QApplication.translate("ToolbarAdminSettings","Admin Settings"))

        #Create content menu container
        contentBtn = QToolButton()

        contentObjName = QApplication.translate("ToolbarAdminSettings","Entities")
        #Required by module loader for those widgets that need to be inserted into the container
        contentBtn.setObjectName(contentObjName)
        contentBtn.setToolTip(contentObjName)
        contentBtn.setIcon(QIcon(":/plugins/stdm/images/icons/entity_management.png"))
        contentBtn.setPopupMode(QToolButton.InstantPopup)

        contentMenu = QMenu(contentBtn)
        contentBtn.setMenu(contentMenu)

        stdmEntityMenu = QMenu(self.stdmMenu)
        stdmEntityMenu.setObjectName("STDMEntityMenu")
        stdmEntityMenu.setIcon(QIcon(":/plugins/stdm/images/icons/entity_management.png"))
        stdmEntityMenu.setTitle(QApplication.translate("STDMEntityMenu","Entities"))

        #Mobile content menu container
        geoodk_mobile_dataMenu = QMenu(self.stdmMenu)
        geoodk_mobile_dataMenu.setObjectName("GEOODKEntityMenu")
        geoodk_mobile_dataMenu.setIcon(QIcon(":/plugins/stdm/images/icons/mobile-data-management.png"))
        geoodk_mobile_dataMenu.setTitle(QApplication.translate("GeoODKMobileSettings", "GeoODK Settings"))

        geoodkBtn = QToolButton()
        adminObjName = QApplication.translate("GeoODKMobileSettings", "GeoODK Settings")
        # Required by module loader for those widgets that need to be inserted into the container
        geoodkBtn.setObjectName(adminObjName)
        geoodkBtn.setToolTip(adminObjName)
        geoodkBtn.setIcon(QIcon(":/plugins/stdm/images/icons/mobile-data-management.png"))
        geoodkBtn.setPopupMode(QToolButton.InstantPopup)

        geoodkMenu = QMenu(geoodkBtn)
        geoodkBtn.setMenu(geoodkMenu)

        #Define actions

        self.contentAuthAct = QAction(
            QIcon(":/plugins/stdm/images/icons/content_auth.png"),
            QApplication.translate(
                "ContentAuthorizationToolbarAction",
                "Content Authorization"
            ),
            self.iface.mainWindow()
        )

        self.usersAct = QAction(QIcon(":/plugins/stdm/images/icons/users_manage.png"), \
        QApplication.translate("ManageUsersToolbarAction","Manage Users-Roles"), self.iface.mainWindow())


        self.options_act = QAction(QIcon(":/plugins/stdm/images/icons/options.png"), \
                           QApplication.translate("OptionsToolbarAction", "Options"),
                           self.iface.mainWindow())

        self.manageAdminUnitsAct = QAction(
            QIcon(":/plugins/stdm/images/icons/manage_admin_units.png"),
            QApplication.translate(
                "ManageAdminUnitsToolbarAction",
                "Manage Administrative Units"
            ),
            self.iface.mainWindow()
        )

        self.importAct = QAction(QIcon(":/plugins/stdm/images/icons/import.png"), \
        QApplication.translate("ImportAction","Import Data"), self.iface.mainWindow())

        self.exportAct = QAction(QIcon(":/plugins/stdm/images/icons/export.png"), \
        QApplication.translate("ReportBuilderAction","Export Data"), self.iface.mainWindow())

        self.docDesignerAct = QAction(QIcon(":/plugins/stdm/images/icons/cert_designer.png"), \
        QApplication.translate("DocumentDesignerAction","Document Designer"), self.iface.mainWindow())

        self.docGeneratorAct = QAction(QIcon(":/plugins/stdm/images/icons/generate_document.png"), \
        QApplication.translate("DocumentGeneratorAction","Document Generator"), self.iface.mainWindow())

        #Spatial Layer Manager
        self.spatialLayerManager = QAction(QIcon(":/plugins/stdm/images/icons/spatial_unit_manager.png"), \
        QApplication.translate("SpatialEditorAction","Spatial Unit Manager"), self.iface.mainWindow())
        self.spatialLayerManager.setCheckable(True)

        #Spatial Layer Manager
        self.feature_details_act = QAction(QIcon(":/plugins/stdm/images/icons/feature_details.png"), \
        QApplication.translate("SpatialEditorAction","Spatial Entity Details"), self.iface.mainWindow())
        self.feature_details_act.setCheckable(True)


        self.viewSTRAct = QAction(QIcon(":/plugins/stdm/images/icons/view_str.png"), \
        QApplication.translate("ViewSTRToolbarAction","View Social Tenure Relationship"),
        self.iface.mainWindow())

        self.wzdAct = QAction(QIcon(":/plugins/stdm/images/icons/table_designer.png"),\
                    QApplication.translate("ConfigWizard","Configuration Wizard"), self.iface.mainWindow())
        self.wzdAct.setShortcut(Qt.Key_F7)
        self.ModuleAct = QAction(QIcon(":/plugins/stdm/images/icons/table_designer.png"),\
                    QApplication.translate("WorkspaceConfig","Entities"), self.iface.mainWindow())

        self.mobile_form_act = QAction(QIcon(":/plugins/stdm/images/icons/mobile_collect.png"), \
                    QApplication.translate("MobileFormGenerator", "Generate Forms"), self.iface.mainWindow())
        self.mobile_form_import = QAction(QIcon(":/plugins/stdm/images/icons/mobile_import.png"), \
                                       QApplication.translate("MobileFormGenerator", "Import Data"),
                                       self.iface.mainWindow())

        # Add current profiles to profiles combobox
        self.load_profiles_combobox()

        #Connect the slots for the actions above
        self.contentAuthAct.triggered.connect(self.contentAuthorization)
        self.usersAct.triggered.connect(self.manageAccounts)
        self.options_act.triggered.connect(self.on_sys_options)
        self.manageAdminUnitsAct.triggered.connect(self.onManageAdminUnits)
        self.exportAct.triggered.connect(self.onExportData)
        self.importAct.triggered.connect(self.onImportData)
        self.docDesignerAct.triggered.connect(self.onDocumentDesigner)
        self.docGeneratorAct.triggered.connect(self.onDocumentGenerator)
        self.spatialLayerManager.triggered.connect(self.spatialLayerMangerActivate)
        self.feature_details_act.triggered.connect(self.details_tree_view.activate_feature_details)
        self.mobile_form_act.triggered.connect(self.mobile_form_generator)
        self.mobile_form_import.triggered.connect(self.mobile_form_importer)

        self.iface.mapCanvas().currentLayerChanged.connect(
            lambda :self.details_tree_view.activate_feature_details(False)
        )
        contentMenu.triggered.connect(self.widgetLoader)
        self.wzdAct.triggered.connect(self.load_config_wizard)
        self.viewSTRAct.triggered.connect(self.onViewSTR)


        #Create content items
        contentAuthCnt = ContentGroup.contentItemFromQAction(self.contentAuthAct)
        contentAuthCnt.code = "E59F7CC1-0D0E-4EA2-9996-89DACBD07A83"

        userRoleMngtCnt = ContentGroup.contentItemFromQAction(self.usersAct)
        userRoleMngtCnt.code = "0CC4FB8F-70BA-4DE8-8599-FD344A564EB5"

        options_cnt = ContentGroup.contentItemFromQAction(self.options_act)
        options_cnt.code = "1520B989-03BA-4B05-BC50-A4C3EC7D79B6"

        adminUnitsCnt = ContentGroup.contentItemFromQAction(self.manageAdminUnitsAct)
        adminUnitsCnt.code = "770EAC75-2BEC-492E-8703-34674054C246"

        importCnt = ContentGroup.contentItemFromQAction(self.importAct)
        importCnt.code = "3BBD6347-4A37-45D0-9B41-36D68D2CA4DB"

        exportCnt = ContentGroup.contentItemFromQAction(self.exportAct)
        exportCnt.code = "D0C34436-619D-434E-928C-2CBBDA79C060"

        documentDesignerCnt = ContentGroup.contentItemFromQAction(self.docDesignerAct)
        documentDesignerCnt.code = "C4826C19-2AE3-486E-9FF0-32C00A0A517F"

        documentGeneratorCnt = ContentGroup.contentItemFromQAction(self.docGeneratorAct)
        documentGeneratorCnt.code = "4C0C7EF2-5914-4FDE-96CB-089D44EDDA5A"

        spatialLayerManagerCnt = ContentGroup.contentItemFromQAction(self.spatialLayerManager)
        spatialLayerManagerCnt.code = "4E945EE7-D6F9-4E1C-X4AA-0C7F1BC67224"

        feature_details_cnt = ContentGroup.contentItemFromQAction(self.feature_details_act)
        feature_details_cnt.code = '2adff3f8-bda9-49f9-b37d-caeed9889ab6'

        wzdConfigCnt = ContentGroup.contentItemFromQAction(self.wzdAct)
        wzdConfigCnt.code = "F16CA4AC-3E8C-49C8-BD3C-96111EA74206"

        strViewCnt=ContentGroup.contentItemFromQAction(self.viewSTRAct)
        strViewCnt.code="D13B0415-30B4-4497-B471-D98CA98CD841"

        mobileFormgeneratorCnt = ContentGroup.contentItemFromQAction(self.mobile_form_act)
        mobileFormgeneratorCnt.code = "d93981ef-dec4-4597-8495-2941ec2e9a52"

        mobileFormImportCnt = ContentGroup.contentItemFromQAction(self.mobile_form_import)
        mobileFormImportCnt.code = "1394547d-fb6c-4f6e-80d2-53407cf7b7d4"

        username = data.app_dbconn.User.UserName

        self.moduleCntGroup = None
        self.moduleContentGroups = []
        self._moduleItems = OrderedDict()
        self._reportModules = OrderedDict()

        # add the tables to the stdm toolbar
        # Format the table names to friendly format before adding them
        # social_tenure = self.current_profile.social_tenure
        #custom_attr_entity = social_tenure.custom_attributes_entity
        if self.user_entities() is not None:
            user_entities = dict(self.user_entities())
            for i, (name, short_name) in enumerate(user_entities.iteritems()):
<<<<<<< HEAD
                display_name = QApplication.translate(
                    "Entities",
                    unicode(short_name).replace("_", " ").title()
                )
=======
                # if custom_attr_entity.name != name:
                display_name = unicode(short_name).replace("_", " ").title()
>>>>>>> 81559839
                self._moduleItems[display_name] = name

        for k, v in self._moduleItems.iteritems():

            moduleCntGroup = self._create_table_content_group(
                k, username, 'table.png'
            )
            self._reportModules[k] = v
            self.moduleContentGroups.append(moduleCntGroup)

        #create a separator
        tbSeparator = QAction(self.iface.mainWindow())
        tbSeparator.setSeparator(True)
        if not self.current_profile is None:
            if pg_table_exists(self.current_profile.social_tenure.name):
                # add separator to menu
                separator_group = TableContentGroup(username, 'separator', tbSeparator)
                separator_group.register()
                self.moduleContentGroups.append(separator_group)

                moduleCntGroup = self._create_table_content_group(
                    self.STR_DISPLAY, username, 'new_str.png'
                )
                self.moduleContentGroups.append(moduleCntGroup)

        # Create content groups and add items
        self.contentAuthCntGroup = ContentGroup(username)
        self.contentAuthCntGroup.addContentItem(contentAuthCnt)
        self.contentAuthCntGroup.setContainerItem(self.contentAuthAct)
        self.contentAuthCntGroup.register()

        self.userRoleCntGroup = ContentGroup(username)
        self.userRoleCntGroup.addContentItem(userRoleMngtCnt)
        self.userRoleCntGroup.setContainerItem(self.usersAct)
        self.userRoleCntGroup.register()

        self.options_content_group = ContentGroup(username)
        self.options_content_group.addContentItem(options_cnt)
        self.options_content_group.setContainerItem(self.options_act)
        self.options_content_group.register()

        #Group admin settings content groups
        adminSettingsCntGroups = []
        adminSettingsCntGroups.append(self.contentAuthCntGroup)
        adminSettingsCntGroups.append(self.userRoleCntGroup)
        adminSettingsCntGroups.append(self.options_content_group)

        self.adminUnitsCntGroup = ContentGroup(username)
        self.adminUnitsCntGroup.addContentItem(adminUnitsCnt)
        self.adminUnitsCntGroup.setContainerItem(self.manageAdminUnitsAct)
        self.adminUnitsCntGroup.register()

        self.spatialUnitManagerCntGroup = ContentGroup(username,self.spatialLayerManager)
        self.spatialUnitManagerCntGroup.addContentItem(spatialLayerManagerCnt)
        self.spatialUnitManagerCntGroup.register()

        self.feature_details_cnt_group = ContentGroup(username, self.feature_details_act)
        self.feature_details_cnt_group.addContentItem(feature_details_cnt)
        self.feature_details_cnt_group.register()

        self.wzdConfigCntGroup = ContentGroup(username, self.wzdAct)
        self.wzdConfigCntGroup.addContentItem(wzdConfigCnt)
        self.wzdConfigCntGroup.register()

        self.STRCntGroup = TableContentGroup(username,
                                             self.viewSTRAct.text(),
                                             self.viewSTRAct)
        self.STRCntGroup.createContentItem().code = "71EC2ED8-5D7F-4A27-8514-CFFE94E1294F"
        self.STRCntGroup.readContentItem().code = "ED607F24-11A2-427C-B395-2E2A3EBA4EBD"
        self.STRCntGroup.updateContentItem().code = "5D45A49D-F640-4A48-94D9-A10F502655F5"
        self.STRCntGroup.deleteContentItem().code = "15E27A59-28F7-42B4-858F-C070E2C3AE10"
        self.STRCntGroup.register()

        self.docDesignerCntGroup = ContentGroup(username, self.docDesignerAct)
        self.docDesignerCntGroup.addContentItem(documentDesignerCnt)
        self.docDesignerCntGroup.register()

        self.docGeneratorCntGroup = ContentGroup(username, self.docGeneratorAct)
        self.docGeneratorCntGroup.addContentItem(documentGeneratorCnt)
        self.docGeneratorCntGroup.register()

        self.importCntGroup = ContentGroup(username, self.importAct)
        self.importCntGroup.addContentItem(importCnt)
        self.importCntGroup.register()

        self.exportCntGroup = ContentGroup(username, self.exportAct)
        self.exportCntGroup.addContentItem(exportCnt)
        self.exportCntGroup.register()

        self.mobileXformgenCntGroup = ContentGroup(username, self.mobile_form_act)
        self.mobileXformgenCntGroup.addContentItem(mobileFormgeneratorCnt)
        self.mobileXformgenCntGroup.register()

        self.mobileXFormImportCntGroup = ContentGroup(username, self.mobile_form_import)
        self.mobileXFormImportCntGroup.addContentItem(mobileFormImportCnt)
        self.mobileXFormImportCntGroup.register()

        # Group geoodk actions to one menu
        geoodkSettingsCntGroup = []
        geoodkSettingsCntGroup.append(self.mobileXformgenCntGroup)
        geoodkSettingsCntGroup.append(self.mobileXFormImportCntGroup)

        # Add Design Forms menu and tool bar actions
        self.toolbarLoader.addContent(self.wzdConfigCntGroup)
        self.menubarLoader.addContent(self.wzdConfigCntGroup)

        self.toolbarLoader.addContent(self.contentAuthCntGroup, [adminMenu, adminBtn])
        self.toolbarLoader.addContent(self.userRoleCntGroup, [adminMenu, adminBtn])
        self.toolbarLoader.addContent(self.options_content_group, [adminMenu,
                                                                   adminBtn])

        self.menubarLoader.addContents(adminSettingsCntGroups, [stdmAdminMenu, stdmAdminMenu])

        self.menubarLoader.addContent(self._action_separator())
        self.toolbarLoader.addContent(self._action_separator())

        self.menubarLoader.addContents(self.moduleContentGroups, [stdmEntityMenu, stdmEntityMenu])
        self.toolbarLoader.addContents(self.moduleContentGroups, [contentMenu, contentBtn])

        self.menubarLoader.addContent(self.spatialUnitManagerCntGroup)
        self.toolbarLoader.addContent(self.spatialUnitManagerCntGroup)

        self.toolbarLoader.addContent(self.feature_details_cnt_group)
        self.menubarLoader.addContent(self.feature_details_cnt_group)

        self.toolbarLoader.addContent(self.STRCntGroup)
        self.menubarLoader.addContent(self.STRCntGroup)

        self.toolbarLoader.addContent(self.adminUnitsCntGroup)
        self.menubarLoader.addContent(self.adminUnitsCntGroup)

        self.toolbarLoader.addContent(self.importCntGroup)
        self.menubarLoader.addContent(self.importCntGroup)

        self.toolbarLoader.addContent(self.exportCntGroup)
        self.menubarLoader.addContent(self.exportCntGroup)

        self.menubarLoader.addContents(geoodkSettingsCntGroup, [geoodk_mobile_dataMenu, geoodk_mobile_dataMenu])
        self.toolbarLoader.addContents(geoodkSettingsCntGroup, [geoodkMenu, geoodkBtn])

        self.menubarLoader.addContent(self._action_separator())
        self.toolbarLoader.addContent(self._action_separator())

        self.toolbarLoader.addContent(self.docDesignerCntGroup)
        self.menubarLoader.addContent(self.docDesignerCntGroup)

        self.toolbarLoader.addContent(self.docGeneratorCntGroup)
        self.menubarLoader.addContent(self.docGeneratorCntGroup)

        #Load all the content in the container
        self.toolbarLoader.loadContent()
        self.menubarLoader.loadContent()

        # Add profiles_combobox in front of the configuration wizard
        self.stdmInitToolbar.insertWidget(
            self.wzdAct, self.profiles_combobox
        )

        self.create_spatial_unit_manager()

        self.profile_status_message()

    def load_profiles_combobox(self):
        """
        Create a combobox and load existing profiles.
        """
        self.profiles_combobox = QComboBox(self.iface.mainWindow())
        if self.current_profile is None:
            return

        profile_names = self.stdm_config.profiles.keys()

        self.profiles_combobox.clear()

        self.profiles_combobox.addItems(profile_names)

        self.profiles_combobox.setStyleSheet(
            """
        QComboBox {
                border: 2px solid #4b85ca;
                border-radius: 0px;
                padding: 1px 3px 1px 3px;
                min-width: 6em;
            }
         QComboBox:editable {
             background: white;
         }

         QComboBox:!editable, QComboBox::drop-down:editable {
                 background: qlineargradient(x1: 0, y1: 0, x2: 0, y2: 1,
                                            stop: 0 #f8f8f8, stop: 0.4 #eeeeee,
                                          stop: 0.5 #e6e6e6, stop: 1.0 #cecece);
         }

         /* QComboBox gets the "on" state when the popup is open */
         QComboBox:!editable:on, QComboBox::drop-down:editable:on {
                     background: qlineargradient(x1: 0, y1: 0, x2: 0, y2: 1,
                                                    stop: 0 #D3D3D3, stop: 0.4 #D8D8D8,
                                                    stop: 0.5 #DDDDDD, stop: 1.0 #E1E1E1);
         }

         QComboBox:on { /* shift the text when the popup opens */
             padding-top: 3px;
             padding-left: 4px;
         }

         QComboBox::drop-down {
             subcontrol-origin: padding;
             subcontrol-position: top right;
             width: 15px;

             border-left-width: 1px;
             border-left-color: darkgray;
             border-left-style: solid; /* just a single line */
             border-top-right-radius: 3px; /* same radius as the QComboBox */
             border-bottom-right-radius: 3px;
         }

         QComboBox::down-arrow {
             image: url(:/plugins/stdm/images/icons/down_arrow.png);
         }

         QComboBox::down-arrow:on { /* shift the arrow when popup is open */
             top: 1px;
             left: 1px;
         }
            """
        )
        setComboCurrentIndexWithText(
            self.profiles_combobox, self.current_profile.name
        )
        self.profiles_combobox.currentIndexChanged[str].connect(
            self.reload_plugin
        )

    def _create_table_content_group(self, k, username, icon):
        content_action = QAction(
            QIcon(":/plugins/stdm/images/icons/{}".format(icon)),
            k,
            self.iface.mainWindow()
        )
        moduleCntGroup = TableContentGroup(username, k, content_action)
        moduleCntGroup.register()
        return moduleCntGroup

    def check_spatial_tables(self, show_message=False):
        """
        Checks if spatial tables exist in the database.
        :param show_message: If true, shows an error message.
        :type show_message: Boolean
        :return: True if spatial tables exist and False with or
        without error message if it doesn't exist.
        :rtype: Boolean
        """
        # Get entities containing geometry
        # columns based on the config info
        if not self.current_profile is None:
            config_entities = self.current_profile.entities
            self.geom_entities = [
                ge for ge in config_entities.values()
                if ge.TYPE_INFO == 'ENTITY' and
                ge.has_geometry_column()
                ]


            self.sp_tables = spatial_tables()
            # Check whether the geometry tables
            # specified in the config exist
            missing_tables = [
                geom_entity.name
                for geom_entity in self.geom_entities
                if not geom_entity.name in self.sp_tables
            ]

            # Notify user of missing tables
            if len(missing_tables) > 0:
                if show_message:
                    msg = QApplication.translate(
                        'Spatial Unit Manager',
                        'The following spatial tables '
                        'are missing in the database:'
                        '\n {0}\n Do you want to re-run the '
                        'Configuration Wizard now?'.format(
                                '\n'.join(
                                missing_tables
                            )
                        )
                    )
                    title = QApplication.translate(
                        'STDMQGISLoader',
                        'Spatial Table Error'
                    )
                    database_check = QMessageBox.critical(
                        self.iface.mainWindow(),
                        title,
                        msg,
                        QMessageBox.Yes,
                        QMessageBox.No
                    )
                    if database_check == QMessageBox.Yes:
                        self.load_config_wizard()

                return False
            else:
                return True

    def create_spatial_unit_manager(
            self, menu_enable=False
    ):
        """
        Loads spatial unit manager after checking if
        spatial tables exist. If enabled from STDM toolbar
        and spatial tables don't exist show error message.
        :param menu_enable: Weather it is activated from the
        Menu or not. If True, an error could be show if spatial
        tables don't exist.
        :type menu_enable: Boolean
        :return: None
        :rtype: NoneType
        """
        self.remove_spatial_unit_mgr()
        if self.check_spatial_tables():
            self.spatialLayerMangerDockWidget = \
                SpatialUnitManagerDockWidget(
                    self.iface, self
                )
            self.spatialLayerMangerDockWidget.setWindowTitle(
                QApplication.translate(
                    "STDMQGISLoader",
                    'Spatial Unit Manager'
                )
            )
            self.iface.addDockWidget(
                Qt.LeftDockWidgetArea,
                self.spatialLayerMangerDockWidget
            )

            self.spatialLayerMangerDockWidget.show()
            self.spatialLayerManager.setChecked(True)
        else:
            if menu_enable:
                self.spatialLayerManager.setChecked(False)
                self.check_spatial_tables(True)

    def onActionAuthorised(self,name):
        '''
        This slot is raised when a toolbar action
        is authorised for access by the currently
        logged in user.
        '''
        pass

    def manageAccounts(self):
        '''
        Slot for showing the user and
        role accounts management window
        '''
        frmUserAccounts = manageAccountsDlg(self)
        frmUserAccounts.exec_()

    def contentAuthorization(self):
        '''
        Slot for showing the content authorization dialog
        '''
        frmAuthContent = contentAuthDlg(self)
        frmAuthContent.exec_()

    def on_sys_options(self):
        """
        Loads the dialog for settings STDM options.
        """
        opt_dlg = OptionsDialog(self.iface)
        opt_dlg._apply_btn.clicked.connect(
            lambda: self.reload_plugin(None)
        )
        opt_dlg.buttonBox.accepted.connect(
            lambda: self.reload_plugin(None)
        )

        opt_dlg.upgradeButton.clicked.connect(
            lambda :self.load_configuration_from_file(
                opt_dlg, True
            )
        )

        opt_dlg.exec_()

    def profile_status_message(self):
        """
        Shows the name of the loaded profile in QGIS status bar.
        :return: None
        :rtype: NoneType
        """
        if self.current_profile is None:
            return
        if self.profile_status_label is None:
            self.profile_status_label = QLabel()
        profile_name = format_name(
            self.current_profile.name
        )
        message = QApplication.translate(
            'STDMPlugin',
            'Current STDM Profile: {}'.format(
                profile_name
            )
        )

        if self.profile_status_label.parent() is None:
            self.iface.mainWindow().statusBar().insertPermanentWidget(
                0,
                self.profile_status_label,
                10
            )
        self.profile_status_label.setText(message)

    def reload_plugin(self, sel_profile, load_from_stc=False):
        """
        Reloads STDM plugin without logging out.
        This is to allow modules capture changes
        made by the Configuration Wizard and Options.
        :param sel_profile: the selected profile name
        on the configuration wizard.
        :type: string
        """
        if self.toolbarLoader is not None:
            self.toolbarLoader.unloadContent()
            # Clear current profile combobox
            self.profiles_combobox.deleteLater()
            self.profiles_combobox = None

        if self.menubarLoader is not None:
            self.menubarLoader.unloadContent()
            self.stdmMenu.clear()
        if self.entity_browser is not None:
            self.entity_browser.close()

        self.logoutCleanUp(True)
        if load_from_stc:
            self.config_serializer.load()
        # Set current profile based on the selected
        # profile in the wizard
        if sel_profile is not None:
            if len(sel_profile) > 1:
                save_current_profile(sel_profile)

        self.current_profile = current_profile()

        if not self.current_profile is None:

            LOGGER.debug(
                'Successfully changed '
                'the current profile to {}'.format(
                    self.current_profile.name
                )
            )
        try:
            self.loadModules()

            LOGGER.debug(
                'Successfully reloaded all modules.'
            )
        except SQLAlchemyError as ex:
            LOGGER.debug(
                str(ex)
            )
            STDMDb.instance().session.rollback()
            self.loadModules()

        except Exception as ex:
            LOGGER.debug(
                'Error Loading Modules: {}'.format(str(ex))
            )
            self.loadModules()

    def load_config_wizard(self):
        '''
        '''
        self.wizard = ConfigWizard(
            self.iface.mainWindow()
        )

        # Reload all modules
        self.wizard.wizardFinished.connect(self.reload_plugin)
        try:
            self.wizard.exec_()
        except Exception as ex:
            QMessageBox.critical(self.iface.mainWindow(),
                 QApplication.translate(
                     "STDMPlugin",
                     "Error Loading the Configuration Wizard"
                 ),
                 unicode(ex)
            )

    def changePassword(self):
        '''
        Slot for changing password
        '''
        #Load change password dialog
        frmPwdDlg = changePwdDlg(self)
        frmPwdDlg.exec_()

    def newSTR(self):
        '''
        Slot for showing the wizard for
        defining a new social
        tenure relationship
        '''
        try:

            str_editor = STREditor()
            str_editor.open()

        except Exception as ex:
            QMessageBox.critical(
                self.iface.mainWindow(),
                QApplication.translate(
                    'STDMQGISLoader',
                    'Error Loading the STR Editor'
                ),
                str(ex)
            )

    def onManageAdminUnits(self):
        '''
        Slot for showing administrative
        unit selector dialog.
        '''

        if self.current_profile is None:
            self.default_profile()
            return
        admin_spatial_unit = [
            e
            for e in
                self.current_profile.entities.values()
            if e.TYPE_INFO == 'ADMINISTRATIVE_SPATIAL_UNIT'
        ]
        db_status = self.entity_table_checker(
            admin_spatial_unit[0]
        )

        if db_status:
            frmAdminUnitSelector = AdminUnitSelector(
                self.iface.mainWindow()
            )
            frmAdminUnitSelector.setManageMode(True)
            frmAdminUnitSelector.exec_()
        else:
            return


    def onDocumentDesigner(self):
        """
        Slot raised to show new print
        composer with additional tools for designing
        map-based documents.
        """
        if self.current_profile is None:
            self.default_profile()
            return
        if len(db_user_tables(self.current_profile)) < 1:
            self.minimum_table_checker()
            return
        title = QApplication.translate(
            "STDMPlugin",
            "STDM Document Designer"
        )
        documentComposer = self.iface.createNewComposer(
            title
        )
        #Embed STDM customizations
        composerWrapper = ComposerWrapper(
            documentComposer, self.iface
        )
        composerWrapper.configure()

    def onDocumentGenerator(self):
        """
        Document generator by person dialog.
        """
        if self.current_profile is None:
            self.default_profile()
            return
        if len(db_user_tables(self.current_profile)) < 1:
            self.minimum_table_checker()
            return
        doc_gen_wrapper = DocumentGeneratorDialogWrapper(
            self.iface,
            self.iface.mainWindow()
        )
        doc_gen_wrapper.exec_()

    def onImportData(self):
        """
        Show import data wizard.
        """
        if self.current_profile is None:
            self.default_profile()
            return

        if len(db_user_tables(self.current_profile)) < 1:
            self.minimum_table_checker()
            return
        try:
            importData = ImportData(
                self.iface.mainWindow()
            )
            status = importData.exec_()
            if status == 1:
                if importData.geomClm.isEnabled():
                    canvas = self.iface.mapCanvas()
                    active_layer = self.iface.activeLayer()
                    if not active_layer is None:
                        canvas.zoomToFullExtent()
                        extent = active_layer.extent()
                        canvas.setExtent(extent)
        except Exception as ex:
            LOGGER.debug(unicode(ex))

    def onExportData(self):
        """
        Show export data dialog.
        """
        if self.current_profile is None:
            self.default_profile()
            return
        if len(db_user_tables(self.current_profile)) < 1:
            self.minimum_table_checker()
            return
        exportData = ExportData(self.iface.mainWindow())
        exportData.exec_()

    def onToggleSpatialUnitManger(self,toggled):
        '''
        Slot raised on toggling to activate/deactivate
        editing, and load corresponding
        spatial tools.
        '''
        self.spatialLayerManager.setChecked(False)

    def onViewSTR(self):
        '''
        Slot for showing widget that enables users to browse
        existing STRs.
        '''
        if self.current_profile == None:
            self.default_profile()
            return
        db_status = self.entity_table_checker(
            self.current_profile.social_tenure
        )

        if db_status:
            if self.viewSTRWin is None:
                self.viewSTRWin = ViewSTRWidget(self)
                self.viewSTRWin.show()
            else:
                self.viewSTRWin.showNormal()
                self.viewSTRWin.setFocus()


    def isSTDMLayer(self,layer):
        '''
        Return whether the layer is an STDM layer.
        '''
        if layer.id() in pg_layerNamesIDMapping().reverse:
            return True
        return False

    def widgetLoader(self, QAction):
        #Method to load custom forms
        tbList = self._moduleItems.values()

        dispName=QAction.text()

        if dispName == self.STR_DISPLAY:

            if self.current_profile is None:
                self.default_profile()
                return

            database_status = self.entity_table_checker(
                self.current_profile.social_tenure
            )

            if database_status:
                self.newSTR()


        else:
            table_name = self._moduleItems.get(dispName)
            if self.current_profile is None:
                self.default_profile()
                return
            sel_entity = self.current_profile.entity_by_name(
                table_name
            )
            database_status = self.entity_table_checker(
                sel_entity
            )

            try:
                if table_name in tbList and database_status:
                    cnt_idx = getIndex(
                        self._reportModules.keys(), dispName
                    )
                    self.entity_browser = EntityBrowserWithEditor(
                        sel_entity,
                        self.iface.mainWindow()
                    )
                    if sel_entity.has_geometry_column():
                        self.entity_browser.show()
                    else:
                        self.entity_browser.exec_()

                else:
                    return

            except Exception as ex:
                QMessageBox.critical(
                    self.iface.mainWindow(),
                    QApplication.translate(
                        "STDMPlugin","Error Loading Entity Browser"
                    ),
                    QApplication.translate(
                        "STDMPlugin",
                        "Unable to load the entity in the browser. "
                        "Check if the entity is configured correctly. "
                        "Error: %s")%unicode(ex.message))
            finally:
                STDMDb.instance().session.rollback()

    def about(self):
        """
        STDM Description
        """
        plugin_manager = self.iface.pluginManagerInterface()
        stdm_metadata = plugin_manager.pluginMetadata('stdm')
        abtDlg = AboutSTDMDialog(self.iface.mainWindow(), stdm_metadata)
        abtDlg.exec_()

    def load_license_agreement(self):
        """
        Loads the license agreement dialog if the user
        have never accepted the terms and conditions.
        :return: True if the license agreement is
        accepted already and false if not accepted.
        :rtype: Boolean
        """
        license_agreement = LicenseAgreement(
            self.iface.mainWindow()
        )
        license_agreement.show_license()
        if license_agreement.accepted:
            return True
        else:
            return False

    def logout(self):
        """
        Logout the user and remove default user buttons when logged in
        """
        try:

            self.stdmInitToolbar.removeAction(self.logoutAct)
            self.stdmInitToolbar.removeAction(self.changePasswordAct)
            self.stdmInitToolbar.removeAction(self.wzdAct)
            self.stdmInitToolbar.removeAction(self.spatialLayerManager)
            self.feature_details_act.setChecked(False)
            self.stdmInitToolbar.removeAction(self.feature_details_act)
            self.stdmInitToolbar.removeAction(self.contentAuthAct)
            self.stdmInitToolbar.removeAction(self.usersAct)
            self.stdmInitToolbar.removeAction(self.options_act)
            self.stdmInitToolbar.removeAction(self.manageAdminUnitsAct)
            self.stdmInitToolbar.removeAction(self.importAct)
            self.stdmInitToolbar.removeAction(self.exportAct)
            self.stdmInitToolbar.removeAction(self.docDesignerAct)
            self.stdmInitToolbar.removeAction(self.docGeneratorAct)
            self.stdmInitToolbar.removeAction(self.viewSTRAct)
            if self.toolbarLoader is not None:
                self.toolbarLoader.unloadContent()
            if self.menubarLoader is not None:
                self.menubarLoader.unloadContent()
                self.stdmMenu.clear()

            self.logoutCleanUp()
            self.initMenuItems()
            self.loginAct.setEnabled(True)
        except Exception as ex:
            LOGGER.debug(unicode(ex))


    def removeSTDMLayers(self):
        """
        Remove all STDM layers from the map registry.
        """
        mapLayers = QgsMapLayerRegistry.instance().mapLayers().values()

        for layer in mapLayers:
            if self.isSTDMLayer(layer):
                QgsMapLayerRegistry.instance().removeMapLayer(layer.id())

        self.stdmTables = []

    def logoutCleanUp(self, reload_plugin=False):
        """
        Clear database connection references and content items.
        :param reload_plugin: A boolean determining if the cleanup is
        called from reload_plugin method or not.
        :type reload_plugin: Boolean
        """
        try:
            if not self._user_logged_in:
                return

            #Remove STDM layers
            self.removeSTDMLayers()
            # Remove Spatial Unit Manager
            self.remove_spatial_unit_mgr()

            self.details_tree_view.close_dock(
                self.feature_details_act
            )
            if not reload_plugin:

                self.profile_status_label.deleteLater()
                self.profile_status_label = None
                # Clear current profile combobox
                self.profiles_combobox.deleteLater()
                self.profiles_combobox = None
                #Clear singleton ref for SQLAlchemy connections
                if not data.app_dbconn is None:
                    STDMDb.cleanUp()
                    DeclareMapping.cleanUp()
                #Remove database reference
                data.app_dbconn = None
            else:
                self.profile_status_label.setText('')

            #Reset View STR Window
            if not self.viewSTRWin is None:
                del self.viewSTRWin
                self.viewSTRWin = None

            self.current_profile = None

        except Exception as ex:
            LOGGER.debug(unicode(ex))

    def remove_spatial_unit_mgr(self):
        """
        Removes spatial Unit Manger DockWidget.
        :return: None
        :rtype: NoneType
        """
        if self.spatialLayerMangerDockWidget:
            self.spatialLayerManager.setChecked(False)
            self.spatialLayerMangerDockWidget.close()
            self.spatialLayerMangerDockWidget.deleteLater()
        self.spatialLayerMangerDockWidget = None

    def user_entities(self):
        """
        Create a handler to read the current profile
        and return the table list
        """
        if self.current_profile is not None:
            return [
                (e.name, e.short_name)
                for e in
                self.current_profile.entities.values()
                if (e.TYPE_INFO == 'ENTITY') and (e.user_editable)
            ]

    def help_contents(self):
        """
        Load and open documentation manual
        """
        help_manual = self.plugin_dir+'/%s'%"stdm.chm"
        try:
            os.startfile(
                help_manual,'open'
            )
        except Exception as ex:
            QMessageBox.critical(
                self.iface.mainWindow(),
                QApplication.translate(
                    "STDMQGISLoader",
                    'Open Error'
                ),
                QApplication.translate(
                    "STDMQGISLoader",
                    ex
                )
            )

    def reset_content_modules_id(self, title, message_text):
        return QMessageBox.critical(
            self.iface.mainWindow(),
            QApplication.translate(
                "STDMQGISLoader",
                title
            ),
            QApplication.translate(
                "STDMQGISLoader",
                unicode(message_text)
            )
        )

    def mobile_form_generator(self):
        """
        Load the dialog to generate form for mobile data collection
        :return:
        """
        converter_dlg = GeoODKConverter(self.iface.mainWindow())
        converter_dlg.exec_()

    def mobile_form_importer(self):
        """
        Load the dialog to generate form for mobile data collection
        :return:
        """
        importer_dialog = ProfileInstanceRecords(self.iface.mainWindow())
        importer_dialog.exec_()

    def _action_separator(self):
        """
        :return: Toolbar or menu separator
        :rtype: QAction
        """
        separator = QAction(self.iface.mainWindow())
        separator.setSeparator(True)

        return separator

    def spatialLayerMangerActivate(self):
        if self.spatialLayerMangerDockWidget is None:
            self.create_spatial_unit_manager(True)
        else:
            if self.spatialLayerMangerDockWidget.isVisible():
                self.spatialLayerMangerDockWidget.hide()
            else:
                self.spatialLayerMangerDockWidget.show()

    def config_loader(self):
        """
        Method to provide access to config elements through the handler class
        :return:class: config handler class
        """
        handler = ConfigTableReader()
        return handler

    def default_config_version(self):
        handler = self.config_loader()
        config_version = handler.read_config_version()
        if float(config_version) < 1.2:
            msg_title = QApplication.translate("STDMQGISLoader",
                                                    "Config file version")
            msg = QApplication.translate("STDMQGISLoader",
                                             "Your configuration file is "
                                             "older than the current stdm "
                                             "version, do you want to backup"
                                             "the configuration and database"
                                             "data")
            if QMessageBox.information(None, msg_title, msg,
                                            QMessageBox.Yes |
                                            QMessageBox.No) == QMessageBox.Yes:
                pass

        if config_version is None:
            msg_title = QApplication.translate("STDMQGISLoader",
                                                    "Update config file")
            msg = QApplication.translate("STDMQGISLoader", "The config "
                                              "version installed is old and "
                                              "outdated STDM will try to "
                                              "apply the required updates")
            if QMessageBox.information(None, msg_title, msg,
                                            QMessageBox.Yes |
                                            QMessageBox.No) == QMessageBox.Yes:
                handler.update_config_file()
            else:
                err_msg = QApplication.translate("STDMQGISLoader",
                                                     "STDM has detected that "
                                                     "the version of config "
                                                     "installed is old and "
                                                     "outdated. Delete "
                                                     "existing configuration "
                                                     "folder or xml file and "
                                                     "restart QGIS.")
                raise ConfigVersionException(err_msg)<|MERGE_RESOLUTION|>--- conflicted
+++ resolved
@@ -37,7 +37,6 @@
 from stdm.data.configuration.stdm_configuration import StdmConfiguration
 from stdm.settings.config_file_updater import ConfigurationFileUpdater
 from stdm.data.configuration.config_updater import ConfigurationSchemaUpdater
-
 
 from stdm.ui.change_pwd_dlg import changePwdDlg
 from stdm.ui.doc_generator_dlg import (
@@ -112,20 +111,12 @@
 from stdm.ui.feature_details import DetailsTreeView
 from stdm.ui.social_tenure.str_editor import STREditor
 
-from stdm.ui.geoodk_converter_dialog import GeoODKConverter
-from stdm.ui.geoodk_profile_importer import ProfileInstanceRecords
-
 LOGGER = logging.getLogger('stdm')
 
 
 class STDMQGISLoader(object):
 
     viewSTRWin = None
-    STR_DISPLAY = QApplication.translate(
-        'STDMQGISLoader',
-        'New Social Tenure Relationship'
-    )
-
     def __init__(self, iface):
         self.iface = iface
 
@@ -168,7 +159,6 @@
         self.configuration_file_updater = ConfigurationFileUpdater(self.iface)
         copy_startup()
 
-
     def initGui(self):
         # Initial actions on starting up the application
         self._menu_items()
@@ -186,7 +176,7 @@
         self.logoutAct = STDMAction(QIcon(":/plugins/stdm/images/icons/logout.png"), \
         QApplication.translate("LogoutToolbarAction","Logout"), self.iface.mainWindow(),
         "EF3D96AF-F127-4C31-8D9F-381C07E855DD")
-        self.logoutAct.setShortcut(QKeySequence(Qt.Key_Delete))
+        self.logoutAct.setShortcut(QKeySequence(Qt.Key_Backspace))
 
         self.changePasswordAct = STDMAction(QIcon(":/plugins/stdm/images/icons/change_password.png"), \
         QApplication.translate("ChangePasswordToolbarAction","Change Password"), self.iface.mainWindow(),
@@ -350,12 +340,12 @@
                 self.run_wizard()
                 self._user_logged_in = True
 
-
             except Exception as pe:
                 title = QApplication.translate(
                     "STDMQGISLoader",
                     "Error Loading Modules"
                 )
+
                 self.reset_content_modules_id(
                     title,
                     pe
@@ -775,23 +765,6 @@
         stdmEntityMenu.setIcon(QIcon(":/plugins/stdm/images/icons/entity_management.png"))
         stdmEntityMenu.setTitle(QApplication.translate("STDMEntityMenu","Entities"))
 
-        #Mobile content menu container
-        geoodk_mobile_dataMenu = QMenu(self.stdmMenu)
-        geoodk_mobile_dataMenu.setObjectName("GEOODKEntityMenu")
-        geoodk_mobile_dataMenu.setIcon(QIcon(":/plugins/stdm/images/icons/mobile-data-management.png"))
-        geoodk_mobile_dataMenu.setTitle(QApplication.translate("GeoODKMobileSettings", "GeoODK Settings"))
-
-        geoodkBtn = QToolButton()
-        adminObjName = QApplication.translate("GeoODKMobileSettings", "GeoODK Settings")
-        # Required by module loader for those widgets that need to be inserted into the container
-        geoodkBtn.setObjectName(adminObjName)
-        geoodkBtn.setToolTip(adminObjName)
-        geoodkBtn.setIcon(QIcon(":/plugins/stdm/images/icons/mobile-data-management.png"))
-        geoodkBtn.setPopupMode(QToolButton.InstantPopup)
-
-        geoodkMenu = QMenu(geoodkBtn)
-        geoodkBtn.setMenu(geoodkMenu)
-
         #Define actions
 
         self.contentAuthAct = QAction(
@@ -852,12 +825,6 @@
         self.wzdAct.setShortcut(Qt.Key_F7)
         self.ModuleAct = QAction(QIcon(":/plugins/stdm/images/icons/table_designer.png"),\
                     QApplication.translate("WorkspaceConfig","Entities"), self.iface.mainWindow())
-
-        self.mobile_form_act = QAction(QIcon(":/plugins/stdm/images/icons/mobile_collect.png"), \
-                    QApplication.translate("MobileFormGenerator", "Generate Forms"), self.iface.mainWindow())
-        self.mobile_form_import = QAction(QIcon(":/plugins/stdm/images/icons/mobile_import.png"), \
-                                       QApplication.translate("MobileFormGenerator", "Import Data"),
-                                       self.iface.mainWindow())
 
         # Add current profiles to profiles combobox
         self.load_profiles_combobox()
@@ -873,8 +840,6 @@
         self.docGeneratorAct.triggered.connect(self.onDocumentGenerator)
         self.spatialLayerManager.triggered.connect(self.spatialLayerMangerActivate)
         self.feature_details_act.triggered.connect(self.details_tree_view.activate_feature_details)
-        self.mobile_form_act.triggered.connect(self.mobile_form_generator)
-        self.mobile_form_import.triggered.connect(self.mobile_form_importer)
 
         self.iface.mapCanvas().currentLayerChanged.connect(
             lambda :self.details_tree_view.activate_feature_details(False)
@@ -920,12 +885,6 @@
 
         strViewCnt=ContentGroup.contentItemFromQAction(self.viewSTRAct)
         strViewCnt.code="D13B0415-30B4-4497-B471-D98CA98CD841"
-
-        mobileFormgeneratorCnt = ContentGroup.contentItemFromQAction(self.mobile_form_act)
-        mobileFormgeneratorCnt.code = "d93981ef-dec4-4597-8495-2941ec2e9a52"
-
-        mobileFormImportCnt = ContentGroup.contentItemFromQAction(self.mobile_form_import)
-        mobileFormImportCnt.code = "1394547d-fb6c-4f6e-80d2-53407cf7b7d4"
 
         username = data.app_dbconn.User.UserName
 
@@ -936,20 +895,11 @@
 
         # add the tables to the stdm toolbar
         # Format the table names to friendly format before adding them
-        # social_tenure = self.current_profile.social_tenure
-        #custom_attr_entity = social_tenure.custom_attributes_entity
+
         if self.user_entities() is not None:
             user_entities = dict(self.user_entities())
             for i, (name, short_name) in enumerate(user_entities.iteritems()):
-<<<<<<< HEAD
-                display_name = QApplication.translate(
-                    "Entities",
-                    unicode(short_name).replace("_", " ").title()
-                )
-=======
-                # if custom_attr_entity.name != name:
                 display_name = unicode(short_name).replace("_", " ").title()
->>>>>>> 81559839
                 self._moduleItems[display_name] = name
 
         for k, v in self._moduleItems.iteritems():
@@ -971,7 +921,12 @@
                 self.moduleContentGroups.append(separator_group)
 
                 moduleCntGroup = self._create_table_content_group(
-                    self.STR_DISPLAY, username, 'new_str.png'
+                    QApplication.translate(
+                        'STDMQGISLoader',
+                        'New Social Tenure Relationship'
+                    ),
+                    username,
+                    'new_str.png'
                 )
                 self.moduleContentGroups.append(moduleCntGroup)
 
@@ -1039,19 +994,6 @@
         self.exportCntGroup.addContentItem(exportCnt)
         self.exportCntGroup.register()
 
-        self.mobileXformgenCntGroup = ContentGroup(username, self.mobile_form_act)
-        self.mobileXformgenCntGroup.addContentItem(mobileFormgeneratorCnt)
-        self.mobileXformgenCntGroup.register()
-
-        self.mobileXFormImportCntGroup = ContentGroup(username, self.mobile_form_import)
-        self.mobileXFormImportCntGroup.addContentItem(mobileFormImportCnt)
-        self.mobileXFormImportCntGroup.register()
-
-        # Group geoodk actions to one menu
-        geoodkSettingsCntGroup = []
-        geoodkSettingsCntGroup.append(self.mobileXformgenCntGroup)
-        geoodkSettingsCntGroup.append(self.mobileXFormImportCntGroup)
-
         # Add Design Forms menu and tool bar actions
         self.toolbarLoader.addContent(self.wzdConfigCntGroup)
         self.menubarLoader.addContent(self.wzdConfigCntGroup)
@@ -1087,9 +1029,6 @@
         self.toolbarLoader.addContent(self.exportCntGroup)
         self.menubarLoader.addContent(self.exportCntGroup)
 
-        self.menubarLoader.addContents(geoodkSettingsCntGroup, [geoodk_mobile_dataMenu, geoodk_mobile_dataMenu])
-        self.toolbarLoader.addContents(geoodkSettingsCntGroup, [geoodkMenu, geoodkBtn])
-
         self.menubarLoader.addContent(self._action_separator())
         self.toolbarLoader.addContent(self._action_separator())
 
@@ -1123,7 +1062,6 @@
         profile_names = self.stdm_config.profiles.keys()
 
         self.profiles_combobox.clear()
-
         self.profiles_combobox.addItems(profile_names)
 
         self.profiles_combobox.setStyleSheet(
@@ -1458,20 +1396,20 @@
         defining a new social
         tenure relationship
         '''
-        try:
-
-            str_editor = STREditor()
-            str_editor.open()
-
-        except Exception as ex:
-            QMessageBox.critical(
-                self.iface.mainWindow(),
-                QApplication.translate(
-                    'STDMQGISLoader',
-                    'Error Loading the STR Editor'
-                ),
-                str(ex)
-            )
+        # try:
+
+        str_editor = STREditor()
+        str_editor.open()
+
+        # except Exception as ex:
+        #     QMessageBox.critical(
+        #         self.iface.mainWindow(),
+        #         QApplication.translate(
+        #             'STDMQGISLoader',
+        #             'Error Loading the STR Editor'
+        #         ),
+        #         str(ex)
+        #     )
 
     def onManageAdminUnits(self):
         '''
@@ -1624,9 +1562,12 @@
         #Method to load custom forms
         tbList = self._moduleItems.values()
 
-        dispName=QAction.text()
-
-        if dispName == self.STR_DISPLAY:
+        dispName = QAction.text()
+
+        if dispName == QApplication.translate(
+                'STDMQGISLoader',
+                'New Social Tenure Relationship'
+        ):
 
             if self.current_profile is None:
                 self.default_profile()
@@ -1641,7 +1582,7 @@
 
 
         else:
-            table_name = self._moduleItems.get(dispName)
+            table_name = self._moduleItems[dispName]
             if self.current_profile is None:
                 self.default_profile()
                 return
@@ -1651,7 +1592,7 @@
             database_status = self.entity_table_checker(
                 sel_entity
             )
-
+            QApplication.processEvents()
             try:
                 if table_name in tbList and database_status:
                     cnt_idx = getIndex(
@@ -1822,7 +1763,7 @@
                 (e.name, e.short_name)
                 for e in
                 self.current_profile.entities.values()
-                if (e.TYPE_INFO == 'ENTITY') and (e.user_editable)
+                if (e.TYPE_INFO == 'ENTITY')
             ]
 
     def help_contents(self):
@@ -1849,32 +1790,12 @@
 
     def reset_content_modules_id(self, title, message_text):
         return QMessageBox.critical(
-            self.iface.mainWindow(),
-            QApplication.translate(
-                "STDMQGISLoader",
-                title
-            ),
+            self.iface.mainWindow(), title,
             QApplication.translate(
                 "STDMQGISLoader",
                 unicode(message_text)
             )
         )
-
-    def mobile_form_generator(self):
-        """
-        Load the dialog to generate form for mobile data collection
-        :return:
-        """
-        converter_dlg = GeoODKConverter(self.iface.mainWindow())
-        converter_dlg.exec_()
-
-    def mobile_form_importer(self):
-        """
-        Load the dialog to generate form for mobile data collection
-        :return:
-        """
-        importer_dialog = ProfileInstanceRecords(self.iface.mainWindow())
-        importer_dialog.exec_()
 
     def _action_separator(self):
         """
