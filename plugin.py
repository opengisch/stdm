"""
/***************************************************************************
Name                 : STDM QGIS Loader
Description          : STDM QGIS Loader
Date                 : 04-01-2015
copyright            : (C) 2015 by UN-Habitat and implementing partners.
                       See the accompanying file CONTRIBUTORS.txt in the root
email                : stdm@unhabitat.org
 ***************************************************************************/

/***************************************************************************
 *                                                                         *
 *   This program is free software; you can redistribute it and/or modify  *
 *   it under the terms of the GNU General Public License as published by  *
 *   the Free Software Foundation; either version 2 of the License, or     *
 *   (at your option) any later version.                                   *
 *                                                                         *
 ***************************************************************************/
"""
import glob
import logging
import os.path
import platform
import shutil
from collections import OrderedDict

from PyQt4.QtCore import *
from PyQt4.QtGui import *

from qgis.core import *
from qgis.gui import *
import qgis.utils
from sqlalchemy.exc import SQLAlchemyError
from stdm.settings.config_serializer import ConfigurationFileSerializer
from stdm.settings import current_profile, save_current_profile
from stdm.settings.startup_handler import copy_startup
from stdm.data.configfile_paths import FilePaths
from stdm.data.configuration.exception import ConfigurationException
from stdm.data.configuration.stdm_configuration import StdmConfiguration
from stdm.settings.config_file_updater import ConfigurationFileUpdater
from stdm.data.configuration.config_updater import ConfigurationSchemaUpdater
from stdm.data.configuration.column_updaters import varchar_updater

from stdm.ui.change_pwd_dlg import changePwdDlg
from stdm.ui.doc_generator_dlg import (
    DocumentGeneratorDialogWrapper,
    EntityConfig
)
from stdm.data.database import alchemy_table
from stdm.ui.login_dlg import loginDlg
from stdm.ui.manage_accounts_dlg import manageAccountsDlg
from stdm.ui.content_auth_dlg import contentAuthDlg
from stdm.ui.options_base import OptionsDialog

from stdm.ui.view_str import ViewSTRWidget
from stdm.ui.admin_unit_selector import AdminUnitSelector
from stdm.ui.entity_browser import (
    EntityBrowserWithEditor
)
from stdm.ui.about import AboutSTDMDialog
from stdm.ui.stdmdialog import DeclareMapping

from stdm.ui.wizard.wizard import ConfigWizard

from stdm.ui.import_data import ImportData
from stdm.ui.export_data import ExportData

from stdm.ui.spatial_unit_manager import SpatialUnitManagerDockWidget

import data

from stdm.data.database import (
    Base,
    NoPostGISError,
    STDMDb
)
from stdm.data.pg_utils import (
    pg_table_exists,
    spatial_tables,
    postgis_exists,
    create_postgis,
    table_column_names
)
from stdm.settings.registryconfig import (
    RegistryConfig,
    WIZARD_RUN,
    STDM_VERSION,
    CONFIG_UPDATED,
    HOST,
    composer_template_path
)
from stdm.ui.license_agreement import LicenseAgreement

from navigation import (
    STDMAction,
    QtContainerLoader,
    ContentGroup,
    TableContentGroup
)

from stdm.utils.util import simple_dialog
from stdm.ui.change_log import ChangeLog
from stdm.settings.template_updater import TemplateFileUpdater

from stdm.utils.util import (
    getIndex,
    db_user_tables,
    format_name,
    setComboCurrentIndexWithText,
    version_from_metadata
)
from mapping.utils import pg_layerNamesIDMapping

from composer import ComposerWrapper
from stdm.ui.progress_dialog import STDMProgressDialog
from stdm.ui.feature_details import DetailsTreeView, DetailsDockWidget
from stdm.ui.social_tenure.str_editor import STREditor

from stdm.ui.geoodk_converter_dialog import GeoODKConverter
from stdm.ui.geoodk_profile_importer import ProfileInstanceRecords

from stdm.security.privilege_provider import SinglePrivilegeProvider
from stdm.security.roleprovider import RoleProvider


LOGGER = logging.getLogger('stdm')

class STDMQGISLoader(object):

    viewSTRWin = None
    def __init__(self, iface):
        self.iface = iface

        # Initialize loader
        self.toolbarLoader = None
        self.menubarLoader = None

        # Setup locale
        self.plugin_dir = os.path.dirname(__file__)
        localePath = ""
        locale = QSettings().value("locale/userLocale")[0:2]
        if QFileInfo(self.plugin_dir).exists():
            # Replace forward slash with backslash
            self.plugin_dir = self.plugin_dir.replace("\\", "/")
            localePath = self.plugin_dir + "/i18n/stdm_%s.qm" % (locale,)
        if QFileInfo(localePath).exists():
            self.translator = QTranslator()
            self.translator.load(localePath)
            if qVersion() > '4.3.3':
                QCoreApplication.installTranslator(self.translator)

        # STDM Tables
        self.stdmTables = []
        self.entity_formatters = {}
        self.entity_table_model = {}
        self.stdm_config = StdmConfiguration.instance()
        self.reg_config = RegistryConfig()
        self.spatialLayerMangerDockWidget = None

        self._user_logged_in = False
        self.current_profile = None
        # Profile status label showing the current profile
        self.profile_status_label = None
        LOGGER.debug('STDM plugin has been initialized.')
        self.entity_browser = None
        # Load configuration file
        self.config_path = QDesktopServices.storageLocation(
            QDesktopServices.HomeLocation) \
                      + '/.stdm/configuration.stc'
        self.config_serializer = ConfigurationFileSerializer(self.config_path)
        self.configuration_file_updater = ConfigurationFileUpdater(self.iface)
        copy_startup()

    def initGui(self):
        # Initial actions on starting up the application
        self._menu_items()
        self.loginAct = STDMAction(QIcon(":/plugins/stdm/images/icons/login.png"),
                                   QApplication.translate("LoginToolbarAction",
                                                          "Login"),
                                   self.iface.mainWindow(),
                                   "CAA4F0D9-727F-4745-A1FC-C2173101F711")
        self.loginAct.setShortcut(QKeySequence(Qt.Key_F2))

        self.aboutAct = STDMAction(QIcon(":/plugins/stdm/images/icons/info.png"),
        QApplication.translate("AboutToolbarAction","About"), self.iface.mainWindow(),
        "137FFB1B-90CD-4A6D-B49E-0E99CD46F784")
        #Define actions that are available to all logged in users
        self.logoutAct = STDMAction(QIcon(":/plugins/stdm/images/icons/logout.png"), \
        QApplication.translate("LogoutToolbarAction","Logout"), self.iface.mainWindow(),
        "EF3D96AF-F127-4C31-8D9F-381C07E855DD")

        self.changePasswordAct = STDMAction(QIcon(":/plugins/stdm/images/icons/change_password.png"), \
        QApplication.translate("ChangePasswordToolbarAction","Change Password"), self.iface.mainWindow(),
        "8C425E0E-3761-43F5-B0B2-FB8A9C3C8E4B")
        self.helpAct = STDMAction(QIcon(":/plugins/stdm/images/icons/help-content.png"), \
        QApplication.translate("STDMQGISLoader","Help Contents"), self.iface.mainWindow(),
        "7A61CEA9-2A64-45F6-A40F-D83987D416EB")
        self.helpAct.setShortcut(Qt.Key_F10)

        # connect the actions to their respective methods
        self.loginAct.triggered.connect(self.login)
        self.changePasswordAct.triggered.connect(self.changePassword)
        self.logoutAct.triggered.connect(self.logout)
        self.aboutAct.triggered.connect(self.about)
        self.helpAct.triggered.connect(self.help_contents)
        self.initToolbar()
        self.initMenuItems()

    def _menu_items(self):
        #Create menu and menu items on the menu bar
        self.stdmMenu=QMenu()
        self.stdmMenu.setTitle(
            QApplication.translate(
                "STDMQGISLoader","STDM"
            )
        )
        #Initialize the menu bar item
        self.menu_bar=self.iface.mainWindow().menuBar()
        #Create actions
        actions=self.menu_bar.actions()
        currAction=actions[len(actions)-1]
        # add actions to the menu bar
        self.menu_bar.insertMenu(
            currAction,
            self.stdmMenu
        )
        self.stdmMenu.setToolTip(
            QApplication.translate(
                "STDMQGISLoader",
                "STDM plugin menu"
            )
        )


    def getThemeIcon(self, theName):
        # get the icon from the best available theme
        myCurThemePath = QgsApplication.activeThemePath() + "/plugins/" + theName
        myDefThemePath = QgsApplication.defaultThemePath() + "/plugins/" + theName
        myQrcPath = ":/plugins/stdm/" + theName
        if QFile.exists(myCurThemePath):
            return QIcon(myCurThemePath)
        elif QFile.exists(myDefThemePath):
            return QIcon(myDefThemePath)
        elif QFile.exists(myQrcPath):
            return QIcon(myQrcPath)
        else:
            return QIcon()

    def initToolbar(self):
        #Load initial STDM toolbar
        self.stdmInitToolbar = self.iface.addToolBar("STDM")
        self.stdmInitToolbar.setObjectName("STDM")
        #Add actions to the toolbar
        self.stdmInitToolbar.addAction(self.loginAct)

        self.stdmInitToolbar.addSeparator()
        self.stdmInitToolbar.addAction(self.helpAct)
        self.stdmInitToolbar.addAction(self.aboutAct)

        self.git_branch = QLabel(self.iface.mainWindow())
        self.git_branch.setText(self.active_branch_name())
        self.stdmInitToolbar.addWidget( self.git_branch)

    def active_branch_name(self):
        try:
            home = QDesktopServices.storageLocation(QDesktopServices.HomeLocation)
            branch_file = '{}/.stdm/.branch'.format(home)
            name = '('+[line.strip() for line in open(branch_file)][0]+')'
        except:
            name = ''
        return name

    def initMenuItems(self):
        self.stdmMenu.addAction(self.loginAct)
        self.stdmMenu.addSeparator()
        self.stdmMenu.addAction(self.helpAct)
        self.stdmMenu.addAction(self.aboutAct)

    def unload(self):
        # Remove the STDM toolbar
        del self.stdmInitToolbar
        # Remove connection info
        self.logoutCleanUp()

    def login(self):
        '''
        Show login dialog
        '''
        frmLogin = loginDlg(self.iface.mainWindow())
        retstatus = frmLogin.exec_()

        if retstatus == QDialog.Accepted:
            #Assign the connection object
            data.app_dbconn = frmLogin.dbConn

            #Initialize the whole STDM database

            db = STDMDb.instance()

            if not db.postgis_state:
                if postgis_exists():
                    create_postgis()
                else:
                    err_msg = QApplication.translate(
                        "STDM",
                        "STDM cannot be loaded because the system has "
                        "detected that the PostGIS extension is missing "
                        "in '{0}' database.\nCheck that PostGIS has been "
                        "installed. Please contact the system "
                        "administrator for more information.".format(
                            frmLogin.dbConn.Database)
                    )
                    QMessageBox.critical(
                        self.iface.mainWindow(),
                        QApplication.translate(
                            "STDM","Spatial Extension Error"
                        ),
                        err_msg
                    )

                    return

            # Checks if the license is accepted and stops loading
            # modules if the terms and conditions are never accepted.
            license_status = self.load_license_agreement()
            if not license_status:
                return

            #Load logout and change password actions
            self.stdmInitToolbar.insertAction(self.loginAct,
                                              self.logoutAct)
            self.stdmInitToolbar.insertAction(self.loginAct,
                                              self.changePasswordAct)

            self.stdmMenu.insertAction(self.loginAct,self.logoutAct)
            self.stdmMenu.insertAction(self.loginAct,self.changePasswordAct)

            self.loginAct.setEnabled(False)

            #Fetch STDM tables
            self.stdmTables = spatial_tables()

            #Load the configuration from file
            config_load_status = self.load_configuration_from_file(
                self.iface.mainWindow()
            )

            #Exit if the load failed
            if not config_load_status:
                return

            # try:
            self.show_change_log()
            #Set current profile
            self.current_profile = current_profile()
            self._user_logged_in = True
            if self.current_profile is None:
                result = self.default_profile()
                if not result:
                    return
            self.create_custom_tenure_dummy_col()

<<<<<<< HEAD
            except Exception as pe:
                title = QApplication.translate(
                    "STDMQGISLoader",
                    "Error Loading Modules"
                )
=======
            self.loadModules()
            self.default_profile()
            self.run_wizard()
            self.copy_designer_template()

>>>>>>> 09c32ba2

            # except Exception as pe:
            #     title = QApplication.translate(
            #         "STDMQGISLoader",
            #         "Error Loading Modules"
            #     )
            #
            #     self.reset_content_modules_id( title, pe)

    def create_custom_tenure_dummy_col(self):
        """
        Creates custom tenure entity dummy column if it does not exist.
        :return:
        :rtype:
        """
        social_tenure = self.current_profile.social_tenure
        for spatial_unit in social_tenure.spatial_units:
            custom_entity = social_tenure.spu_custom_attribute_entity(
                spatial_unit
            )
            if custom_entity is None:
                continue
            if pg_table_exists(custom_entity.name):
                custom_ent_cols = table_column_names(custom_entity.name)

                if social_tenure.CUSTOM_TENURE_DUMMY_COLUMN \
                        not in custom_ent_cols:
                    dummy_col = custom_entity.columns[
                        social_tenure.CUSTOM_TENURE_DUMMY_COLUMN]
                    custom_table = alchemy_table(custom_entity.name)
                    varchar_updater(dummy_col, custom_table,
                                    custom_ent_cols)

    def minimum_table_checker(self):

        title = QApplication.translate(
            "STDMQGISLoader",
            'Database Table Error'
        )

        message = QApplication.translate(
            "STDMQGISLoader",
            'The system has detected that database tables \n'
            'required in this module are missing.\n'
            'Do you want to re-run the Configuration Wizard now?'
        )

        database_check = QMessageBox.critical(
            self.iface.mainWindow(),
            title,
            message,
            QMessageBox.Yes,
            QMessageBox.No
        )
        if database_check == QMessageBox.Yes:
            self.load_config_wizard()

    def entity_table_checker(self, entity):
        """
        Checks if the database table for a given entity exists.
        In case the table doesn't exists, it shows an error message.
        :param entity: Entity
        :type entity: Object
        :return: True if there is no missing table and false
        if there is a missing table.
        :rtype: Boolean
        """
        title = QApplication.translate(
            "STDMQGISLoader",
            'Database Table Error'
        )

        if not pg_table_exists(entity.name):
            message = QApplication.translate(
                "STDMQGISLoader",
                u'The system has detected that '
                'a required database table - \n'
                '{} is missing. \n'
                'Do you want to re-run the '
                'Configuration Wizard now?'.format(
                    entity.short_name
                ),
                None,
                QCoreApplication.UnicodeUTF8
            )
            database_check = QMessageBox.critical(
                self.iface.mainWindow(),
                title,
                message,
                QMessageBox.Yes,
                QMessageBox.No
            )
            if database_check == QMessageBox.Yes:
                self.load_config_wizard()
            else:
                return False
        else:
            return True

    def run_wizard(self):
        """
        Checks if the configuration wizard was run before.
        :return:
        :rtype:
        """
        host = self.reg_config.read([HOST])
        host_val = host[HOST]

        if host_val != u'localhost':
            if host_val != u'127.0.0.1':
                return

        wizard_key = self.reg_config.read(
            [WIZARD_RUN]
        )

        title = QApplication.translate(
            "STDMQGISLoader",
            'Configuration Wizard Error'
        )
        message = QApplication.translate(
            "STDMQGISLoader",
            'The system has detected that you did not run \n'
            'the Configuration Wizard so far. \n'
            'Do you want to run it now? '
        )
        if len(wizard_key) > 0:
            wizard_value = wizard_key[WIZARD_RUN]

            if wizard_value == 0 or wizard_value == '0':

                default_profile = QMessageBox.critical(
                    self.iface.mainWindow(),
                    title,
                    message,
                    QMessageBox.Yes,
                    QMessageBox.No
                )

                if default_profile == QMessageBox.Yes:
                    self.load_config_wizard()

        else:
            default_profile = QMessageBox.critical(
                self.iface.mainWindow(),
                title,
                message,
                QMessageBox.Yes,
                QMessageBox.No
            )

            if default_profile == QMessageBox.Yes:
                self.load_config_wizard()

    def default_profile(self):
        """
        Checks if the current profile exists.
        If there is only one profile, it sets
        it and run reload_plugin(). If there
        is more than one profile, it asks the
        user the set a profile using Options.
        If no profile exists, it asks the user
        to run Configuration Wizard.
        :return: None
        :rtype: NoneType
        """
        if self.current_profile is None:
            profiles = self.stdm_config.profiles

            title = QApplication.translate(
                "STDMQGISLoader",
                'Default Profile Error'
            )
            if len(profiles) > 0:
                profile_name = profiles.keys()[0]
                save_current_profile(profile_name)
                self.reload_plugin(profile_name)

            else:
                solution = 'Do you want to run the ' \
                           'Configuration Wizard now?'

                message = QApplication.translate(
                    "STDMQGISLoader",
                    'The system has detected that there '
                    'is no default profile. \n {}'.format(
                        solution
                    )

                )
                default_profile = QMessageBox.critical(
                    self.iface.mainWindow(),
                    title,
                    message,
                    QMessageBox.Yes,
                    QMessageBox.No
                )

                if default_profile == QMessageBox.Yes:

                    self.load_config_wizard()
                    return True
                else:
                    return False

    def on_update_progress(self, message):
        """
        A slot raised when update_progress signal is emitted
        in ConfigurationSerializer, ConfigurationUpdater and
        and of the Updaters.
        :param message: The progress message.
        :type message: String
        :return:
        :rtype:
        """
        self.progress.show()
        self.progress.setRange(0, 0)
        self.progress.progress_message(message)

    def on_update_complete(self, document):
        """
        A slot raised when the update_complete signal is emitted.
        It runs post update tasks such as closing progress dialog
        and showing a success message.
        :param document: The updated dom document
        :type document: QDomDocument
        :return:
        :rtype:
        """
        # TODO remove this line below when schema updater is refactored
        self.config_serializer.on_version_updated(document)

        self.reg_config.write(
            {WIZARD_RUN: 1}
        )

        self.progress.hide()
        self.progress.cancel()

    def load_configuration_to_serializer(self):
        try:
            self.config_serializer.update_complete.connect(
                self.on_update_complete
            )
            self.config_serializer.update_progress.connect(
                self.on_update_progress
            )
            self.config_serializer.db_update_progress.connect(
                self.on_update_progress
            )
            self.config_serializer.load()

            return True

        except IOError as io_err:
            QMessageBox.critical(self.iface.mainWindow(),
                    QApplication.translate(
                        'STDM', 'Load Configuration Error'
                    ),
                    unicode(io_err))

            return False

        except ConfigurationException as c_ex:
            QMessageBox.critical(
                self.iface.mainWindow(),
                QApplication.translate(
                    'STDM',
                    'Load Configuration Error'
                ),
                unicode(c_ex)
            )

            return False

    def stdm_reg_version(self, metadata_version):
        """
        Checks and set STDM registry version using metadata version.
        :param metadata_version: The metadata version
        :type metadata_version: String
        :return: Result of the check or update.
        If reg_version is different from metadata returns 'updated'
        If reg_version is same as metadata returns 'non-updated'
        :rtype: String
        """
        reg_version_dict = self.reg_config.read(
            [STDM_VERSION]
        )

        if STDM_VERSION in reg_version_dict.keys():
            reg_version = reg_version_dict[STDM_VERSION]

        else:
            reg_version = None

        if reg_version is None:
            self.reg_config.write(
                {STDM_VERSION: metadata_version}
            )
            return 'updated'
        elif metadata_version != reg_version:
            self.reg_config.write(
                {STDM_VERSION: metadata_version}
            )
            # compare major versions and mark it return 'updated' if major update.
            md_major_version = metadata_version.rsplit('.', 1)[0]
            reg_major_version = reg_version.rsplit('.', 1)[0]

            if md_major_version != reg_major_version:
                return 'updated'
            else:
                return 'non-updated'
        elif metadata_version == reg_version:
            return 'non-updated'

    def show_change_log(self):
        """
        Shows the change log the new version of STDM.
        """
        version = version_from_metadata()
        # Get the big releases only not minor ones.
        major_version = version.rsplit('.', 1)[0]
        result = self.stdm_reg_version(version)

        if result == 'updated':
            title = QApplication.translate(
                'ConfigurationFileUpdater',
                'Upgrade Information'
            )

            message = QApplication.translate(
                'ConfigurationFileUpdater',
                'Would you like to view the '
                'new features and changes of STDM {}?'.format(major_version)
            )

            result, checkbox_result = simple_dialog(
                self.iface.mainWindow(),
                title,
                message
            )
            if result:
                change_log = ChangeLog(self.iface.mainWindow())
                change_log.show_change_log(self.plugin_dir)

    def copy_designer_template(self):
        """
        Copies designer templates from the templates folder in the plugin.
        :return:
        :rtype:
        """
        file_handler = FilePaths()

        template_files = glob.glob(u'{0}*.sdt'.format(
            file_handler.defaultConfigPath()
        ))
        templates_path = composer_template_path()

        for temp_file in template_files:

            destination_file = u'{}/{}'.format(
                    templates_path, os.path.basename(temp_file))

            if not os.path.isfile(u'{}/{}'.format(
                    templates_path, os.path.basename(temp_file))):
                shutil.copyfile(temp_file, destination_file)

    def load_configuration_from_file(self, parent, manual=False):
        """
        Load configuration object from the file.
        :return: True if the file was successfully
        loaded. Otherwise, False.
        :rtype: bool
        """
        self.progress = STDMProgressDialog(parent)
        self.progress.overall_progress('Upgrading STDM Configuration...')

        home = QDesktopServices.storageLocation(QDesktopServices.HomeLocation)

        config_path = '{}/.stdm/configuration.stc'.format(home)

        if manual:
            parent.upgradeButton.setEnabled(False)
            upgrade_status = self.configuration_file_updater.load(
                self.progress, True
            )

        else:
            upgrade_status = self.configuration_file_updater.load(
                self.progress
            )

        if upgrade_status:
            # Append configuration_upgraded.stc profiles
            if os.path.isfile(config_path):
                self.progress.progress_message(
                    'Appending the upgraded profile', ''
                )

                self.configuration_file_updater.\
                    append_profile_to_config_file(
                    'configuration_upgraded.stc',
                    'configuration.stc'
                )

            load_result = self.load_configuration_to_serializer()

            if load_result:
                config_updater = ConfigurationSchemaUpdater()
                config_updater.exec_()
                profile_details_dict = \
                    self.configuration_file_updater.backup_data()

                profile_details = {}
                # upgrade profile for each profiles
                for profile, tables in profile_details_dict.iteritems():
                    profile_details[profile] = tables
                    upgrade_template = TemplateFileUpdater(
                        self.plugin_dir, profile_details, self.progress
                    )

                    upgrade_template.process_update(True)

                QMessageBox.information(
                    self.iface.mainWindow(),
                    QApplication.translate(
                        'STDMQGISLoader',
                        'Upgrade STDM Configuration'
                    ),
                    QApplication.translate(
                        'STDMQGISLoader',
                        'Your configuration has been '
                        'successfully upgraded!'
                    )
                )
                # Upgrade from options behavior
                first_profile = profile_details_dict.keys()[0]
                if manual:
                    parent.upgradeButton.setEnabled(True)
                    parent.close()
                    self.reload_plugin(first_profile)
                else:
                    save_current_profile(first_profile)

                self.configuration_file_updater.reg_config.write(
                    {CONFIG_UPDATED: '1'}
                )
                self.configuration_file_updater.reg_config.write(
                    {WIZARD_RUN: 1}
                )
                self.configuration_file_updater.append_log(
                    'Successfully migrated STDM '
                    'Configuration to version 1.2!'
                )
                return True

        else:
            if manual:
                parent.upgradeButton.setEnabled(False)
                parent.manage_upgrade()
            self.configuration_file_updater.\
                _copy_config_file_from_template()
            result = self.load_configuration_to_serializer()
            return result

    def loadModules(self):

        '''
        Define and add modules to the menu and/or toolbar using the module loader
        '''
        self.toolbarLoader = QtContainerLoader(self.iface.mainWindow(),
                                               self.stdmInitToolbar,self.logoutAct)
        self.menubarLoader = QtContainerLoader(self.iface.mainWindow(),
                                               self.stdmMenu, self.logoutAct)
        #Connect to the content added signal
        #self.toolbarLoader.contentAdded.connect(self.onContentAdded)

        #Define containers for grouping actions
        adminBtn = QToolButton()
        adminObjName = QApplication.translate("ToolbarAdminSettings","Admin Settings")
        #Required by module loader for those widgets that need to be inserted into the container
        adminBtn.setObjectName(adminObjName)
        adminBtn.setToolTip(adminObjName)
        adminBtn.setIcon(QIcon(":/plugins/stdm/images/icons/settings.png"))
        adminBtn.setPopupMode(QToolButton.InstantPopup)

        adminMenu = QMenu(adminBtn)
        adminBtn.setMenu(adminMenu)

        #Settings menu container in STDM's QGIS menu
        stdmAdminMenu = QMenu(self.stdmMenu)
        stdmAdminMenu.setIcon(QIcon(":/plugins/stdm/images/icons/settings.png"))
        stdmAdminMenu.setObjectName("STDMAdminSettings")
        stdmAdminMenu.setTitle(QApplication.translate("ToolbarAdminSettings","Admin Settings"))

        #Create content menu container
        contentBtn = QToolButton()

        contentObjName = QApplication.translate("ToolbarAdminSettings","Entities")
        #Required by module loader for those widgets that need to be inserted into the container
        contentBtn.setObjectName(contentObjName)
        contentBtn.setToolTip(contentObjName)
        contentBtn.setIcon(QIcon(":/plugins/stdm/images/icons/entity_management.png"))
        contentBtn.setPopupMode(QToolButton.InstantPopup)

        contentMenu = QMenu(contentBtn)
        contentBtn.setMenu(contentMenu)

        stdmEntityMenu = QMenu(self.stdmMenu)
        stdmEntityMenu.setObjectName("STDMEntityMenu")
        stdmEntityMenu.setIcon(QIcon(":/plugins/stdm/images/icons/entity_management.png"))
        stdmEntityMenu.setTitle(QApplication.translate("STDMEntityMenu","Entities"))

        #Mobile menu container
        # Mobile content menu container
        geoodk_mobile_dataMenu = QMenu(self.stdmMenu)
        geoodk_mobile_dataMenu.setObjectName("MobileMenu")
        geoodk_mobile_dataMenu.setIcon(QIcon(":/plugins/stdm/images/icons/mobile_data_management.png"))
        geoodk_mobile_dataMenu.setTitle(QApplication.translate("GeoODKMobileSettings", "Mobile Data Forms"))

        geoodkBtn = QToolButton()
        adminObjName = QApplication.translate("MobileToolbarSettings", "Mobile Data Forms")
        # Required by module loader for those widgets that need to be inserted into the container
        geoodkBtn.setObjectName(adminObjName)
        geoodkBtn.setToolTip(adminObjName)
        geoodkBtn.setIcon(QIcon(":/plugins/stdm/images/icons/mobile_data_management.png"))
        geoodkBtn.setPopupMode(QToolButton.InstantPopup)

        geoodkMenu = QMenu(geoodkBtn)
        geoodkBtn.setMenu(geoodkMenu)
        #Define actions

        self.contentAuthAct = QAction(
            QIcon(":/plugins/stdm/images/icons/content_auth.png"),
            QApplication.translate(
                "ContentAuthorizationToolbarAction",
                "Content Authorization"
            ),
            self.iface.mainWindow()
        )

        self.usersAct = QAction(QIcon(":/plugins/stdm/images/icons/users_manage.png"), \
        QApplication.translate("ManageUsersToolbarAction","Manage Users-Roles"), self.iface.mainWindow())


        self.options_act = QAction(QIcon(":/plugins/stdm/images/icons/options.png"), \
                           QApplication.translate("OptionsToolbarAction", "Options"),
                           self.iface.mainWindow())

        self.manageAdminUnitsAct = QAction(
            QIcon(":/plugins/stdm/images/icons/manage_admin_units.png"),
            QApplication.translate(
                "ManageAdminUnitsToolbarAction",
                "Manage Administrative Units"
            ),
            self.iface.mainWindow()
        )

        self.importAct = QAction(QIcon(":/plugins/stdm/images/icons/import.png"), \
        QApplication.translate("ImportAction","Import Data"), self.iface.mainWindow())

        self.exportAct = QAction(QIcon(":/plugins/stdm/images/icons/export.png"), \
        QApplication.translate("ReportBuilderAction","Export Data"), self.iface.mainWindow())

        self.docDesignerAct = QAction(QIcon(":/plugins/stdm/images/icons/cert_designer.png"), \
        QApplication.translate("DocumentDesignerAction","Document Designer"), self.iface.mainWindow())

        self.docGeneratorAct = QAction(QIcon(":/plugins/stdm/images/icons/generate_document.png"), \
        QApplication.translate("DocumentGeneratorAction","Document Generator"), self.iface.mainWindow())

        #Spatial Layer Manager
        self.spatialLayerManager = QAction(QIcon(":/plugins/stdm/images/icons/spatial_unit_manager.png"), \
        QApplication.translate("SpatialEditorAction","Spatial Unit Manager"), self.iface.mainWindow())
        self.spatialLayerManager.setCheckable(True)

        #Spatial Layer Manager
        self.feature_details_act = QAction(QIcon(":/plugins/stdm/images/icons/feature_details.png"), \
        QApplication.translate("SpatialEditorAction","Spatial Entity Details"), self.iface.mainWindow())
        self.feature_details_act.setCheckable(True)


        self.viewSTRAct = QAction(QIcon(":/plugins/stdm/images/icons/view_str.png"), \
        QApplication.translate("ViewSTRToolbarAction","View Social Tenure Relationship"),
        self.iface.mainWindow())

        self.wzdAct = QAction(QIcon(":/plugins/stdm/images/icons/table_designer.png"),\
                    QApplication.translate("ConfigWizard","Configuration Wizard"), self.iface.mainWindow())
        self.wzdAct.setShortcut(Qt.Key_F7)
        self.ModuleAct = QAction(QIcon(":/plugins/stdm/images/icons/table_designer.png"),\
                    QApplication.translate("WorkspaceConfig","Entities"), self.iface.mainWindow())

        self.mobile_form_act = QAction(QIcon(":/plugins/stdm/images/icons/mobile_collect.png"), \
                                       QApplication.translate("MobileFormGenerator", "Generate Mobile Form"),
                                       self.iface.mainWindow())
        self.mobile_form_import = QAction(QIcon(":/plugins/stdm/images/icons/mobile_import.png"), \
                                          QApplication.translate("MobileFormGenerator", "Import Mobile Data"),
                                          self.iface.mainWindow())

        # Add current profiles to profiles combobox
        self.load_profiles_combobox()
        self.details_dock = DetailsDockWidget(self.iface, self)

        self.details_tree_view = DetailsTreeView(
            self.iface, self, self.details_dock
        )
        #Connect the slots for the actions above
        self.contentAuthAct.triggered.connect(self.contentAuthorization)
        self.usersAct.triggered.connect(self.manageAccounts)
        self.options_act.triggered.connect(self.on_sys_options)
        self.manageAdminUnitsAct.triggered.connect(self.onManageAdminUnits)
        self.exportAct.triggered.connect(self.onExportData)
        self.importAct.triggered.connect(self.onImportData)
        self.docDesignerAct.triggered.connect(self.onDocumentDesigner)
        self.docGeneratorAct.triggered.connect(self.onDocumentGenerator)
        self.spatialLayerManager.triggered.connect(self.spatialLayerMangerActivate)
        self.feature_details_act.toggled.connect(
            self.details_tree_view.activate_feature_details
        )
        self.mobile_form_act.triggered.connect(self.mobile_form_generator)
        self.mobile_form_import.triggered.connect(self.mobile_form_importer)

        self.iface.mapCanvas().currentLayerChanged.connect(
            lambda :self.details_tree_view.activate_feature_details(False)
        )
        self.iface.mapCanvas().currentLayerChanged.connect(
            self.details_tree_view.clear_sel_highlight
        )
        contentMenu.triggered.connect(self.widgetLoader)
        self.wzdAct.triggered.connect(self.load_config_wizard)
        self.viewSTRAct.triggered.connect(self.onViewSTR)

        #Create content items
        contentAuthCnt = ContentGroup.contentItemFromQAction(self.contentAuthAct)
        contentAuthCnt.code = "E59F7CC1-0D0E-4EA2-9996-89DACBD07A83"

        userRoleMngtCnt = ContentGroup.contentItemFromQAction(self.usersAct)
        userRoleMngtCnt.code = "0CC4FB8F-70BA-4DE8-8599-FD344A564EB5"

        options_cnt = ContentGroup.contentItemFromQAction(self.options_act)
        options_cnt.code = "1520B989-03BA-4B05-BC50-A4C3EC7D79B6"

        adminUnitsCnt = ContentGroup.contentItemFromQAction(self.manageAdminUnitsAct)
        adminUnitsCnt.code = "770EAC75-2BEC-492E-8703-34674054C246"

        importCnt = ContentGroup.contentItemFromQAction(self.importAct)
        importCnt.code = "3BBD6347-4A37-45D0-9B41-36D68D2CA4DB"

        exportCnt = ContentGroup.contentItemFromQAction(self.exportAct)
        exportCnt.code = "D0C34436-619D-434E-928C-2CBBDA79C060"

        documentDesignerCnt = ContentGroup.contentItemFromQAction(self.docDesignerAct)
        documentDesignerCnt.code = "C4826C19-2AE3-486E-9FF0-32C00A0A517F"

        documentGeneratorCnt = ContentGroup.contentItemFromQAction(self.docGeneratorAct)
        documentGeneratorCnt.code = "4C0C7EF2-5914-4FDE-96CB-089D44EDDA5A"

        spatialLayerManagerCnt = ContentGroup.contentItemFromQAction(self.spatialLayerManager)
        spatialLayerManagerCnt.code = "4E945EE7-D6F9-4E1C-X4AA-0C7F1BC67224"

        feature_details_cnt = ContentGroup.contentItemFromQAction(self.feature_details_act)
        feature_details_cnt.code = '2adff3f8-bda9-49f9-b37d-caeed9889ab6'

        wzdConfigCnt = ContentGroup.contentItemFromQAction(self.wzdAct)
        wzdConfigCnt.code = "F16CA4AC-3E8C-49C8-BD3C-96111EA74206"

        strViewCnt=ContentGroup.contentItemFromQAction(self.viewSTRAct)
        strViewCnt.code="D13B0415-30B4-4497-B471-D98CA98CD841"

        mobileFormgeneratorCnt = ContentGroup.contentItemFromQAction(self.mobile_form_act)
        mobileFormgeneratorCnt.code = "d93981ef-dec4-4597-8495-2941ec2e9a52"

        mobileFormImportCnt = ContentGroup.contentItemFromQAction(self.mobile_form_import)
        mobileFormImportCnt.code = "1394547d-fb6c-4f6e-80d2-53407cf7b7d4"

        username = data.app_dbconn.User.UserName

        if username == 'postgres':
            self.grant_privilege_base_tables(username)

        self.moduleCntGroup = None
        self.moduleContentGroups = []
        self._moduleItems = OrderedDict()
        self._reportModules = OrderedDict()

        for attrs in self.user_entities():
            self._moduleItems[attrs[2]] = attrs[0]

        for k, v in self._moduleItems.iteritems():
            moduleCntGroup = self._create_table_content_group(
                k, username, 'table.png'
            )
            self._reportModules[k] = v
            self.moduleContentGroups.append(moduleCntGroup)

        #create a separator
        tbSeparator = QAction(self.iface.mainWindow())
        tbSeparator.setSeparator(True)
        if not self.current_profile is None:
            if pg_table_exists(self.current_profile.social_tenure.name):
                # add separator to menu
                separator_group = TableContentGroup(username, 'separator', tbSeparator)
                #separator_group.register()
                self.moduleContentGroups.append(separator_group)

                moduleCntGroup = self._create_table_content_group(
                    QApplication.translate(
                        'STDMQGISLoader',
                        'New Social Tenure Relationship'
                    ),
                    username,
                    'new_str.png'
                )
                self.moduleContentGroups.append(moduleCntGroup)

        # Create content groups and add items
        self.contentAuthCntGroup = ContentGroup(username)
        self.contentAuthCntGroup.addContentItem(contentAuthCnt)
        self.contentAuthCntGroup.setContainerItem(self.contentAuthAct)
        self.contentAuthCntGroup.register()

        self.userRoleCntGroup = ContentGroup(username)
        self.userRoleCntGroup.addContentItem(userRoleMngtCnt)
        self.userRoleCntGroup.setContainerItem(self.usersAct)
        self.userRoleCntGroup.register()

        self.options_content_group = ContentGroup(username)
        self.options_content_group.addContentItem(options_cnt)
        self.options_content_group.setContainerItem(self.options_act)
        self.options_content_group.register()

        #Group admin settings content groups
        adminSettingsCntGroups = []
        adminSettingsCntGroups.append(self.contentAuthCntGroup)
        adminSettingsCntGroups.append(self.userRoleCntGroup)
        adminSettingsCntGroups.append(self.options_content_group)

        self.adminUnitsCntGroup = ContentGroup(username)
        self.adminUnitsCntGroup.addContentItem(adminUnitsCnt)
        self.adminUnitsCntGroup.setContainerItem(self.manageAdminUnitsAct)
        self.adminUnitsCntGroup.register()

        self.spatialUnitManagerCntGroup = ContentGroup(username,self.spatialLayerManager)
        self.spatialUnitManagerCntGroup.addContentItem(spatialLayerManagerCnt)
        self.spatialUnitManagerCntGroup.register()

        self.feature_details_cnt_group = ContentGroup(username, self.feature_details_act)
        self.feature_details_cnt_group.addContentItem(feature_details_cnt)
        self.feature_details_cnt_group.register()

        self.wzdConfigCntGroup = ContentGroup(username, self.wzdAct)
        self.wzdConfigCntGroup.addContentItem(wzdConfigCnt)
        self.wzdConfigCntGroup.register()

        self.STRCntGroup = TableContentGroup(username,
                                             self.viewSTRAct.text(),
                                             self.viewSTRAct)
        self.STRCntGroup.createContentItem().code = "71EC2ED8-5D7F-4A27-8514-CFFE94E1294F"
        self.STRCntGroup.readContentItem().code = "ED607F24-11A2-427C-B395-2E2A3EBA4EBD"
        self.STRCntGroup.updateContentItem().code = "5D45A49D-F640-4A48-94D9-A10F502655F5"
        self.STRCntGroup.deleteContentItem().code = "15E27A59-28F7-42B4-858F-C070E2C3AE10"
        self.STRCntGroup.register()

        self.docDesignerCntGroup = ContentGroup(username, self.docDesignerAct)
        self.docDesignerCntGroup.addContentItem(documentDesignerCnt)
        self.docDesignerCntGroup.register()

        self.docGeneratorCntGroup = ContentGroup(username, self.docGeneratorAct)
        self.docGeneratorCntGroup.addContentItem(documentGeneratorCnt)
        self.docGeneratorCntGroup.register()

        self.importCntGroup = ContentGroup(username, self.importAct)
        self.importCntGroup.addContentItem(importCnt)
        self.importCntGroup.register()

        self.exportCntGroup = ContentGroup(username, self.exportAct)
        self.exportCntGroup.addContentItem(exportCnt)
        self.exportCntGroup.register()

        #Create mobile content group
        self.mobileXformgenCntGroup = ContentGroup(username, self.mobile_form_act)
        self.mobileXformgenCntGroup.addContentItem(mobileFormgeneratorCnt)
        self.mobileXformgenCntGroup.register()

        self.mobileXFormImportCntGroup = ContentGroup(username, self.mobile_form_import)
        self.mobileXFormImportCntGroup.addContentItem(mobileFormImportCnt)
        self.mobileXFormImportCntGroup.register()

        # Group geoodk actions to one menu
        geoodkSettingsCntGroup = []
        geoodkSettingsCntGroup.append(self.mobileXformgenCntGroup)
        geoodkSettingsCntGroup.append(self.mobileXFormImportCntGroup)

        # Add Design Forms menu and tool bar actions
        self.toolbarLoader.addContent(self.wzdConfigCntGroup)
        self.menubarLoader.addContent(self.wzdConfigCntGroup)

        self.toolbarLoader.addContent(self.contentAuthCntGroup, [adminMenu, adminBtn])
        self.toolbarLoader.addContent(self.userRoleCntGroup, [adminMenu, adminBtn])
        self.toolbarLoader.addContent(self.options_content_group, [adminMenu,
                                                                   adminBtn])

        self.menubarLoader.addContents(adminSettingsCntGroups, [stdmAdminMenu, stdmAdminMenu])

        self.menubarLoader.addContent(self._action_separator())
        self.toolbarLoader.addContent(self._action_separator())

        self.menubarLoader.addContents(self.moduleContentGroups, [stdmEntityMenu, stdmEntityMenu])
        self.toolbarLoader.addContents(self.moduleContentGroups, [contentMenu, contentBtn])

        self.menubarLoader.addContent(self.spatialUnitManagerCntGroup)
        self.toolbarLoader.addContent(self.spatialUnitManagerCntGroup)

        self.toolbarLoader.addContent(self.feature_details_cnt_group)
        self.menubarLoader.addContent(self.feature_details_cnt_group)

        self.toolbarLoader.addContent(self.STRCntGroup)
        self.menubarLoader.addContent(self.STRCntGroup)

        self.toolbarLoader.addContent(self.adminUnitsCntGroup)
        self.menubarLoader.addContent(self.adminUnitsCntGroup)

        self.toolbarLoader.addContent(self.importCntGroup)
        self.menubarLoader.addContent(self.importCntGroup)

        self.toolbarLoader.addContent(self.exportCntGroup)
        self.menubarLoader.addContent(self.exportCntGroup)

        #Add mobile content to tool bar and menu
        self.menubarLoader.addContents(geoodkSettingsCntGroup, [geoodk_mobile_dataMenu, geoodk_mobile_dataMenu])
        self.toolbarLoader.addContents(geoodkSettingsCntGroup, [geoodkMenu, geoodkBtn])

        self.menubarLoader.addContent(self._action_separator())
        self.toolbarLoader.addContent(self._action_separator())

        self.toolbarLoader.addContent(self.docDesignerCntGroup)
        self.menubarLoader.addContent(self.docDesignerCntGroup)

        self.toolbarLoader.addContent(self.docGeneratorCntGroup)
        self.menubarLoader.addContent(self.docGeneratorCntGroup)

        #Load all the content in the container
        self.toolbarLoader.loadContent()
        self.menubarLoader.loadContent()

        # Add profiles_combobox in front of the configuration wizard
        self.stdmInitToolbar.insertWidget(
            self.wzdAct, self.profiles_combobox
        )

        self.create_spatial_unit_manager()

        self.profile_status_message()

    def grant_privilege_base_tables(self, username):
        roles = []
        roleProvider = RoleProvider()
        roles = roleProvider.GetSysRoles()

        privilege_provider = SinglePrivilegeProvider('', current_profile() )
        for role in roles:
            privilege_provider.grant_privilege_base_table(role)


    def load_profiles_combobox(self):
        """
        Create a combobox and load existing profiles.
        """
        self.profiles_combobox = QComboBox(self.iface.mainWindow())
        if self.current_profile is None:
            return

        profile_names = self.stdm_config.profiles.keys()

        self.profiles_combobox.clear()

        self.profiles_combobox.addItems(profile_names)

        self.profiles_combobox.setStyleSheet(
            """
        QComboBox {
                border: 2px solid #4b85ca;
                border-radius: 0px;
                padding: 1px 3px 1px 3px;
                min-width: 6em;
            }
         QComboBox:editable {
             background: white;
         }

         QComboBox:!editable, QComboBox::drop-down:editable {
                 background: qlineargradient(x1: 0, y1: 0, x2: 0, y2: 1,
                                            stop: 0 #f8f8f8, stop: 0.4 #eeeeee,
                                          stop: 0.5 #e6e6e6, stop: 1.0 #cecece);
         }

         /* QComboBox gets the "on" state when the popup is open */
         QComboBox:!editable:on, QComboBox::drop-down:editable:on {
                     background: qlineargradient(x1: 0, y1: 0, x2: 0, y2: 1,
                                                    stop: 0 #D3D3D3, stop: 0.4 #D8D8D8,
                                                    stop: 0.5 #DDDDDD, stop: 1.0 #E1E1E1);
         }

         QComboBox:on { /* shift the text when the popup opens */
             padding-top: 3px;
             padding-left: 4px;
         }

         QComboBox::drop-down {
             subcontrol-origin: padding;
             subcontrol-position: top right;
             width: 15px;

             border-left-width: 1px;
             border-left-color: darkgray;
             border-left-style: solid; /* just a single line */
             border-top-right-radius: 3px; /* same radius as the QComboBox */
             border-bottom-right-radius: 3px;
         }

         QComboBox::down-arrow {
             image: url(:/plugins/stdm/images/icons/down_arrow.png);
         }

         QComboBox::down-arrow:on { /* shift the arrow when popup is open */
             top: 1px;
             left: 1px;
         }
            """
        )
        setComboCurrentIndexWithText(
            self.profiles_combobox, self.current_profile.name
        )
        self.profiles_combobox.currentIndexChanged[str].connect(
            self.reload_plugin
        )

    def _create_table_content_group(self, k, username, icon):
        content_action = QAction(
            QIcon(":/plugins/stdm/images/icons/{}".format(icon)),
            k,
            self.iface.mainWindow()
        )
        moduleCntGroup = TableContentGroup(username, k, content_action)
        moduleCntGroup.register()
        return moduleCntGroup

    def check_spatial_tables(self, show_message=False):
        """
        Checks if spatial tables exist in the database.
        :param show_message: If true, shows an error message.
        :type show_message: Boolean
        :return: True if spatial tables exist and False with or
        without error message if it doesn't exist.
        :rtype: Boolean
        """
        # Get entities containing geometry
        # columns based on the config info
        if not self.current_profile is None:
            config_entities = self.current_profile.entities
            self.geom_entities = [
                ge for ge in config_entities.values()
                if ge.TYPE_INFO == 'ENTITY' and
                ge.has_geometry_column()
                ]


            self.sp_tables = spatial_tables()
            # Check whether the geometry tables
            # specified in the config exist
            missing_tables = [
                geom_entity.name
                for geom_entity in self.geom_entities
                if not geom_entity.name in self.sp_tables
            ]

            # Notify user of missing tables
            if len(missing_tables) > 0:
                if show_message:
                    msg = QApplication.translate(
                        'Spatial Unit Manager',
                        'The following spatial tables '
                        'are missing in the database:'
                        '\n {0}\n Do you want to re-run the '
                        'Configuration Wizard now?'.format(
                                '\n'.join(
                                missing_tables
                            )
                        )
                    )
                    title = QApplication.translate(
                        'STDMQGISLoader',
                        'Spatial Table Error'
                    )
                    database_check = QMessageBox.critical(
                        self.iface.mainWindow(),
                        title,
                        msg,
                        QMessageBox.Yes,
                        QMessageBox.No
                    )
                    if database_check == QMessageBox.Yes:
                        self.load_config_wizard()

                return False
            else:
                return True

    def create_spatial_unit_manager(
            self, menu_enable=False
    ):
        """
        Loads spatial unit manager after checking if
        spatial tables exist. If enabled from STDM toolbar
        and spatial tables don't exist show error message.
        :param menu_enable: Weather it is activated from the
        Menu or not. If True, an error could be show if spatial
        tables don't exist.
        :type menu_enable: Boolean
        :return: None
        :rtype: NoneType
        """
        self.remove_spatial_unit_mgr()
        if self.check_spatial_tables():
            self.spatialLayerMangerDockWidget = \
                SpatialUnitManagerDockWidget(
                    self.iface, self
                )
            self.spatialLayerMangerDockWidget.setWindowTitle(
                QApplication.translate(
                    "STDMQGISLoader",
                    'Spatial Unit Manager'
                )
            )
            self.iface.addDockWidget(
                Qt.LeftDockWidgetArea,
                self.spatialLayerMangerDockWidget
            )

            self.spatialLayerMangerDockWidget.show()
            self.spatialLayerManager.setChecked(True)
        else:
            if menu_enable:
                self.spatialLayerManager.setChecked(False)
                self.check_spatial_tables(True)

    def onActionAuthorised(self,name):
        '''
        This slot is raised when a toolbar action
        is authorised for access by the currently
        logged in user.
        '''
        pass

    def manageAccounts(self):
        '''
        Slot for showing the user and
        role accounts management window
        '''
        frmUserAccounts = manageAccountsDlg(self)
        frmUserAccounts.exec_()

    def contentAuthorization(self):
        '''
        Slot for showing the content authorization dialog
        '''
        frmAuthContent = contentAuthDlg(self)
        frmAuthContent.exec_()

    def on_sys_options(self):
        """
        Loads the dialog for settings STDM options.
        """
        opt_dlg = OptionsDialog(self.iface)
        opt_dlg._apply_btn.clicked.connect(
            lambda: self.reload_plugin(None)
        )
        opt_dlg.buttonBox.accepted.connect(
            lambda: self.reload_plugin(None)
        )

        opt_dlg.upgradeButton.clicked.connect(
            lambda :self.load_configuration_from_file(
                opt_dlg, True
            )
        )

        opt_dlg.exec_()

    def profile_status_message(self):
        """
        Shows the name of the loaded profile in QGIS status bar.
        :return: None
        :rtype: NoneType
        """
        if self.current_profile is None:
            return
        if self.profile_status_label is None:
            self.profile_status_label = QLabel()
        profile_name = format_name(
            self.current_profile.name
        )
        message = QApplication.translate(
            'STDMPlugin',
            'Current STDM Profile: {}'.format(
                profile_name
            )
        )

        if self.profile_status_label.parent() is None:
            self.iface.mainWindow().statusBar().insertPermanentWidget(
                0,
                self.profile_status_label,
                10
            )
        self.profile_status_label.setText(message)

    def reload_plugin(self, sel_profile, load_from_stc=False):
        """
        Reloads STDM plugin without logging out.
        This is to allow modules capture changes
        made by the Configuration Wizard and Options.
        :param sel_profile: the selected profile name
        on the configuration wizard.
        :type: string
        """
        if not self._user_logged_in:
            return
        if self.toolbarLoader is not None:
            self.toolbarLoader.unloadContent()
            # Clear current profile combobox
            self.profiles_combobox.deleteLater()
            self.profiles_combobox = None

        if self.menubarLoader is not None:
            self.menubarLoader.unloadContent()
            self.stdmMenu.clear()
        if self.entity_browser is not None:
            self.entity_browser.close()

        self.logoutCleanUp(True)
        if load_from_stc:
            self.config_serializer.load()
        # Set current profile based on the selected
        # profile in the wizard
        if sel_profile is not None:
            if len(sel_profile) > 1:
                save_current_profile(sel_profile)

        self.current_profile = current_profile()

        if not self.current_profile is None:

            LOGGER.debug(
                'Successfully changed '
                'the current profile to {}'.format(
                    self.current_profile.name
                )
            )
        try:
            self.loadModules()

            LOGGER.debug(
                'Successfully reloaded all modules.'
            )
        except SQLAlchemyError as ex:
            LOGGER.debug(
                str(ex)
            )
            STDMDb.instance().session.rollback()
            self.loadModules()

        except Exception as ex:
            LOGGER.debug(
                'Error Loading Modules: {}'.format(str(ex))
            )
            self.loadModules()

    def load_config_wizard(self):
        '''
        '''
        self.wizard = ConfigWizard(
            self.iface.mainWindow()
        )

        # Reload all modules
        self.wizard.wizardFinished.connect(self.reload_plugin)
        try:
            self.wizard.exec_()
        except Exception as ex:
            QMessageBox.critical(self.iface.mainWindow(),
                 QApplication.translate(
                     "STDMPlugin",
                     "Error Loading the Configuration Wizard"
                 ),
                 unicode(ex)
            )

    def changePassword(self):
        '''
        Slot for changing password
        '''
        #Load change password dialog
        frmPwdDlg = changePwdDlg(self)
        frmPwdDlg.exec_()

    def newSTR(self):
        '''
        Slot for showing the wizard for
        defining a new social
        tenure relationship
        '''
        try:

            str_editor = STREditor()
            str_editor.open()

        except Exception as ex:
            QMessageBox.critical(
                self.iface.mainWindow(),
                QApplication.translate(
                    'STDMQGISLoader',
                    'Error Loading the STR Editor'
                ),
                str(ex)
            )

    def onManageAdminUnits(self):
        '''
        Slot for showing administrative
        unit selector dialog.
        '''

        if self.current_profile is None:
            self.default_profile()
            return
        admin_spatial_unit = [
            e
            for e in
                self.current_profile.entities.values()
            if e.TYPE_INFO == 'ADMINISTRATIVE_SPATIAL_UNIT'
        ]
        db_status = self.entity_table_checker(
            admin_spatial_unit[0]
        )

        if db_status:
            frmAdminUnitSelector = AdminUnitSelector(
                self.iface.mainWindow()
            )
            frmAdminUnitSelector.setManageMode(True)
            frmAdminUnitSelector.exec_()
        else:
            return


    def onDocumentDesigner(self):
        """
        Slot raised to show new print
        composer with additional tools for designing
        map-based documents.
        """
        if self.current_profile is None:
            self.default_profile()
            return
        if len(db_user_tables(self.current_profile)) < 1:
            self.minimum_table_checker()
            return
        title = QApplication.translate(
            "STDMPlugin",
            "STDM Document Designer"
        )
        documentComposer = self.iface.createNewComposer(
            title
        )
        #Embed STDM customizations
        composerWrapper = ComposerWrapper(
            documentComposer, self.iface
        )
        composerWrapper.configure()

    def onDocumentGenerator(self):
        """
        Document generator by person dialog.
        """
        if self.current_profile is None:
            self.default_profile()
            return
        if len(db_user_tables(self.current_profile)) < 1:
            self.minimum_table_checker()
            return
        doc_gen_wrapper = DocumentGeneratorDialogWrapper(
            self.iface,
            self.iface.mainWindow(),
            plugin=self
        )
        doc_gen_wrapper.exec_()

    def onImportData(self):
        """
        Show import data wizard.
        """
        if self.current_profile is None:
            self.default_profile()
            return

        if len(db_user_tables(self.current_profile)) < 1:
            self.minimum_table_checker()
            return
        try:
            importData = ImportData(
                self.iface.mainWindow()
            )
            status = importData.exec_()
            if status == 1:
                if importData.geomClm.isEnabled():
                    canvas = self.iface.mapCanvas()
                    active_layer = self.iface.activeLayer()
                    if not active_layer is None:
                        canvas.zoomToFullExtent()
                        extent = active_layer.extent()
                        canvas.setExtent(extent)
        except Exception as ex:
            LOGGER.debug(unicode(ex))

    def onExportData(self):
        """
        Show export data dialog.
        """
        if self.current_profile is None:
            self.default_profile()
            return
        if len(db_user_tables(self.current_profile)) < 1:
            self.minimum_table_checker()
            return
        exportData = ExportData(self.iface.mainWindow())
        exportData.exec_()

    def onToggleSpatialUnitManger(self,toggled):
        '''
        Slot raised on toggling to activate/deactivate
        editing, and load corresponding
        spatial tools.
        '''
        self.spatialLayerManager.setChecked(False)

    def onViewSTR(self):
        '''
        Slot for showing widget that enables users to browse
        existing STRs.
        '''
        if self.current_profile == None:
            self.default_profile()
            return
        db_status = self.entity_table_checker(
            self.current_profile.social_tenure
        )

        if db_status:
            if self.viewSTRWin is None:
                self.viewSTRWin = ViewSTRWidget(self)
                self.viewSTRWin.show()
            else:
                self.viewSTRWin.showNormal()
                self.viewSTRWin.setFocus()


    def isSTDMLayer(self,layer):
        '''
        Return whether the layer is an STDM layer.
        '''
        if layer.id() in pg_layerNamesIDMapping().reverse:
            return True
        return False

    def widgetLoader(self, QAction):
        #Method to load custom forms
        tbList = self._moduleItems.values()

        dispName = QAction.text()
        if dispName == QApplication.translate(
                'STDMQGISLoader',
                'New Social Tenure Relationship'
        ):

            if self.current_profile is None:
                self.default_profile()
                return

            database_status = self.entity_table_checker(
                self.current_profile.social_tenure
            )

            if database_status:
                self.newSTR()


        else:
            table_name = self._moduleItems[dispName]
            if self.current_profile is None:
                self.default_profile()
                return
            sel_entity = self.current_profile.entity_by_name(
                table_name
            )

            database_status = self.entity_table_checker(
                sel_entity
            )
            QApplication.processEvents()
            try:
                if table_name in tbList and database_status:
                    cnt_idx = getIndex(
                        self._reportModules.keys(), dispName
                    )
                    self.entity_browser = EntityBrowserWithEditor(
                        sel_entity,
                        self.iface.mainWindow(),
                        plugin=self
                    )
                    if sel_entity.has_geometry_column():
                        self.entity_browser.show()
                    else:
                        self.entity_browser.exec_()

                else:
                    return

            except Exception as ex:
                QMessageBox.critical(
                    self.iface.mainWindow(),
                    QApplication.translate(
                        "STDMPlugin","Error Loading Entity Browser"
                    ),
                    QApplication.translate(
                        "STDMPlugin",
                        "Unable to load the entity in the browser. "
                        "Check if the entity is configured correctly. "
                        "Error: %s")%unicode(ex.message))
            finally:
                STDMDb.instance().session.rollback()

    def about(self):
        """
        STDM Description
        """
        plugin_manager = self.iface.pluginManagerInterface()
        stdm_metadata = plugin_manager.pluginMetadata('stdm')
        abtDlg = AboutSTDMDialog(self.iface.mainWindow(), stdm_metadata)
        abtDlg.exec_()

    def load_license_agreement(self):
        """
        Loads the license agreement dialog if the user
        have never accepted the terms and conditions.
        :return: True if the license agreement is
        accepted already and false if not accepted.
        :rtype: Boolean
        """
        license_agreement = LicenseAgreement(
            self.iface.mainWindow()
        )
        license_agreement.show_license()
        if license_agreement.accepted:
            return True
        else:
            return False

    def logout(self):
        """
        Logout the user and remove default user buttons when logged in
        """
        try:

            self.stdmInitToolbar.removeAction(self.logoutAct)
            self.stdmInitToolbar.removeAction(self.changePasswordAct)
            self.stdmInitToolbar.removeAction(self.wzdAct)
            self.stdmInitToolbar.removeAction(self.spatialLayerManager)
            self.feature_details_act.setChecked(False)
            self.stdmInitToolbar.removeAction(self.feature_details_act)
            self.stdmInitToolbar.removeAction(self.contentAuthAct)
            self.stdmInitToolbar.removeAction(self.usersAct)
            self.stdmInitToolbar.removeAction(self.options_act)
            self.stdmInitToolbar.removeAction(self.manageAdminUnitsAct)
            self.stdmInitToolbar.removeAction(self.importAct)
            self.stdmInitToolbar.removeAction(self.exportAct)
            self.stdmInitToolbar.removeAction(self.docDesignerAct)
            self.stdmInitToolbar.removeAction(self.docGeneratorAct)
            self.stdmInitToolbar.removeAction(self.viewSTRAct)

            if self.toolbarLoader is not None:
                self.toolbarLoader.unloadContent()
            if self.menubarLoader is not None:
                self.menubarLoader.unloadContent()
                self.stdmMenu.clear()

            self.logoutCleanUp()
            self.initMenuItems()
            self.loginAct.setEnabled(True)
            self._user_logged_in = False
        except Exception as ex:
            LOGGER.debug(unicode(ex))


    def removeSTDMLayers(self):
        """
        Remove all STDM layers from the map registry.
        """
        mapLayers = QgsMapLayerRegistry.instance().mapLayers().values()

        for layer in mapLayers:
            if self.isSTDMLayer(layer):
                QgsMapLayerRegistry.instance().removeMapLayer(layer.id())

        self.stdmTables = []

    def logoutCleanUp(self, reload_plugin=False):
        """
        Clear database connection references and content items.
        :param reload_plugin: A boolean determining if the cleanup is
        called from reload_plugin method or not.
        :type reload_plugin: Boolean
        """
        try:
            if not self._user_logged_in:
                return

            #Remove STDM layers
            self.removeSTDMLayers()
            # Remove Spatial Unit Manager
            self.remove_spatial_unit_mgr()

            self.details_tree_view.close_dock(
                self.feature_details_act
            )
            if not reload_plugin:

                self.profile_status_label.deleteLater()
                self.profile_status_label = None
                # Clear current profile combobox
                self.profiles_combobox.deleteLater()
                self.profiles_combobox = None
                #Clear singleton ref for SQLAlchemy connections
                if not data.app_dbconn is None:
                    STDMDb.cleanUp()
                    DeclareMapping.cleanUp()
                #Remove database reference
                data.app_dbconn = None
            else:
                self.profile_status_label.setText('')

            #Reset View STR Window
            if not self.viewSTRWin is None:
                del self.viewSTRWin
                self.viewSTRWin = None

            self.current_profile = None

        except Exception as ex:
            LOGGER.debug(unicode(ex))

    def remove_spatial_unit_mgr(self):
        """
        Removes spatial Unit Manger DockWidget.
        :return: None
        :rtype: NoneType
        """
        if self.spatialLayerMangerDockWidget:
            self.spatialLayerManager.setChecked(False)
            self.spatialLayerMangerDockWidget.close()
            self.spatialLayerMangerDockWidget.deleteLater()
        self.spatialLayerMangerDockWidget = None

    def user_entities(self):
        """
        Create a handler to read the current profile
        and return the table list
        """
        entities = []
        if self.current_profile is not None:
            entities = [
                (e.name, e.short_name, e.ui_display())
                for e in
                self.current_profile.entities.values()
                if (e.TYPE_INFO == 'ENTITY') and (e.user_editable)
            ]
        return entities

    def help_contents(self):
        """
        Load and open documentation manual
        """
        help_manual = u'{0}/stdm.chm'.format(self.plugin_dir)
        try:
            os.startfile(
                help_manual,'open'
            )
        except Exception as ex:
            QMessageBox.critical(
                self.iface.mainWindow(),
                QApplication.translate(
                    "STDMQGISLoader",
                    'Open Error'
                ),
                unicode(ex)
            )

    def reset_content_modules_id(self, title, message_text):
        return QMessageBox.critical(
            self.iface.mainWindow(), title,
            QApplication.translate(
                "STDMQGISLoader",
                unicode(message_text)
            )
        )

    def _action_separator(self):
        """
        :return: Toolbar or menu separator
        :rtype: QAction
        """
        separator = QAction(self.iface.mainWindow())
        separator.setSeparator(True)

        return separator

    def spatialLayerMangerActivate(self):
        if self.spatialLayerMangerDockWidget is None:
            self.create_spatial_unit_manager(True)
        else:
            if self.spatialLayerMangerDockWidget.isVisible():
                self.spatialLayerMangerDockWidget.hide()
            else:
                self.spatialLayerMangerDockWidget.show()

    def config_loader(self):
        """
        Method to provide access to config elements through the handler class
        :return:class: config handler class
        """
        handler = ConfigTableReader()
        return handler

    def mobile_form_generator(self):
        """
        Load the dialog to generate form for mobile data collection
        :return:
        """
        converter_dlg = GeoODKConverter(self.iface.mainWindow())
        converter_dlg.exec_()

    def mobile_form_importer(self):
        """
        Load the dialog to generate form for mobile data collection
        :return:
        """
        importer_dialog = ProfileInstanceRecords(self.iface.mainWindow())
        importer_dialog.exec_()

    def default_config_version(self):
        handler = self.config_loader()
        config_version = handler.read_config_version()
        if float(config_version) < 1.2:
            msg_title = QApplication.translate("STDMQGISLoader",
                                                    "Config file version")
            msg = QApplication.translate("STDMQGISLoader",
                                             "Your configuration file is "
                                             "older than the current stdm "
                                             "version, do you want to backup"
                                             "the configuration and database"
                                             "data")
            if QMessageBox.information(None, msg_title, msg,
                                            QMessageBox.Yes |
                                            QMessageBox.No) == QMessageBox.Yes:
                pass

        if config_version is None:
            msg_title = QApplication.translate("STDMQGISLoader",
                                                    "Update config file")
            msg = QApplication.translate("STDMQGISLoader", "The config "
                                              "version installed is old and "
                                              "outdated STDM will try to "
                                              "apply the required updates")
            if QMessageBox.information(None, msg_title, msg,
                                            QMessageBox.Yes |
                                            QMessageBox.No) == QMessageBox.Yes:
                handler.update_config_file()
            else:
                err_msg = QApplication.translate("STDMQGISLoader",
                                                     "STDM has detected that "
                                                     "the version of config "
                                                     "installed is old and "
                                                     "outdated. Delete "
                                                     "existing configuration "
                                                     "folder or xml file and "
                                                     "restart QGIS.")
                raise ConfigVersionException(err_msg)<|MERGE_RESOLUTION|>--- conflicted
+++ resolved
@@ -360,19 +360,11 @@
                     return
             self.create_custom_tenure_dummy_col()
 
-<<<<<<< HEAD
-            except Exception as pe:
-                title = QApplication.translate(
-                    "STDMQGISLoader",
-                    "Error Loading Modules"
-                )
-=======
             self.loadModules()
             self.default_profile()
             self.run_wizard()
             self.copy_designer_template()
 
->>>>>>> 09c32ba2
 
             # except Exception as pe:
             #     title = QApplication.translate(
@@ -891,10 +883,10 @@
         geoodk_mobile_dataMenu = QMenu(self.stdmMenu)
         geoodk_mobile_dataMenu.setObjectName("MobileMenu")
         geoodk_mobile_dataMenu.setIcon(QIcon(":/plugins/stdm/images/icons/mobile_data_management.png"))
-        geoodk_mobile_dataMenu.setTitle(QApplication.translate("GeoODKMobileSettings", "Mobile Data Forms"))
+        geoodk_mobile_dataMenu.setTitle(QApplication.translate("GeoODKMobileSettings", "Mobile Settings"))
 
         geoodkBtn = QToolButton()
-        adminObjName = QApplication.translate("MobileToolbarSettings", "Mobile Data Forms")
+        adminObjName = QApplication.translate("MobileToolbarSettings", "Mobile Settings")
         # Required by module loader for those widgets that need to be inserted into the container
         geoodkBtn.setObjectName(adminObjName)
         geoodkBtn.setToolTip(adminObjName)
