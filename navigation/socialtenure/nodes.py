"""
/***************************************************************************
Name                 : STR Nodes
Description          : Module provides classes which act as proxies for
                       representing social tenure relationship information
                       in a QTreeView
Date                 : 10/November/2013 
copyright            : (C) 2013 by John Gitau
email                : gkahiu@gmail.com
 ***************************************************************************/

/***************************************************************************
 *                                                                         *
 *   This program is free software; you can redistribute it and/or modify  *
 *   it under the terms of the GNU General Public License as published by  *
 *   the Free Software Foundation; either version 2 of the License, or     *
 *   (at your option) any later version.                                   *
 *                                                                         *
 ***************************************************************************/
"""
from collections import OrderedDict
from decimal import Decimal

from PyQt4.QtGui import (
    QIcon,
    QApplication,
    QAction,
    QDialog,
    QMessageBox,
    QMenu,
    QFileDialog,
    QVBoxLayout
)
from PyQt4.QtCore import SIGNAL

from qgis.core import *

from stdm.utils import *
<<<<<<< HEAD
#from stdm.data import SocialTenureRelationshipMixin, LookupFormatter
from stdm.ui.sourcedocument import DEFAULT_DOCUMENT,STATUTORY_REF_PAPER,SURVEYOR_REF,NOTARY_REF,TAX_RECEIPT_PRIVATE, \
        TAX_RECEIPT_STATE,SourceDocumentManager
from stdm.ui.str_editor_dlg import STREditorDialog
=======
>>>>>>> 39a3bfa0

EDIT_ICON = QIcon(":/plugins/stdm/images/icons/edit.png")
DELETE_ICON = QIcon(":/plugins/stdm/images/icons/delete.png")
NO_ACTION_ICON = QIcon(":/plugins/stdm/images/icons/no_action.png")

class BaseSTRNode(object):
    """
    Base class for all STR nodes.
    """
    def __init__(self, data, parent=None, view=None, parentWidget=None,
                 isChild=False, styleIfChild=True, rootDepthForHash=1,
                 model=None):
        self._data = data
        self._children = []
        self._parent = parent
        self._rootNodeHash = ""
        self._view = view
        self._parentWidget = parentWidget
        self._model = model

        if parent is not None:
            parent.addChild(self)
            #Inherit view from parent
            self._view = parent.treeView()
            self._parentWidget = parent.parentWidget()

        '''
        Set the hash of the node that will be taken as the root parent node.
        In this case it will be level one.
        Level zero will not have any hash specified (just be an empty string).
        '''
        if self.depth() == rootDepthForHash:
            self._rootNodeHash = gen_random_string()
        elif self.depth() > rootDepthForHash:
            self._rootNodeHash = self._parent.rootHash()

        #Separator for child text
        self.separator = " : "

        if isChild:
            if styleIfChild:
                self._styleIfChild = True
        else:
            self._styleIfChild = False

        #Default actions that will be most commonly used by the nodes with data management capabilities
        self.editAction = QAction(EDIT_ICON,
                             QApplication.translate("BaseSTRNode","Edit..."),None)
        self.deleteAction = QAction(DELETE_ICON,
                             QApplication.translate("BaseSTRNode","Delete"),None)

        self._expand_action = QAction(QApplication.translate("BaseSTRNode","Expand"),
                                      self._parentWidget)
        self._collapse_action = QAction(QApplication.translate("BaseSTRNode","Collapse"),
                                      self._parentWidget)

    def addChild(self,child):
        '''
        Add child to the parent node.
        '''
        self._children.append(child)

    def insertChild(self,position,child):
        '''
        Append child at the specified position in the list
        '''
        if position < 0 or position > len(self._children):
            return False

        self._children.insert(position, child)
        child._parent = self

        return True

    def removeChild(self,position):
        '''
        Remove child at the specified position.
        '''
        if position < 0 or position >= len(self._children):
            return False

        child = self._children.pop(position)
        child._parent = None

        return True

    def clear(self):
        '''
        Removes all children in the node.
        '''
        try:
            del self._children[:]
            return True
        except:
            return False

    def child(self,row):
        '''
        Get the child node at the specified row.
        '''
        if row < 0 or row >= len(self._children):
            return None

        return self._children[row]

    def childCount(self):
        '''
        Number of children node with the current node as the parent.
        '''
        return len(self._children)

    def children(self):
        '''
        Returns all the node's children as a list.
        '''
        return self._children

    def hasParent(self):
        '''
        True if the node has a parent. Otherwise returns False.
        '''
        return True if self._parent else False

    def parent(self):
        '''
        The parent of this node.
        '''
        return self._parent

    def treeView(self):
        '''
        Returns the tree view that contains this node.
        '''
        return self._view

    def parentWidget(self):
        '''
        Returns the main widget that displays the social tenure relationship information.
        '''
        return self._parentWidget

    def row(self):
        '''
        Return the position of this node in the parent container.
        '''
        if self._parent:
            return self.parent()._children.index(self)

        return 0

    def icon(self):
        '''
        Return a QIcon for decorating the node.
        To be implemented by subclasses.
        '''
        return None

    def id(self):
        '''
        Returns the ID of the model it represents.
        '''
        return -1

    def depth(self):
        '''
        Returns the depth/hierarchy of this node.
        '''
        depth = 0
        item = self.parent()

        while item is not None:
            item = item.parent()
            depth += 1

        return depth

    def rootHash(self):
        '''
        Returns a hash key that is used to identify the lineage of the child nodes i.e.
        which node exactly is the 'forefather'.
        '''
        return self._rootNodeHash

    def styleIfChild(self):
        '''
        Style the parent _title if set to 'True'.
        This is a read only property.
        '''
        return self._styleIfChild

    def data(self, column):
        '''
        Returns the data item in the specified specified column index within the list.
        '''
        if column < 0 or column >= len(self._data):
            raise IndexError

        return self._data[column]

    def setData(self, column, value):
        '''
        Set the value of the node data at the given column index.
        '''
        if column < 0 or column >= len(self._data):
            return False

        self._data[column] = value

        return True

    def model(self):
        """
        :return: Returns the data model associated with this node. Returns
        'None' if not defined.
        :rtype: object
        """
        return self._model

    def columnCount(self):
        '''
        Return the number of columns.
        '''
        return len(self._data)

    def column(self,position):
        '''
        Get the data in the specified column.
        '''
        if position < 0 and position >= len(self._data):
            return None

        return self._data[position]

    def removeColumns(self,position,columns):
        '''
        Removes columns in the STR node.
        '''
        if position < 0 or position >= len(self._data):
            return False

        for c in range(columns):
            self._data.pop(position)

        return True

    def clearColumns(self):
        '''
        Removes all columns in the node.
        '''
        del self._data[:]

    def typeInfo(self):
        return "BASE_NODE"

    def __repr__(self):
        return self.typeInfo()

    def manageActions(self, modelindex, menu):
        """
        Returns the list of actions to be loaded into the context menu
        of this node when a user right clicks in the treeview.
        Default actions are for expanding/collapsing child nodes.
        To be inherited by subclasses for additional custom actions.
        """
        nullAction = QAction(NO_ACTION_ICON,
                             QApplication.translate("BaseSTRNode", "No User Action"),
                             self.parentWidget())
        nullAction.setEnabled(False)

        if not self._view is None:
            if self._view.isExpanded(modelindex):
                self._expand_action.setEnabled(False)
                self._collapse_action.setEnabled(True)

            else:
                self._expand_action.setEnabled(True)
                self._collapse_action.setEnabled(False)

        #Disconnect then reconnect signals
        if self.signalReceivers(self._expand_action) > 0:
            self._expand_action.triggered.disconnect()

        if self.signalReceivers(self._collapse_action) > 0:
            self._collapse_action.triggered.disconnect()

        #Connect expand/collapse signals to the respective actions
        self._expand_action.triggered.connect(lambda:self._on_expand(modelindex))
        self._collapse_action.triggered.connect(lambda: self._on_collapse(modelindex))

        menu.addAction(self._expand_action)
        menu.addAction(self._collapse_action)

    def _on_expand(self, index):
        """
        Slot raised to expand all children under this node at the specified
        index.
        :param index: Location in the data model.
        :type index: QModelIndex
        """
        if index.isValid():
            self._view.expand(index)

    def _on_collapse(self, index):
        """
        Slot raised to collapse all children under this node at the specified
        index.
        :param index: Location in the data model.
        :type index: QModelIndex
        """
        if index.isValid():
            self._view.collapse(index)

    def onEdit(self,index):
        '''
        Slot triggered when the Edit action of the node is triggered by the user.
        Subclasses to implement.
        '''
        pass

    def onDelete(self,index):
        '''
        Slot triggered when the Delete action of the node is triggered by the user.
        Subclasses to implement.
        '''
        pass

    def signalReceivers(self, action, signal = "triggered()"):
        '''
        Convenience method that returns the number of receivers connected to the signal of the action object.
        '''
        return action.receivers(SIGNAL(signal))

    def _concat_names_values(self, display_mapping, formatter):
        """
        Extract model values based on the properties defined by display mapping
        and concatenates the display-friendly property name with its corresponding
        value.
        :param display_mapping: Collection containing a tuple of column name
        and display name as key and column value.
        :type display_mapping: dict
        :param formatter: Collections of functions mapped to the property names
        that format the corresponding attribute values.
        :type formatter: dict
        :return: list of display name-value pairs.
        :rtype: list
        """
        name_values = []

        for col_name_prop, attr_val in display_mapping.iteritems():
            prop, prop_display = col_name_prop[0], col_name_prop[1]
            if prop in formatter:
                attr_val = formatter[prop](attr_val)

            name_val = "%s: %s" %(prop_display, attr_val)
            name_values.append(name_val)

        return name_values

    def _property_values(self, model, display_mapping, formatter):
        """
        Extract model values based on the properties defined by display_mapping.
        :param model: Instance of database model.
        :param display_mapping: property names and corresponding display-friendly
        names.
        :type display_mapping: dict
        :param formatter: Collections of functions mapped to the property names
        that format the corresponding attribute values.
        :type formatter: dict
        :return: Attribute values as specified in the display_mapping.
        :rtype: list
        """
        attr_values = []

        for prop, disp in display_mapping.iteritems():
            attr_val = getattr(model, prop)

            if prop in formatter:
                attr_val = formatter[prop](attr_val)

            attr_values.append(attr_val)

        return attr_values

    def _display_mapping(self):
        """
        :return: Property names and their corresponding display names.
        :rtype: dict
        """
        raise NotImplementedError

class SupportsDocumentsNode(BaseSTRNode):
    """
    Node for those entities which support documents to be attached.
    """
    def documents(self):
        return []

class EntityNode(SupportsDocumentsNode):
    """
    Node for displaying general information purtaining to an entity.
    """
    def __init__(self, *args, **kwargs):
        self._colname_display_value = args[0]
        is_child = kwargs.get("isChild", False)
        self._parent_header = kwargs.pop("header", "")
        self._value_formatters = kwargs.pop("value_formatters", {})

        if not is_child:
            super(EntityNode, self).__init__(
                self._colname_display_value.values(),
                **kwargs
            )

        else:
            super(EntityNode, self).__init__([self._parent_header], **kwargs)
            self._set_children()

    def icon(self):
        return QIcon(":/plugins/stdm/images/icons/table.png")

    def typeInfo(self):
        return "ENTITY_NODE"

    def _set_children(self):
        """
        Add text information as children to this node displaying more
        information on the given entity.
        """
        prop_val_mapping = self._concat_names_values(self._colname_display_value,
                                                     self._value_formatters)
        for p_val in prop_val_mapping:
            ch_ent_node = BaseSTRNode([p_val], self)
    
class NoSTRNode(BaseSTRNode):
    """
    Node for showing that no STR relationship exists.
    """
    def __init__(self,parent=None):
        noSTRText = unicode(QApplication.translate("NoSTRNode",
                                                   "No STR Defined"))

        super(NoSTRNode,self).__init__([noSTRText],parent)
        
    def icon(self):
        return QIcon(":/plugins/stdm/images/icons/remove.png")
    
    def typeInfo(self):
        return "NO_STR_NODE"
<<<<<<< HEAD
    
class STRNode(BaseSTRNode):
    '''
    Node for rendering specific social tenure relationship information.
    '''
    def __init__(self,strmodel,parent = None, isChild = True, styleIfChild = True):
        self.strModel = strmodel
        
        self._objValues = []
        
        #Define property names
        self.propNameSTRType = "social_tenure_type"
        self.propNameHasAgreement = "AgreementAvailable"
        
        self.propertyLabels = OrderedDict({
                       self.propNameSTRType : str(QApplication.translate("STRNode","Type"))
                      # self.propNameHasAgreement : str(QApplication.translate("STRNode","Has Agreement"))
                       })
        
        #Set object values
        self._setObjectValues()
        
        self._parentTitle = str(QApplication.translate("STRNode","Social Tenure"))
        
        if not isChild:
            super(STRNode,self).__init__([self._objValues],parent, isChild, styleIfChild)
            
        else:
            super(STRNode,self).__init__([self._parentTitle],parent, isChild, styleIfChild)
            self._setChildren()
            
    def icon(self):
        return QIcon(":/plugins/stdm/images/icons/social_tenure.png")
    
    def sourceDocuments(self):
        '''
        Returns a list of source documents defined for this social tenure relationship.
        Combine the listing of source documents as well as tax documents if available.
        '''
        srcDocs = []
        srcDocs.extend(self.strModel.SourceDocuments)
        if self.strModel.hasTaxation():
            taxDoc = self.strModel.Taxation.Document
            if taxDoc:
                srcDocs.append(taxDoc)
        
        return srcDocs
    
    def id(self):
        '''
        Returns the ID of the model it represents.
        '''
        return self.strModel.id
    
    def _setObjectValues(self):
        '''
        Returns the object values as a list.
        '''
        for prop,label in self.propertyLabels.iteritems():
            if prop == self.propNameSTRType:
                #strLoookupFormatter = LookupFormatter(CheckSocialTenureRelationship)
                #strAttrVal = getattr(self.strModel,self.propNameSTRType)
                strAttrVal = self.strModel.social_tenure_type
                #strText = str(strLoookupFormatter.setDisplay(strAttrVal).toString())
                strText=strAttrVal
            #elif prop == self.propNameHasAgreement:
                    #strText = "Yes" if getattr(self.strModel,prop) else "No"
                   # strText = "No"
            
            self._objValues.append(strText)
    
    def _setChildren(self):
        '''
        Add text information as children to this node describing the STR info.
        '''
        propValues = self.propertyLabels.values()
        for i in range(len(propValues)):
            label = propValues[i]
            value = self._objValues[i]
            nodeText = label + self.separator + value
            strInfoNode = BaseSTRNode([nodeText],self)
            
    def typeInfo(self):
        return "STR_NODE"
    
    def onEdit(self, index):
        '''
        Edit STR information.
        '''
        #Show STR editor dialog
        strEditor = STREditorDialog(self.parentWidget(),self.strModel)
        
        if strEditor.exec_() == QDialog.Accepted:
            self.strModel = strEditor.socialtenure
            model = self._view.model()
            model.removeRows(0,self.childCount(),index)
                
            del self._objValues[:]
            self._setObjectValues()
            self._setChildren()
            model.insertRows(0,2,index)
        
    def onDelete(self, index):
        '''
        Delete STR information.
        '''
        delMsg = QApplication.translate("STRNode", 
                                     "This action will remove the social tenure relationship and dependent supporting documents, conflict" \
                                     " and tax information from the database. This action cannot be undone and once removed, it can" \
                                     "  only be recreated through" \
                                     " the 'New Social Tenure Relationship' wizard. Would you like to proceed?" \
                                     "\nClick Yes to proceed or No to cancel.")
        delResult = QMessageBox.warning(self.parentWidget(),QApplication.translate("STRNode","Delete Social Tenure Relationship"),delMsg,
                                        QMessageBox.Yes|QMessageBox.No)
        if delResult == QMessageBox.Yes:
            model = self._view.model()
            model.removeAllChildren(index.row(),self.childCount(),index.parent()) 
            #Remove source documents listings
            self.parentWidget()._deleteSourceDocTabs()
            self.strModel.delete()
            
            #Insert NoSTR node
            noSTRNode = NoSTRNode(self.parent())
            
            #Notify model that we have inserted a new child i.e. NoSTRNode
            model.insertRows(index.row(),1,index.parent())
        
    def onAddSourceDocument(self,doctype):
        '''
        Slot raised when the user has selected to add a new source document.
        '''
        
        #Create a proxy source document manager for inserting documents.
        srcDocManager = SourceDocumentManager(self.parentWidget())
        vBoxProxy = QVBoxLayout(self._parentWidget)
        self._parentWidget.connect(srcDocManager,SIGNAL("fileUploaded(PyQt_PyObject)"),
                       self._onSourceDocUploaded)
                
        if doctype == DEFAULT_DOCUMENT:
            dialogTitle = QApplication.translate("STRNode", 
                                             "Specify Supporting Document File Location")
        elif doctype == STATUTORY_REF_PAPER:
            dialogTitle = QApplication.translate("STRNode", 
                                             "Specify Statutory Reference Paper File Location")
        elif doctype == SURVEYOR_REF:
            dialogTitle = QApplication.translate("STRNode", 
                                             "Specify Surveyor Reference File Location")
        elif doctype == NOTARY_REF:
            dialogTitle = QApplication.translate("STRNode", 
                                             "Specify Notary Reference File Location")
        else:
            return
            
        docPath = self._selectSourceDocumentDialog(dialogTitle)
        
        if not docPath.isNull():
            #Register container then upload document
            srcDocManager.registerContainer(vBoxProxy, doctype)
            srcDocManager.insertDocumentFromFile(docPath,doctype)
        
    def _onSourceDocUploaded(self,sourcedocument):
        '''
        Slot raised once a new document has been uploaded into the central repository.
        '''
        self.strModel.SourceDocuments.append(sourcedocument)
        self.strModel.update()
        
        #Update the source document listing in the main widget
        self.parentWidget()._loadSourceDocuments([sourcedocument])
       
    def _selectSourceDocumentDialog(self,title):
        '''
        Displays a file dialog for a user to specify a source document
        '''
        filePath = QFileDialog.getOpenFileName(self._parentWidget,title,"/home","Source Documents (*.pdf)")
        return filePath  
    
    def onCreateConflict(self,index):
        '''
        Slot raised when user selects to define new conflict information.
        '''
        confEditorDialog = ConflictEditorDialog(self.parentWidget())
            
        if confEditorDialog.exec_() == QDialog.Accepted:
            strParent = self.parent()
            conflictNode = ConflictNode(confEditorDialog.conflict,strParent)
            self.strModel.Conflict = confEditorDialog.conflict
            
            #Force tree view to update
            numChildren = strParent.childCount()
            self._view.model().insertRows(numChildren,1,index.parent())
        
    def onCreateTaxation(self,index):
        '''
        Slot raised when user selects to define tax information.
        '''
        taxEditor = TaxInfoDialog(self.parentWidget())
        
        if taxEditor.exec_() == QDialog.Accepted:
            strParent = self.parent()
            taxNode = TaxationNode(taxEditor.taxation,strParent)
            self.strModel.Taxation = taxEditor.taxation
            self.strModel.update()
            
            '''
            Get the parent node of this STRNode then get the number of children below it
            since we want to add the new taxation node at the end of the children nodes.
            Insert rows with respect to the parent model index of the node that received
            the context menu request.
            '''
            numChildren = strParent.childCount()
            self._view.model().insertRows(numChildren,1,index.parent())
            
            #Incorporate tax document in the document listing if it has been specified
            if taxEditor.taxation.Document:
                self.parentWidget()._loadSourceDocuments([taxEditor.taxation.Document])
    
    def manageActions(self,modelindex,menu):
        '''
        Returns a menu for managing social tenure relationship information.
        '''
        editReceivers = self.signalReceivers(self.editAction)
        if editReceivers > 0:
            self.editAction.triggered.disconnect()
            
        deleteReceivers = self.signalReceivers(self.deleteAction)
        if deleteReceivers > 0:
            self.deleteAction.triggered.disconnect()
            
        #Add new entities menu
        entityAddMenu = QMenu(QApplication.translate("STRNode","Add"),self.parentWidget())
        entityAddMenu.setIcon(QIcon(":/plugins/stdm/images/icons/add.png"))
        
        #Define actions for adding related STR entities
        confAction = QAction(QIcon(":/plugins/stdm/images/icons/conflict.png"),
                                 QApplication.translate("STRNode","Conflict Information"),self._view)
        confAction.triggered.connect(lambda: self.onCreateConflict(modelindex))
        #Check if conflict information already exists. If so, then no need of defining twice
        if self.strModel.hasConflict():
            confAction.setEnabled(False)
        entityAddMenu.addAction(confAction)
        
        taxAction = QAction(QIcon(":/plugins/stdm/images/icons/receipt.png"),
                                 QApplication.translate("STRNode","Tax Information"),self._view)
        taxAction.triggered.connect(lambda: self.onCreateTaxation(modelindex))
        if self.strModel.hasTaxation():
            taxAction.setEnabled(False)
        entityAddMenu.addAction(taxAction)
        
        #Add source documents menu
        addSrcDocMenu = QMenu(QApplication.translate("STRNode","Source Documents"),self.parentWidget())
        addSrcDocMenu.setIcon(QIcon(":/plugins/stdm/images/icons/attachment.png"))
        titleDeedAction = QAction(QApplication.translate("STRNode","Title Deed"),self._view)
        titleDeedAction.triggered.connect(lambda: self.onAddSourceDocument(TITLE_DEED))
        addSrcDocMenu.addAction(titleDeedAction)
        notaryRefAction = QAction(QApplication.translate("STRNode","Notary Reference"),self._view)
        notaryRefAction.triggered.connect(lambda: self.onAddSourceDocument(NOTARY_REF))
        addSrcDocMenu.addAction(notaryRefAction)
        statRefPaperAction = QAction(QApplication.translate("STRNode","Statutory Reference Paper"),self._view)
        statRefPaperAction.triggered.connect(lambda: self.onAddSourceDocument(STATUTORY_REF_PAPER))
        addSrcDocMenu.addAction(statRefPaperAction)
        surveyorRefAction = QAction(QApplication.translate("STRNode","Surveyor Reference"),self._view)
        surveyorRefAction.triggered.connect(lambda: self.onAddSourceDocument(SURVEYOR_REF))
        addSrcDocMenu.addAction(surveyorRefAction)
        
        entityAddMenu.addMenu(addSrcDocMenu)
        
        menu.addMenu(entityAddMenu)
        menu.addAction(self.editAction)
        menu.addAction(self.deleteAction)
        
        #Disable if the user does not have permission.
        if not self.parentWidget()._canEdit:
            menu.setEnabled(False)
            
        self.editAction.triggered.connect(lambda: self.onEdit(modelindex))
        self.deleteAction.triggered.connect(lambda: self.onDelete(modelindex))
            
class PropertyNode(BaseSTRNode):
    '''
    Node for rendering property information.
    '''
    def __init__(self,property, model, parent = None, isChild = False, styleIfChild = True):
        self.property = property
        self.model=model
        self._objValues = []
        
        #Define property names
        self.propNamePropertyID = "PropertyID"
        self.propNameUseType = "UseTypeID" 
        self.propNameDescription = "DescriptionID"
        self.propNumFloors = "NumFloors"
        self.propRoofType = "RoofTypeID"
        self.propNatureWalls = "NatureWalls"
        self.propBoundaryType = "BoundaryType"
        self.propNumRooms = "NumRooms"
        self.propLandValue = "LandValue"
        self.propBuildingValue = "BuildingValue"
        self.propLandAccession = "LandAccessionID"
        self.propLandAccessYear = "LandAccessionYear"
        self.propBuildingAccession = "BuildingAccessionID"
        self.propBuildingAccessYear = "BuildingAccessionYear"
        
        self.propertyLabels = self.model.displayMapping()
        '''
        OrderedDict({
                       #self.propNamePropertyID : str(QApplication.translate("PropertyNode","Name")),
                       self.propNameUseType : str(QApplication.translate("PropertyNode","Type")),
        
                       self.propNameDescription : str(QApplication.translate("PropertyNode","Name"))
                       })
        
                       self.propNumFloors : str(QApplication.translate("PropertyNode","Number of Floors")),
                       self.propRoofType : str(QApplication.translate("PropertyNode","Roof Type")),
                       self.propNatureWalls : str(QApplication.translate("PropertyNode","Nature of Walls")),
                       self.propBoundaryType : str(QApplication.translate("PropertyNode","Boundary Type")),
                       self.propNumRooms : str(QApplication.translate("PropertyNode","Number of Rooms")),
                       self.propLandValue : str(QApplication.translate("PropertyNode","Land Value")),
                       self.propBuildingValue : str(QApplication.translate("PropertyNode","Building Value")),
                       self.propLandAccession : str(QApplication.translate("PropertyNode","Land Accession")),
                       self.propLandAccessYear : str(QApplication.translate("PropertyNode","Land Accession Year")),
                       self.propBuildingAccession : str(QApplication.translate("PropertyNode","Building Accession")),
                       self.propBuildingAccessYear : str(QApplication.translate("PropertyNode","Building Accession Year"))
                       
                       })
        '''
        #QMessageBox.information(None,"test",str(self.propertyLabels.items()))
        
        #Set object values
        self._setObjectValues()
        
        self._parentTitle = str(QApplication.translate("PropertyNode","Spatial Unit"))
        
        if not isChild:
            super(PropertyNode,self).__init__([self._objValues],parent, isChild, styleIfChild)
            
        else:
            super(PropertyNode,self).__init__([self._parentTitle],parent, isChild, styleIfChild)
            self._setChildren()
            
    def icon(self):
        return QIcon(":/plugins/stdm/images/icons/property.png")
    
    def id(self):
        '''
        Returns the property id.
        '''
        return self.property.id
    
    def _setObjectValues(self):
        '''
        Returns the object values as a list.
        '''
        for prop, label in self.propertyLabels.iteritems():
            
            strText = unicode(getattr(self.property, prop))
            '''
            if prop == self.propNameUseType:
                
                lkFormatter = LookupFormatter(CheckBuildingUseType)
                attrVal = getattr(self.property,self.propNameUseType)
                
                strText = unicode(lkFormatter.setDisplay(attrVal).toString())
                
                strText=self.property.type
            elif prop == self.propNameDescription:
                
                lkFormatter = LookupFormatter(CheckBuildingDescription)
                attrVal = getattr(self.property,self.propNameDescription)
                strText = unicode(lkFormatter.setDisplay(attrVal).toString())
                
                strText=self.property.name

            elif prop == self.propRoofType:
                lkFormatter = LookupFormatter(CheckRoofType)
                attrVal = getattr(self.property,self.propRoofType)
                strText = unicode(lkFormatter.setDisplay(attrVal).toString())
            elif prop == self.propNatureWalls:
                lkFormatter = LookupFormatter(CheckWallNature)
                attrVal = getattr(self.property,self.propNatureWalls)
                strText = unicode(lkFormatter.setDisplay(attrVal).toString())
            elif prop == self.propBoundaryType:
                lkFormatter = LookupFormatter(CheckBoundaryType)
                attrVal = getattr(self.property,self.propBoundaryType)
                strText = unicode(lkFormatter.setDisplay(attrVal).toString())
            elif prop == self.propLandAccession:
                lkFormatter = LookupFormatter(CheckAccessionMode)
                attrVal = getattr(self.property,self.propLandAccession)
                strText = unicode(lkFormatter.setDisplay(attrVal).toString())
            elif prop == self.propBuildingAccession:
                lkFormatter = LookupFormatter(CheckAccessionMode)
                attrVal = getattr(self.property,self.propBuildingAccession)
                strText = unicode(lkFormatter.setDisplay(attrVal).toString())
            elif prop == self.propBuildingValue or prop == self.propLandValue:
                if getattr(self.property,prop) == None:
                    strText = "Not defined"
                else:
                    decAmount = Decimal(getattr(self.property,prop))
                    strText = moneyfmt(decAmount)
            else:
                strText = unicode(getattr(self.property,prop))
            '''
            self._objValues.append(strText)
        
    
    def _setChildren(self):
        '''
        Add text information as children to this node describing the STR info.
        '''
        #QMessageBox.information(None,"test",str(self.property.name))
        propValues = self.propertyLabels.values()
        for i in range(len(propValues)):
            label = propValues[i]
            value = self._objValues[i]
            nodeText = label + self.separator + value
            strInfoNode = BaseSTRNode([nodeText],self)
            
    def typeInfo(self):
        return "PROPERTY_NODE"
    
class ConflictNode(BaseSTRNode):
    '''
    Node for rendering conflict information.
    '''
    def __init__(self,conflict,parent = None,styleIfChild = True):
        self.conflict = conflict
        
        self._objValues = []
        
        #Define property names
        self.propNameDescription = "Description"
        self.propNameSolution= "Solution" 
        
        self.propertyLabels = OrderedDict({
                       self.propNameDescription : str(QApplication.translate("ConflictNode","Description")),
                       self.propNameSolution : str(QApplication.translate("ConflictNode","Solution"))
                       })
        
        #Set object values
        self._setObjectValues()
        
        self._parentTitle = str(QApplication.translate("STRNode","Conflict"))
        
        super(ConflictNode,self).__init__([self._parentTitle],parent, True, styleIfChild)
        
        self._setChildren()
            
    def icon(self):
        return QIcon(":/plugins/stdm/images/icons/conflict.png")
    
    def _setObjectValues(self):
        '''
        Returns the object values as a list.
        '''
        for prop, label in self.propertyLabels.iteritems():
            strText = unicode(getattr(self.conflict,prop))
            self._objValues.append(strText)
    
    def _setChildren(self):
        '''
        Add text information as children to this node describing the STR info.
        '''
        propValues = self.propertyLabels.values()
        for i in range(len(propValues)):
            label = propValues[i]
            value = self._objValues[i]
            nodeText = label + self.separator + value
            strInfoNode = BaseSTRNode([nodeText],self)
    
    def id(self):
        '''
        Returns the conflict id.
        '''
        return self.conflict.id        
    
    def typeInfo(self):
        return "CONFLICT_NODE"
    
    def onEdit(self,index):
        '''
        Slot raised when the user select the edit action in this node's context menu.
        '''
        
        confEditorDialog = ConflictEditorDialog(self.parentWidget(),self.conflict)
            
        if confEditorDialog.exec_() == QDialog.Accepted:
            self.conflict = confEditorDialog.conflict
        
            #Use the model of the view to remove items
            if self._view:
                model = self._view.model()
                model.removeRows(0,self.childCount(),index)
                
                #Delete previous conflict info and insert the updated conflict information
                del self._objValues[:]
                self._setObjectValues()
                self._setChildren()
                model.insertRows(0,2,index)
                
    def onDelete(self,index):
        '''
        Slot raised when the user selects the delete action to remove conflict
        information for the selected social tenure relationship.
        '''
        delMsg = QApplication.translate("ConflictNode", 
                                     "This action will remove the conflict information associated with the social tenure relationship." \
                                     "\nClick Yes to proceed or No to cancel.")
        delResult = QMessageBox.warning(self.parentWidget(),QApplication.translate("ConflictNode","Delete Conflict Information"),delMsg,
                                        QMessageBox.Yes|QMessageBox.No)
        if delResult == QMessageBox.Yes:
            if self._view:
                model = self._view.model()
                model.removeRow(index.row(),index.parent()) 
                self.conflict.delete()    
        
    def manageActions(self,modelindex,menu):
        '''
        Actions for editing or deleting conflict information for the particular STR record.
        '''
        #Disconnect existing signals from their slots, otherwise the slot will be activated multiple times.
        editReceivers = self.signalReceivers(self.editAction)
        if editReceivers > 0:
            self.editAction.triggered.disconnect()
            
        deleteReceivers = self.signalReceivers(self.deleteAction)
        if deleteReceivers > 0:
            self.deleteAction.triggered.disconnect()
        
        #Disable if the user does not have permission.
        if not self.parentWidget()._canEdit:
            self.editAction.setEnabled(False)
            self.deleteAction.setEnabled(False)
            
        self.editAction.triggered.connect(lambda:self.onEdit(modelindex))
        self.deleteAction.triggered.connect(lambda: self.onDelete(modelindex))
        
        menu.addAction(self.editAction)
        menu.addAction(self.deleteAction)
        
class TaxationNode(BaseSTRNode):
    '''
    Node for rendering taxation information.
    '''
    def __init__(self,taxation,parent = None, isChild = False, styleIfChild = True):
        self.taxation = taxation
        
        self._objValues = []
        
        #Use tax office as a flag to determine whether it is for private or stateland
        self._setTaxType(taxation)
        
        #Define model attributes
        self.propNameRefDate = "ReferenceDate"
        self.propNameAmount = "Amount"
        self.propNameLeaseDate = "LeaseDate"
        self.propNameTaxOffice = "TaxOffice" 
            
        self._setDisplayLabels()
        
        #Set object values
        self._setObjectValues()
        
        self._parentTitle = unicode(QApplication.translate("TaxationNode","Taxation"))
        
        super(TaxationNode,self).__init__([self._parentTitle],parent, True, styleIfChild)
        
        self._setChildren()
        
    def _setDisplayLabels(self):
        if self.taxType == TAX_RECEIPT_PRIVATE:
            self.propertyLabels = OrderedDict({
                       self.propNameRefDate : unicode(QApplication.translate("TaxationNode","Last Year CFBP Was Paid")),
                       self.propNameAmount : unicode(QApplication.translate("TaxationNode","Amount of CFBP"))
                       })
        else:
            self.propertyLabels = OrderedDict({
                       self.propNameRefDate : unicode(QApplication.translate("TaxationNode","Date of Latest Receipt")),
                       self.propNameAmount : unicode(QApplication.translate("TaxationNode","Amount of Last Receipt")),
                       self.propNameLeaseDate : unicode(QApplication.translate("TaxationNode","Start of Leasing Year")),
                       self.propNameTaxOffice : unicode(QApplication.translate("TaxationNode","Tax Office"))
                       })
            
    def _setTaxType(self,tax):
        '''
        Set tax type based on the object properties.
        '''
        if tax.TaxOffice:
            self.taxType = TAX_RECEIPT_STATE
        else:
            self.taxType = TAX_RECEIPT_PRIVATE
            
    def icon(self):
        return QIcon(":/plugins/stdm/images/icons/receipt.png")
    
    def id(self):
        '''
        Returns the taxation id.
        '''
        return self.taxation.id
    
    def _setObjectValues(self):
        '''
        Returns the object values as a list.
        '''
        for prop,label in self.propertyLabels.iteritems():
            if getattr(self.taxation,prop) == None:
                strText = "Not Defined"
            else:
                if prop == self.propNameRefDate and self.taxType == TAX_RECEIPT_PRIVATE:
                    refDate = getattr(self.taxation,prop)
                    strText = str(refDate.year)
                elif prop == self.propNameLeaseDate and self.taxType == TAX_RECEIPT_STATE:
                    leaseDate = getattr(self.taxation,prop)
                    strText = str(leaseDate.year)
                elif prop == self.propNameAmount:
                    decAmount = Decimal(getattr(self.taxation,prop))
                    strText = moneyfmt(decAmount)
                else:
                    strText = unicode(getattr(self.taxation,prop))
            
            self._objValues.append(strText)
    
    def _setChildren(self):
        '''
        Add text information as children to this node describing the STR info.
        '''
        propValues = self.propertyLabels.values()
        for i in range(len(propValues)):
            label = propValues[i]
            value = self._objValues[i]
            nodeText = label + self.separator + value
            strInfoNode = BaseSTRNode([nodeText],self)
            
    def typeInfo(self):
        return "TAXATION_NODE"
    
    def manageActions(self,modelindex,menu):
        #Disconnect existing signals from their slots, otherwise the slot will be activated multiple times.
        editReceivers = self.signalReceivers(self.editAction)
        if editReceivers > 0:
            self.editAction.triggered.disconnect()
            
        deleteReceivers = self.signalReceivers(self.deleteAction)
        if deleteReceivers > 0:
            self.deleteAction.triggered.disconnect()
        
        #Disable if the user does not have permission.
        if not self.parentWidget()._canEdit:
            self.editAction.setEnabled(False)
            self.deleteAction.setEnabled(False)
            
        self.editAction.triggered.connect(lambda:self.onEdit(modelindex))
        self.deleteAction.triggered.connect(lambda: self.onDelete(modelindex))
        
        menu.addAction(self.editAction)
        menu.addAction(self.deleteAction)
    
    def onEdit(self,index):
        '''
        Slot raised when the user select the edit action in this node's context menu.
        '''
        taxEditor = TaxInfoDialog(self.parentWidget(),self.taxation)
        initialTaxType = self.taxType
        
        if taxEditor.exec_() == QDialog.Accepted:
            self.taxation = taxEditor.taxation
            model = self._view.model()
            model.removeRows(0,self.childCount(),index)
                
            del self._objValues[:]
            self._setTaxType(self.taxation)
            self._setDisplayLabels()
            self._setObjectValues()
            self._setChildren()
            model.insertRows(0,2,index)
            
            #Remove tax document references
            self.parentWidget().removeSourceDocumentWidget(initialTaxType)
            
            #Update tax document listing
            if self.taxation.Document:
                self.parentWidget()._loadSourceDocuments([self.taxation.Document])                
               
    def onDelete(self,index):
        delMsg = QApplication.translate("TaxationNode", 
                                     "This action will remove taxation information associated with the social tenure relationship." \
                                     "\nClick Yes to proceed or No to cancel.")
        delResult = QMessageBox.warning(self.parentWidget(),QApplication.translate("TaxationNode","Delete Taxation Information"),delMsg,
                                        QMessageBox.Yes|QMessageBox.No)
        if delResult == QMessageBox.Yes:
            if self._view:
                model = self._view.model()
                model.removeRow(index.row(),index.parent()) 
                self.removeSourceDocReferences()
                self.taxation.delete()
                
    def removeSourceDocReferences(self):
        '''
        Removes the tab widgets that list the tax documents associated with the current taxation node.
        This is called when the tax node has been deleted.
        '''
        if self.taxation.Document:
            self.parentWidget().removeSourceDocumentWidget(self.taxType)
        
        
=======

class STRNode(EntityNode):
    """
    Node for rendering STR information.
    """
    def icon(self):
        return QIcon(":/plugins/stdm/images/icons/social_tenure.png")
>>>>>>> 39a3bfa0

class SpatialUnitNode(EntityNode):
    """
    Node for rendering spatial unit information.
    """
    def icon(self):
        return QIcon(":/plugins/stdm/images/icons/layer.gif")
    
        
        
        
        
        
        
        
        
        
        
        
        
        
        
        <|MERGE_RESOLUTION|>--- conflicted
+++ resolved
@@ -1,1231 +1,516 @@
-"""
-/***************************************************************************
-Name                 : STR Nodes
-Description          : Module provides classes which act as proxies for
-                       representing social tenure relationship information
-                       in a QTreeView
-Date                 : 10/November/2013 
-copyright            : (C) 2013 by John Gitau
-email                : gkahiu@gmail.com
- ***************************************************************************/
-
-/***************************************************************************
- *                                                                         *
- *   This program is free software; you can redistribute it and/or modify  *
- *   it under the terms of the GNU General Public License as published by  *
- *   the Free Software Foundation; either version 2 of the License, or     *
- *   (at your option) any later version.                                   *
- *                                                                         *
- ***************************************************************************/
-"""
-from collections import OrderedDict
-from decimal import Decimal
-
-from PyQt4.QtGui import (
-    QIcon,
-    QApplication,
-    QAction,
-    QDialog,
-    QMessageBox,
-    QMenu,
-    QFileDialog,
-    QVBoxLayout
-)
-from PyQt4.QtCore import SIGNAL
-
-from qgis.core import *
-
-from stdm.utils import *
-<<<<<<< HEAD
-#from stdm.data import SocialTenureRelationshipMixin, LookupFormatter
-from stdm.ui.sourcedocument import DEFAULT_DOCUMENT,STATUTORY_REF_PAPER,SURVEYOR_REF,NOTARY_REF,TAX_RECEIPT_PRIVATE, \
-        TAX_RECEIPT_STATE,SourceDocumentManager
-from stdm.ui.str_editor_dlg import STREditorDialog
-=======
->>>>>>> 39a3bfa0
-
-EDIT_ICON = QIcon(":/plugins/stdm/images/icons/edit.png")
-DELETE_ICON = QIcon(":/plugins/stdm/images/icons/delete.png")
-NO_ACTION_ICON = QIcon(":/plugins/stdm/images/icons/no_action.png")
-
-class BaseSTRNode(object):
-    """
-    Base class for all STR nodes.
-    """
-    def __init__(self, data, parent=None, view=None, parentWidget=None,
-                 isChild=False, styleIfChild=True, rootDepthForHash=1,
-                 model=None):
-        self._data = data
-        self._children = []
-        self._parent = parent
-        self._rootNodeHash = ""
-        self._view = view
-        self._parentWidget = parentWidget
-        self._model = model
-
-        if parent is not None:
-            parent.addChild(self)
-            #Inherit view from parent
-            self._view = parent.treeView()
-            self._parentWidget = parent.parentWidget()
-
-        '''
-        Set the hash of the node that will be taken as the root parent node.
-        In this case it will be level one.
-        Level zero will not have any hash specified (just be an empty string).
-        '''
-        if self.depth() == rootDepthForHash:
-            self._rootNodeHash = gen_random_string()
-        elif self.depth() > rootDepthForHash:
-            self._rootNodeHash = self._parent.rootHash()
-
-        #Separator for child text
-        self.separator = " : "
-
-        if isChild:
-            if styleIfChild:
-                self._styleIfChild = True
-        else:
-            self._styleIfChild = False
-
-        #Default actions that will be most commonly used by the nodes with data management capabilities
-        self.editAction = QAction(EDIT_ICON,
-                             QApplication.translate("BaseSTRNode","Edit..."),None)
-        self.deleteAction = QAction(DELETE_ICON,
-                             QApplication.translate("BaseSTRNode","Delete"),None)
-
-        self._expand_action = QAction(QApplication.translate("BaseSTRNode","Expand"),
-                                      self._parentWidget)
-        self._collapse_action = QAction(QApplication.translate("BaseSTRNode","Collapse"),
-                                      self._parentWidget)
-
-    def addChild(self,child):
-        '''
-        Add child to the parent node.
-        '''
-        self._children.append(child)
-
-    def insertChild(self,position,child):
-        '''
-        Append child at the specified position in the list
-        '''
-        if position < 0 or position > len(self._children):
-            return False
-
-        self._children.insert(position, child)
-        child._parent = self
-
-        return True
-
-    def removeChild(self,position):
-        '''
-        Remove child at the specified position.
-        '''
-        if position < 0 or position >= len(self._children):
-            return False
-
-        child = self._children.pop(position)
-        child._parent = None
-
-        return True
-
-    def clear(self):
-        '''
-        Removes all children in the node.
-        '''
-        try:
-            del self._children[:]
-            return True
-        except:
-            return False
-
-    def child(self,row):
-        '''
-        Get the child node at the specified row.
-        '''
-        if row < 0 or row >= len(self._children):
-            return None
-
-        return self._children[row]
-
-    def childCount(self):
-        '''
-        Number of children node with the current node as the parent.
-        '''
-        return len(self._children)
-
-    def children(self):
-        '''
-        Returns all the node's children as a list.
-        '''
-        return self._children
-
-    def hasParent(self):
-        '''
-        True if the node has a parent. Otherwise returns False.
-        '''
-        return True if self._parent else False
-
-    def parent(self):
-        '''
-        The parent of this node.
-        '''
-        return self._parent
-
-    def treeView(self):
-        '''
-        Returns the tree view that contains this node.
-        '''
-        return self._view
-
-    def parentWidget(self):
-        '''
-        Returns the main widget that displays the social tenure relationship information.
-        '''
-        return self._parentWidget
-
-    def row(self):
-        '''
-        Return the position of this node in the parent container.
-        '''
-        if self._parent:
-            return self.parent()._children.index(self)
-
-        return 0
-
-    def icon(self):
-        '''
-        Return a QIcon for decorating the node.
-        To be implemented by subclasses.
-        '''
-        return None
-
-    def id(self):
-        '''
-        Returns the ID of the model it represents.
-        '''
-        return -1
-
-    def depth(self):
-        '''
-        Returns the depth/hierarchy of this node.
-        '''
-        depth = 0
-        item = self.parent()
-
-        while item is not None:
-            item = item.parent()
-            depth += 1
-
-        return depth
-
-    def rootHash(self):
-        '''
-        Returns a hash key that is used to identify the lineage of the child nodes i.e.
-        which node exactly is the 'forefather'.
-        '''
-        return self._rootNodeHash
-
-    def styleIfChild(self):
-        '''
-        Style the parent _title if set to 'True'.
-        This is a read only property.
-        '''
-        return self._styleIfChild
-
-    def data(self, column):
-        '''
-        Returns the data item in the specified specified column index within the list.
-        '''
-        if column < 0 or column >= len(self._data):
-            raise IndexError
-
-        return self._data[column]
-
-    def setData(self, column, value):
-        '''
-        Set the value of the node data at the given column index.
-        '''
-        if column < 0 or column >= len(self._data):
-            return False
-
-        self._data[column] = value
-
-        return True
-
-    def model(self):
-        """
-        :return: Returns the data model associated with this node. Returns
-        'None' if not defined.
-        :rtype: object
-        """
-        return self._model
-
-    def columnCount(self):
-        '''
-        Return the number of columns.
-        '''
-        return len(self._data)
-
-    def column(self,position):
-        '''
-        Get the data in the specified column.
-        '''
-        if position < 0 and position >= len(self._data):
-            return None
-
-        return self._data[position]
-
-    def removeColumns(self,position,columns):
-        '''
-        Removes columns in the STR node.
-        '''
-        if position < 0 or position >= len(self._data):
-            return False
-
-        for c in range(columns):
-            self._data.pop(position)
-
-        return True
-
-    def clearColumns(self):
-        '''
-        Removes all columns in the node.
-        '''
-        del self._data[:]
-
-    def typeInfo(self):
-        return "BASE_NODE"
-
-    def __repr__(self):
-        return self.typeInfo()
-
-    def manageActions(self, modelindex, menu):
-        """
-        Returns the list of actions to be loaded into the context menu
-        of this node when a user right clicks in the treeview.
-        Default actions are for expanding/collapsing child nodes.
-        To be inherited by subclasses for additional custom actions.
-        """
-        nullAction = QAction(NO_ACTION_ICON,
-                             QApplication.translate("BaseSTRNode", "No User Action"),
-                             self.parentWidget())
-        nullAction.setEnabled(False)
-
-        if not self._view is None:
-            if self._view.isExpanded(modelindex):
-                self._expand_action.setEnabled(False)
-                self._collapse_action.setEnabled(True)
-
-            else:
-                self._expand_action.setEnabled(True)
-                self._collapse_action.setEnabled(False)
-
-        #Disconnect then reconnect signals
-        if self.signalReceivers(self._expand_action) > 0:
-            self._expand_action.triggered.disconnect()
-
-        if self.signalReceivers(self._collapse_action) > 0:
-            self._collapse_action.triggered.disconnect()
-
-        #Connect expand/collapse signals to the respective actions
-        self._expand_action.triggered.connect(lambda:self._on_expand(modelindex))
-        self._collapse_action.triggered.connect(lambda: self._on_collapse(modelindex))
-
-        menu.addAction(self._expand_action)
-        menu.addAction(self._collapse_action)
-
-    def _on_expand(self, index):
-        """
-        Slot raised to expand all children under this node at the specified
-        index.
-        :param index: Location in the data model.
-        :type index: QModelIndex
-        """
-        if index.isValid():
-            self._view.expand(index)
-
-    def _on_collapse(self, index):
-        """
-        Slot raised to collapse all children under this node at the specified
-        index.
-        :param index: Location in the data model.
-        :type index: QModelIndex
-        """
-        if index.isValid():
-            self._view.collapse(index)
-
-    def onEdit(self,index):
-        '''
-        Slot triggered when the Edit action of the node is triggered by the user.
-        Subclasses to implement.
-        '''
-        pass
-
-    def onDelete(self,index):
-        '''
-        Slot triggered when the Delete action of the node is triggered by the user.
-        Subclasses to implement.
-        '''
-        pass
-
-    def signalReceivers(self, action, signal = "triggered()"):
-        '''
-        Convenience method that returns the number of receivers connected to the signal of the action object.
-        '''
-        return action.receivers(SIGNAL(signal))
-
-    def _concat_names_values(self, display_mapping, formatter):
-        """
-        Extract model values based on the properties defined by display mapping
-        and concatenates the display-friendly property name with its corresponding
-        value.
-        :param display_mapping: Collection containing a tuple of column name
-        and display name as key and column value.
-        :type display_mapping: dict
-        :param formatter: Collections of functions mapped to the property names
-        that format the corresponding attribute values.
-        :type formatter: dict
-        :return: list of display name-value pairs.
-        :rtype: list
-        """
-        name_values = []
-
-        for col_name_prop, attr_val in display_mapping.iteritems():
-            prop, prop_display = col_name_prop[0], col_name_prop[1]
-            if prop in formatter:
-                attr_val = formatter[prop](attr_val)
-
-            name_val = "%s: %s" %(prop_display, attr_val)
-            name_values.append(name_val)
-
-        return name_values
-
-    def _property_values(self, model, display_mapping, formatter):
-        """
-        Extract model values based on the properties defined by display_mapping.
-        :param model: Instance of database model.
-        :param display_mapping: property names and corresponding display-friendly
-        names.
-        :type display_mapping: dict
-        :param formatter: Collections of functions mapped to the property names
-        that format the corresponding attribute values.
-        :type formatter: dict
-        :return: Attribute values as specified in the display_mapping.
-        :rtype: list
-        """
-        attr_values = []
-
-        for prop, disp in display_mapping.iteritems():
-            attr_val = getattr(model, prop)
-
-            if prop in formatter:
-                attr_val = formatter[prop](attr_val)
-
-            attr_values.append(attr_val)
-
-        return attr_values
-
-    def _display_mapping(self):
-        """
-        :return: Property names and their corresponding display names.
-        :rtype: dict
-        """
-        raise NotImplementedError
-
-class SupportsDocumentsNode(BaseSTRNode):
-    """
-    Node for those entities which support documents to be attached.
-    """
-    def documents(self):
-        return []
-
-class EntityNode(SupportsDocumentsNode):
-    """
-    Node for displaying general information purtaining to an entity.
-    """
-    def __init__(self, *args, **kwargs):
-        self._colname_display_value = args[0]
-        is_child = kwargs.get("isChild", False)
-        self._parent_header = kwargs.pop("header", "")
-        self._value_formatters = kwargs.pop("value_formatters", {})
-
-        if not is_child:
-            super(EntityNode, self).__init__(
-                self._colname_display_value.values(),
-                **kwargs
-            )
-
-        else:
-            super(EntityNode, self).__init__([self._parent_header], **kwargs)
-            self._set_children()
-
-    def icon(self):
-        return QIcon(":/plugins/stdm/images/icons/table.png")
-
-    def typeInfo(self):
-        return "ENTITY_NODE"
-
-    def _set_children(self):
-        """
-        Add text information as children to this node displaying more
-        information on the given entity.
-        """
-        prop_val_mapping = self._concat_names_values(self._colname_display_value,
-                                                     self._value_formatters)
-        for p_val in prop_val_mapping:
-            ch_ent_node = BaseSTRNode([p_val], self)
-    
-class NoSTRNode(BaseSTRNode):
-    """
-    Node for showing that no STR relationship exists.
-    """
-    def __init__(self,parent=None):
-        noSTRText = unicode(QApplication.translate("NoSTRNode",
-                                                   "No STR Defined"))
-
-        super(NoSTRNode,self).__init__([noSTRText],parent)
-        
-    def icon(self):
-        return QIcon(":/plugins/stdm/images/icons/remove.png")
-    
-    def typeInfo(self):
-        return "NO_STR_NODE"
-<<<<<<< HEAD
-    
-class STRNode(BaseSTRNode):
-    '''
-    Node for rendering specific social tenure relationship information.
-    '''
-    def __init__(self,strmodel,parent = None, isChild = True, styleIfChild = True):
-        self.strModel = strmodel
-        
-        self._objValues = []
-        
-        #Define property names
-        self.propNameSTRType = "social_tenure_type"
-        self.propNameHasAgreement = "AgreementAvailable"
-        
-        self.propertyLabels = OrderedDict({
-                       self.propNameSTRType : str(QApplication.translate("STRNode","Type"))
-                      # self.propNameHasAgreement : str(QApplication.translate("STRNode","Has Agreement"))
-                       })
-        
-        #Set object values
-        self._setObjectValues()
-        
-        self._parentTitle = str(QApplication.translate("STRNode","Social Tenure"))
-        
-        if not isChild:
-            super(STRNode,self).__init__([self._objValues],parent, isChild, styleIfChild)
-            
-        else:
-            super(STRNode,self).__init__([self._parentTitle],parent, isChild, styleIfChild)
-            self._setChildren()
-            
-    def icon(self):
-        return QIcon(":/plugins/stdm/images/icons/social_tenure.png")
-    
-    def sourceDocuments(self):
-        '''
-        Returns a list of source documents defined for this social tenure relationship.
-        Combine the listing of source documents as well as tax documents if available.
-        '''
-        srcDocs = []
-        srcDocs.extend(self.strModel.SourceDocuments)
-        if self.strModel.hasTaxation():
-            taxDoc = self.strModel.Taxation.Document
-            if taxDoc:
-                srcDocs.append(taxDoc)
-        
-        return srcDocs
-    
-    def id(self):
-        '''
-        Returns the ID of the model it represents.
-        '''
-        return self.strModel.id
-    
-    def _setObjectValues(self):
-        '''
-        Returns the object values as a list.
-        '''
-        for prop,label in self.propertyLabels.iteritems():
-            if prop == self.propNameSTRType:
-                #strLoookupFormatter = LookupFormatter(CheckSocialTenureRelationship)
-                #strAttrVal = getattr(self.strModel,self.propNameSTRType)
-                strAttrVal = self.strModel.social_tenure_type
-                #strText = str(strLoookupFormatter.setDisplay(strAttrVal).toString())
-                strText=strAttrVal
-            #elif prop == self.propNameHasAgreement:
-                    #strText = "Yes" if getattr(self.strModel,prop) else "No"
-                   # strText = "No"
-            
-            self._objValues.append(strText)
-    
-    def _setChildren(self):
-        '''
-        Add text information as children to this node describing the STR info.
-        '''
-        propValues = self.propertyLabels.values()
-        for i in range(len(propValues)):
-            label = propValues[i]
-            value = self._objValues[i]
-            nodeText = label + self.separator + value
-            strInfoNode = BaseSTRNode([nodeText],self)
-            
-    def typeInfo(self):
-        return "STR_NODE"
-    
-    def onEdit(self, index):
-        '''
-        Edit STR information.
-        '''
-        #Show STR editor dialog
-        strEditor = STREditorDialog(self.parentWidget(),self.strModel)
-        
-        if strEditor.exec_() == QDialog.Accepted:
-            self.strModel = strEditor.socialtenure
-            model = self._view.model()
-            model.removeRows(0,self.childCount(),index)
-                
-            del self._objValues[:]
-            self._setObjectValues()
-            self._setChildren()
-            model.insertRows(0,2,index)
-        
-    def onDelete(self, index):
-        '''
-        Delete STR information.
-        '''
-        delMsg = QApplication.translate("STRNode", 
-                                     "This action will remove the social tenure relationship and dependent supporting documents, conflict" \
-                                     " and tax information from the database. This action cannot be undone and once removed, it can" \
-                                     "  only be recreated through" \
-                                     " the 'New Social Tenure Relationship' wizard. Would you like to proceed?" \
-                                     "\nClick Yes to proceed or No to cancel.")
-        delResult = QMessageBox.warning(self.parentWidget(),QApplication.translate("STRNode","Delete Social Tenure Relationship"),delMsg,
-                                        QMessageBox.Yes|QMessageBox.No)
-        if delResult == QMessageBox.Yes:
-            model = self._view.model()
-            model.removeAllChildren(index.row(),self.childCount(),index.parent()) 
-            #Remove source documents listings
-            self.parentWidget()._deleteSourceDocTabs()
-            self.strModel.delete()
-            
-            #Insert NoSTR node
-            noSTRNode = NoSTRNode(self.parent())
-            
-            #Notify model that we have inserted a new child i.e. NoSTRNode
-            model.insertRows(index.row(),1,index.parent())
-        
-    def onAddSourceDocument(self,doctype):
-        '''
-        Slot raised when the user has selected to add a new source document.
-        '''
-        
-        #Create a proxy source document manager for inserting documents.
-        srcDocManager = SourceDocumentManager(self.parentWidget())
-        vBoxProxy = QVBoxLayout(self._parentWidget)
-        self._parentWidget.connect(srcDocManager,SIGNAL("fileUploaded(PyQt_PyObject)"),
-                       self._onSourceDocUploaded)
-                
-        if doctype == DEFAULT_DOCUMENT:
-            dialogTitle = QApplication.translate("STRNode", 
-                                             "Specify Supporting Document File Location")
-        elif doctype == STATUTORY_REF_PAPER:
-            dialogTitle = QApplication.translate("STRNode", 
-                                             "Specify Statutory Reference Paper File Location")
-        elif doctype == SURVEYOR_REF:
-            dialogTitle = QApplication.translate("STRNode", 
-                                             "Specify Surveyor Reference File Location")
-        elif doctype == NOTARY_REF:
-            dialogTitle = QApplication.translate("STRNode", 
-                                             "Specify Notary Reference File Location")
-        else:
-            return
-            
-        docPath = self._selectSourceDocumentDialog(dialogTitle)
-        
-        if not docPath.isNull():
-            #Register container then upload document
-            srcDocManager.registerContainer(vBoxProxy, doctype)
-            srcDocManager.insertDocumentFromFile(docPath,doctype)
-        
-    def _onSourceDocUploaded(self,sourcedocument):
-        '''
-        Slot raised once a new document has been uploaded into the central repository.
-        '''
-        self.strModel.SourceDocuments.append(sourcedocument)
-        self.strModel.update()
-        
-        #Update the source document listing in the main widget
-        self.parentWidget()._loadSourceDocuments([sourcedocument])
-       
-    def _selectSourceDocumentDialog(self,title):
-        '''
-        Displays a file dialog for a user to specify a source document
-        '''
-        filePath = QFileDialog.getOpenFileName(self._parentWidget,title,"/home","Source Documents (*.pdf)")
-        return filePath  
-    
-    def onCreateConflict(self,index):
-        '''
-        Slot raised when user selects to define new conflict information.
-        '''
-        confEditorDialog = ConflictEditorDialog(self.parentWidget())
-            
-        if confEditorDialog.exec_() == QDialog.Accepted:
-            strParent = self.parent()
-            conflictNode = ConflictNode(confEditorDialog.conflict,strParent)
-            self.strModel.Conflict = confEditorDialog.conflict
-            
-            #Force tree view to update
-            numChildren = strParent.childCount()
-            self._view.model().insertRows(numChildren,1,index.parent())
-        
-    def onCreateTaxation(self,index):
-        '''
-        Slot raised when user selects to define tax information.
-        '''
-        taxEditor = TaxInfoDialog(self.parentWidget())
-        
-        if taxEditor.exec_() == QDialog.Accepted:
-            strParent = self.parent()
-            taxNode = TaxationNode(taxEditor.taxation,strParent)
-            self.strModel.Taxation = taxEditor.taxation
-            self.strModel.update()
-            
-            '''
-            Get the parent node of this STRNode then get the number of children below it
-            since we want to add the new taxation node at the end of the children nodes.
-            Insert rows with respect to the parent model index of the node that received
-            the context menu request.
-            '''
-            numChildren = strParent.childCount()
-            self._view.model().insertRows(numChildren,1,index.parent())
-            
-            #Incorporate tax document in the document listing if it has been specified
-            if taxEditor.taxation.Document:
-                self.parentWidget()._loadSourceDocuments([taxEditor.taxation.Document])
-    
-    def manageActions(self,modelindex,menu):
-        '''
-        Returns a menu for managing social tenure relationship information.
-        '''
-        editReceivers = self.signalReceivers(self.editAction)
-        if editReceivers > 0:
-            self.editAction.triggered.disconnect()
-            
-        deleteReceivers = self.signalReceivers(self.deleteAction)
-        if deleteReceivers > 0:
-            self.deleteAction.triggered.disconnect()
-            
-        #Add new entities menu
-        entityAddMenu = QMenu(QApplication.translate("STRNode","Add"),self.parentWidget())
-        entityAddMenu.setIcon(QIcon(":/plugins/stdm/images/icons/add.png"))
-        
-        #Define actions for adding related STR entities
-        confAction = QAction(QIcon(":/plugins/stdm/images/icons/conflict.png"),
-                                 QApplication.translate("STRNode","Conflict Information"),self._view)
-        confAction.triggered.connect(lambda: self.onCreateConflict(modelindex))
-        #Check if conflict information already exists. If so, then no need of defining twice
-        if self.strModel.hasConflict():
-            confAction.setEnabled(False)
-        entityAddMenu.addAction(confAction)
-        
-        taxAction = QAction(QIcon(":/plugins/stdm/images/icons/receipt.png"),
-                                 QApplication.translate("STRNode","Tax Information"),self._view)
-        taxAction.triggered.connect(lambda: self.onCreateTaxation(modelindex))
-        if self.strModel.hasTaxation():
-            taxAction.setEnabled(False)
-        entityAddMenu.addAction(taxAction)
-        
-        #Add source documents menu
-        addSrcDocMenu = QMenu(QApplication.translate("STRNode","Source Documents"),self.parentWidget())
-        addSrcDocMenu.setIcon(QIcon(":/plugins/stdm/images/icons/attachment.png"))
-        titleDeedAction = QAction(QApplication.translate("STRNode","Title Deed"),self._view)
-        titleDeedAction.triggered.connect(lambda: self.onAddSourceDocument(TITLE_DEED))
-        addSrcDocMenu.addAction(titleDeedAction)
-        notaryRefAction = QAction(QApplication.translate("STRNode","Notary Reference"),self._view)
-        notaryRefAction.triggered.connect(lambda: self.onAddSourceDocument(NOTARY_REF))
-        addSrcDocMenu.addAction(notaryRefAction)
-        statRefPaperAction = QAction(QApplication.translate("STRNode","Statutory Reference Paper"),self._view)
-        statRefPaperAction.triggered.connect(lambda: self.onAddSourceDocument(STATUTORY_REF_PAPER))
-        addSrcDocMenu.addAction(statRefPaperAction)
-        surveyorRefAction = QAction(QApplication.translate("STRNode","Surveyor Reference"),self._view)
-        surveyorRefAction.triggered.connect(lambda: self.onAddSourceDocument(SURVEYOR_REF))
-        addSrcDocMenu.addAction(surveyorRefAction)
-        
-        entityAddMenu.addMenu(addSrcDocMenu)
-        
-        menu.addMenu(entityAddMenu)
-        menu.addAction(self.editAction)
-        menu.addAction(self.deleteAction)
-        
-        #Disable if the user does not have permission.
-        if not self.parentWidget()._canEdit:
-            menu.setEnabled(False)
-            
-        self.editAction.triggered.connect(lambda: self.onEdit(modelindex))
-        self.deleteAction.triggered.connect(lambda: self.onDelete(modelindex))
-            
-class PropertyNode(BaseSTRNode):
-    '''
-    Node for rendering property information.
-    '''
-    def __init__(self,property, model, parent = None, isChild = False, styleIfChild = True):
-        self.property = property
-        self.model=model
-        self._objValues = []
-        
-        #Define property names
-        self.propNamePropertyID = "PropertyID"
-        self.propNameUseType = "UseTypeID" 
-        self.propNameDescription = "DescriptionID"
-        self.propNumFloors = "NumFloors"
-        self.propRoofType = "RoofTypeID"
-        self.propNatureWalls = "NatureWalls"
-        self.propBoundaryType = "BoundaryType"
-        self.propNumRooms = "NumRooms"
-        self.propLandValue = "LandValue"
-        self.propBuildingValue = "BuildingValue"
-        self.propLandAccession = "LandAccessionID"
-        self.propLandAccessYear = "LandAccessionYear"
-        self.propBuildingAccession = "BuildingAccessionID"
-        self.propBuildingAccessYear = "BuildingAccessionYear"
-        
-        self.propertyLabels = self.model.displayMapping()
-        '''
-        OrderedDict({
-                       #self.propNamePropertyID : str(QApplication.translate("PropertyNode","Name")),
-                       self.propNameUseType : str(QApplication.translate("PropertyNode","Type")),
-        
-                       self.propNameDescription : str(QApplication.translate("PropertyNode","Name"))
-                       })
-        
-                       self.propNumFloors : str(QApplication.translate("PropertyNode","Number of Floors")),
-                       self.propRoofType : str(QApplication.translate("PropertyNode","Roof Type")),
-                       self.propNatureWalls : str(QApplication.translate("PropertyNode","Nature of Walls")),
-                       self.propBoundaryType : str(QApplication.translate("PropertyNode","Boundary Type")),
-                       self.propNumRooms : str(QApplication.translate("PropertyNode","Number of Rooms")),
-                       self.propLandValue : str(QApplication.translate("PropertyNode","Land Value")),
-                       self.propBuildingValue : str(QApplication.translate("PropertyNode","Building Value")),
-                       self.propLandAccession : str(QApplication.translate("PropertyNode","Land Accession")),
-                       self.propLandAccessYear : str(QApplication.translate("PropertyNode","Land Accession Year")),
-                       self.propBuildingAccession : str(QApplication.translate("PropertyNode","Building Accession")),
-                       self.propBuildingAccessYear : str(QApplication.translate("PropertyNode","Building Accession Year"))
-                       
-                       })
-        '''
-        #QMessageBox.information(None,"test",str(self.propertyLabels.items()))
-        
-        #Set object values
-        self._setObjectValues()
-        
-        self._parentTitle = str(QApplication.translate("PropertyNode","Spatial Unit"))
-        
-        if not isChild:
-            super(PropertyNode,self).__init__([self._objValues],parent, isChild, styleIfChild)
-            
-        else:
-            super(PropertyNode,self).__init__([self._parentTitle],parent, isChild, styleIfChild)
-            self._setChildren()
-            
-    def icon(self):
-        return QIcon(":/plugins/stdm/images/icons/property.png")
-    
-    def id(self):
-        '''
-        Returns the property id.
-        '''
-        return self.property.id
-    
-    def _setObjectValues(self):
-        '''
-        Returns the object values as a list.
-        '''
-        for prop, label in self.propertyLabels.iteritems():
-            
-            strText = unicode(getattr(self.property, prop))
-            '''
-            if prop == self.propNameUseType:
-                
-                lkFormatter = LookupFormatter(CheckBuildingUseType)
-                attrVal = getattr(self.property,self.propNameUseType)
-                
-                strText = unicode(lkFormatter.setDisplay(attrVal).toString())
-                
-                strText=self.property.type
-            elif prop == self.propNameDescription:
-                
-                lkFormatter = LookupFormatter(CheckBuildingDescription)
-                attrVal = getattr(self.property,self.propNameDescription)
-                strText = unicode(lkFormatter.setDisplay(attrVal).toString())
-                
-                strText=self.property.name
-
-            elif prop == self.propRoofType:
-                lkFormatter = LookupFormatter(CheckRoofType)
-                attrVal = getattr(self.property,self.propRoofType)
-                strText = unicode(lkFormatter.setDisplay(attrVal).toString())
-            elif prop == self.propNatureWalls:
-                lkFormatter = LookupFormatter(CheckWallNature)
-                attrVal = getattr(self.property,self.propNatureWalls)
-                strText = unicode(lkFormatter.setDisplay(attrVal).toString())
-            elif prop == self.propBoundaryType:
-                lkFormatter = LookupFormatter(CheckBoundaryType)
-                attrVal = getattr(self.property,self.propBoundaryType)
-                strText = unicode(lkFormatter.setDisplay(attrVal).toString())
-            elif prop == self.propLandAccession:
-                lkFormatter = LookupFormatter(CheckAccessionMode)
-                attrVal = getattr(self.property,self.propLandAccession)
-                strText = unicode(lkFormatter.setDisplay(attrVal).toString())
-            elif prop == self.propBuildingAccession:
-                lkFormatter = LookupFormatter(CheckAccessionMode)
-                attrVal = getattr(self.property,self.propBuildingAccession)
-                strText = unicode(lkFormatter.setDisplay(attrVal).toString())
-            elif prop == self.propBuildingValue or prop == self.propLandValue:
-                if getattr(self.property,prop) == None:
-                    strText = "Not defined"
-                else:
-                    decAmount = Decimal(getattr(self.property,prop))
-                    strText = moneyfmt(decAmount)
-            else:
-                strText = unicode(getattr(self.property,prop))
-            '''
-            self._objValues.append(strText)
-        
-    
-    def _setChildren(self):
-        '''
-        Add text information as children to this node describing the STR info.
-        '''
-        #QMessageBox.information(None,"test",str(self.property.name))
-        propValues = self.propertyLabels.values()
-        for i in range(len(propValues)):
-            label = propValues[i]
-            value = self._objValues[i]
-            nodeText = label + self.separator + value
-            strInfoNode = BaseSTRNode([nodeText],self)
-            
-    def typeInfo(self):
-        return "PROPERTY_NODE"
-    
-class ConflictNode(BaseSTRNode):
-    '''
-    Node for rendering conflict information.
-    '''
-    def __init__(self,conflict,parent = None,styleIfChild = True):
-        self.conflict = conflict
-        
-        self._objValues = []
-        
-        #Define property names
-        self.propNameDescription = "Description"
-        self.propNameSolution= "Solution" 
-        
-        self.propertyLabels = OrderedDict({
-                       self.propNameDescription : str(QApplication.translate("ConflictNode","Description")),
-                       self.propNameSolution : str(QApplication.translate("ConflictNode","Solution"))
-                       })
-        
-        #Set object values
-        self._setObjectValues()
-        
-        self._parentTitle = str(QApplication.translate("STRNode","Conflict"))
-        
-        super(ConflictNode,self).__init__([self._parentTitle],parent, True, styleIfChild)
-        
-        self._setChildren()
-            
-    def icon(self):
-        return QIcon(":/plugins/stdm/images/icons/conflict.png")
-    
-    def _setObjectValues(self):
-        '''
-        Returns the object values as a list.
-        '''
-        for prop, label in self.propertyLabels.iteritems():
-            strText = unicode(getattr(self.conflict,prop))
-            self._objValues.append(strText)
-    
-    def _setChildren(self):
-        '''
-        Add text information as children to this node describing the STR info.
-        '''
-        propValues = self.propertyLabels.values()
-        for i in range(len(propValues)):
-            label = propValues[i]
-            value = self._objValues[i]
-            nodeText = label + self.separator + value
-            strInfoNode = BaseSTRNode([nodeText],self)
-    
-    def id(self):
-        '''
-        Returns the conflict id.
-        '''
-        return self.conflict.id        
-    
-    def typeInfo(self):
-        return "CONFLICT_NODE"
-    
-    def onEdit(self,index):
-        '''
-        Slot raised when the user select the edit action in this node's context menu.
-        '''
-        
-        confEditorDialog = ConflictEditorDialog(self.parentWidget(),self.conflict)
-            
-        if confEditorDialog.exec_() == QDialog.Accepted:
-            self.conflict = confEditorDialog.conflict
-        
-            #Use the model of the view to remove items
-            if self._view:
-                model = self._view.model()
-                model.removeRows(0,self.childCount(),index)
-                
-                #Delete previous conflict info and insert the updated conflict information
-                del self._objValues[:]
-                self._setObjectValues()
-                self._setChildren()
-                model.insertRows(0,2,index)
-                
-    def onDelete(self,index):
-        '''
-        Slot raised when the user selects the delete action to remove conflict
-        information for the selected social tenure relationship.
-        '''
-        delMsg = QApplication.translate("ConflictNode", 
-                                     "This action will remove the conflict information associated with the social tenure relationship." \
-                                     "\nClick Yes to proceed or No to cancel.")
-        delResult = QMessageBox.warning(self.parentWidget(),QApplication.translate("ConflictNode","Delete Conflict Information"),delMsg,
-                                        QMessageBox.Yes|QMessageBox.No)
-        if delResult == QMessageBox.Yes:
-            if self._view:
-                model = self._view.model()
-                model.removeRow(index.row(),index.parent()) 
-                self.conflict.delete()    
-        
-    def manageActions(self,modelindex,menu):
-        '''
-        Actions for editing or deleting conflict information for the particular STR record.
-        '''
-        #Disconnect existing signals from their slots, otherwise the slot will be activated multiple times.
-        editReceivers = self.signalReceivers(self.editAction)
-        if editReceivers > 0:
-            self.editAction.triggered.disconnect()
-            
-        deleteReceivers = self.signalReceivers(self.deleteAction)
-        if deleteReceivers > 0:
-            self.deleteAction.triggered.disconnect()
-        
-        #Disable if the user does not have permission.
-        if not self.parentWidget()._canEdit:
-            self.editAction.setEnabled(False)
-            self.deleteAction.setEnabled(False)
-            
-        self.editAction.triggered.connect(lambda:self.onEdit(modelindex))
-        self.deleteAction.triggered.connect(lambda: self.onDelete(modelindex))
-        
-        menu.addAction(self.editAction)
-        menu.addAction(self.deleteAction)
-        
-class TaxationNode(BaseSTRNode):
-    '''
-    Node for rendering taxation information.
-    '''
-    def __init__(self,taxation,parent = None, isChild = False, styleIfChild = True):
-        self.taxation = taxation
-        
-        self._objValues = []
-        
-        #Use tax office as a flag to determine whether it is for private or stateland
-        self._setTaxType(taxation)
-        
-        #Define model attributes
-        self.propNameRefDate = "ReferenceDate"
-        self.propNameAmount = "Amount"
-        self.propNameLeaseDate = "LeaseDate"
-        self.propNameTaxOffice = "TaxOffice" 
-            
-        self._setDisplayLabels()
-        
-        #Set object values
-        self._setObjectValues()
-        
-        self._parentTitle = unicode(QApplication.translate("TaxationNode","Taxation"))
-        
-        super(TaxationNode,self).__init__([self._parentTitle],parent, True, styleIfChild)
-        
-        self._setChildren()
-        
-    def _setDisplayLabels(self):
-        if self.taxType == TAX_RECEIPT_PRIVATE:
-            self.propertyLabels = OrderedDict({
-                       self.propNameRefDate : unicode(QApplication.translate("TaxationNode","Last Year CFBP Was Paid")),
-                       self.propNameAmount : unicode(QApplication.translate("TaxationNode","Amount of CFBP"))
-                       })
-        else:
-            self.propertyLabels = OrderedDict({
-                       self.propNameRefDate : unicode(QApplication.translate("TaxationNode","Date of Latest Receipt")),
-                       self.propNameAmount : unicode(QApplication.translate("TaxationNode","Amount of Last Receipt")),
-                       self.propNameLeaseDate : unicode(QApplication.translate("TaxationNode","Start of Leasing Year")),
-                       self.propNameTaxOffice : unicode(QApplication.translate("TaxationNode","Tax Office"))
-                       })
-            
-    def _setTaxType(self,tax):
-        '''
-        Set tax type based on the object properties.
-        '''
-        if tax.TaxOffice:
-            self.taxType = TAX_RECEIPT_STATE
-        else:
-            self.taxType = TAX_RECEIPT_PRIVATE
-            
-    def icon(self):
-        return QIcon(":/plugins/stdm/images/icons/receipt.png")
-    
-    def id(self):
-        '''
-        Returns the taxation id.
-        '''
-        return self.taxation.id
-    
-    def _setObjectValues(self):
-        '''
-        Returns the object values as a list.
-        '''
-        for prop,label in self.propertyLabels.iteritems():
-            if getattr(self.taxation,prop) == None:
-                strText = "Not Defined"
-            else:
-                if prop == self.propNameRefDate and self.taxType == TAX_RECEIPT_PRIVATE:
-                    refDate = getattr(self.taxation,prop)
-                    strText = str(refDate.year)
-                elif prop == self.propNameLeaseDate and self.taxType == TAX_RECEIPT_STATE:
-                    leaseDate = getattr(self.taxation,prop)
-                    strText = str(leaseDate.year)
-                elif prop == self.propNameAmount:
-                    decAmount = Decimal(getattr(self.taxation,prop))
-                    strText = moneyfmt(decAmount)
-                else:
-                    strText = unicode(getattr(self.taxation,prop))
-            
-            self._objValues.append(strText)
-    
-    def _setChildren(self):
-        '''
-        Add text information as children to this node describing the STR info.
-        '''
-        propValues = self.propertyLabels.values()
-        for i in range(len(propValues)):
-            label = propValues[i]
-            value = self._objValues[i]
-            nodeText = label + self.separator + value
-            strInfoNode = BaseSTRNode([nodeText],self)
-            
-    def typeInfo(self):
-        return "TAXATION_NODE"
-    
-    def manageActions(self,modelindex,menu):
-        #Disconnect existing signals from their slots, otherwise the slot will be activated multiple times.
-        editReceivers = self.signalReceivers(self.editAction)
-        if editReceivers > 0:
-            self.editAction.triggered.disconnect()
-            
-        deleteReceivers = self.signalReceivers(self.deleteAction)
-        if deleteReceivers > 0:
-            self.deleteAction.triggered.disconnect()
-        
-        #Disable if the user does not have permission.
-        if not self.parentWidget()._canEdit:
-            self.editAction.setEnabled(False)
-            self.deleteAction.setEnabled(False)
-            
-        self.editAction.triggered.connect(lambda:self.onEdit(modelindex))
-        self.deleteAction.triggered.connect(lambda: self.onDelete(modelindex))
-        
-        menu.addAction(self.editAction)
-        menu.addAction(self.deleteAction)
-    
-    def onEdit(self,index):
-        '''
-        Slot raised when the user select the edit action in this node's context menu.
-        '''
-        taxEditor = TaxInfoDialog(self.parentWidget(),self.taxation)
-        initialTaxType = self.taxType
-        
-        if taxEditor.exec_() == QDialog.Accepted:
-            self.taxation = taxEditor.taxation
-            model = self._view.model()
-            model.removeRows(0,self.childCount(),index)
-                
-            del self._objValues[:]
-            self._setTaxType(self.taxation)
-            self._setDisplayLabels()
-            self._setObjectValues()
-            self._setChildren()
-            model.insertRows(0,2,index)
-            
-            #Remove tax document references
-            self.parentWidget().removeSourceDocumentWidget(initialTaxType)
-            
-            #Update tax document listing
-            if self.taxation.Document:
-                self.parentWidget()._loadSourceDocuments([self.taxation.Document])                
-               
-    def onDelete(self,index):
-        delMsg = QApplication.translate("TaxationNode", 
-                                     "This action will remove taxation information associated with the social tenure relationship." \
-                                     "\nClick Yes to proceed or No to cancel.")
-        delResult = QMessageBox.warning(self.parentWidget(),QApplication.translate("TaxationNode","Delete Taxation Information"),delMsg,
-                                        QMessageBox.Yes|QMessageBox.No)
-        if delResult == QMessageBox.Yes:
-            if self._view:
-                model = self._view.model()
-                model.removeRow(index.row(),index.parent()) 
-                self.removeSourceDocReferences()
-                self.taxation.delete()
-                
-    def removeSourceDocReferences(self):
-        '''
-        Removes the tab widgets that list the tax documents associated with the current taxation node.
-        This is called when the tax node has been deleted.
-        '''
-        if self.taxation.Document:
-            self.parentWidget().removeSourceDocumentWidget(self.taxType)
-        
-        
-=======
-
-class STRNode(EntityNode):
-    """
-    Node for rendering STR information.
-    """
-    def icon(self):
-        return QIcon(":/plugins/stdm/images/icons/social_tenure.png")
->>>>>>> 39a3bfa0
-
-class SpatialUnitNode(EntityNode):
-    """
-    Node for rendering spatial unit information.
-    """
-    def icon(self):
-        return QIcon(":/plugins/stdm/images/icons/layer.gif")
-    
-        
-        
-        
-        
-        
-        
-        
-        
-        
-        
-        
-        
-        
-        
+"""
+/***************************************************************************
+Name                 : STR Nodes
+Description          : Module provides classes which act as proxies for
+                       representing social tenure relationship information
+                       in a QTreeView
+Date                 : 10/November/2013 
+copyright            : (C) 2013 by John Gitau
+email                : gkahiu@gmail.com
+ ***************************************************************************/
+
+/***************************************************************************
+ *                                                                         *
+ *   This program is free software; you can redistribute it and/or modify  *
+ *   it under the terms of the GNU General Public License as published by  *
+ *   the Free Software Foundation; either version 2 of the License, or     *
+ *   (at your option) any later version.                                   *
+ *                                                                         *
+ ***************************************************************************/
+"""
+from collections import OrderedDict
+from decimal import Decimal
+
+from PyQt4.QtGui import (
+    QIcon,
+    QApplication,
+    QAction,
+    QDialog,
+    QMessageBox,
+    QMenu,
+    QFileDialog,
+    QVBoxLayout
+)
+from PyQt4.QtCore import SIGNAL
+
+from qgis.core import *
+
+from stdm.utils import *
+
+EDIT_ICON = QIcon(":/plugins/stdm/images/icons/edit.png")
+DELETE_ICON = QIcon(":/plugins/stdm/images/icons/delete.png")
+NO_ACTION_ICON = QIcon(":/plugins/stdm/images/icons/no_action.png")
+
+class BaseSTRNode(object):
+    """
+    Base class for all STR nodes.
+    """
+    def __init__(self, data, parent=None, view=None, parentWidget=None,
+                 isChild=False, styleIfChild=True, rootDepthForHash=1,
+                 model=None):
+        self._data = data
+        self._children = []
+        self._parent = parent
+        self._rootNodeHash = ""
+        self._view = view
+        self._parentWidget = parentWidget
+        self._model = model
+
+        if parent is not None:
+            parent.addChild(self)
+            #Inherit view from parent
+            self._view = parent.treeView()
+            self._parentWidget = parent.parentWidget()
+
+        '''
+        Set the hash of the node that will be taken as the root parent node.
+        In this case it will be level one.
+        Level zero will not have any hash specified (just be an empty string).
+        '''
+        if self.depth() == rootDepthForHash:
+            self._rootNodeHash = gen_random_string()
+        elif self.depth() > rootDepthForHash:
+            self._rootNodeHash = self._parent.rootHash()
+
+        #Separator for child text
+        self.separator = " : "
+
+        if isChild:
+            if styleIfChild:
+                self._styleIfChild = True
+        else:
+            self._styleIfChild = False
+
+        #Default actions that will be most commonly used by the nodes with data management capabilities
+        self.editAction = QAction(EDIT_ICON,
+                             QApplication.translate("BaseSTRNode","Edit..."),None)
+        self.deleteAction = QAction(DELETE_ICON,
+                             QApplication.translate("BaseSTRNode","Delete"),None)
+
+        self._expand_action = QAction(QApplication.translate("BaseSTRNode","Expand"),
+                                      self._parentWidget)
+        self._collapse_action = QAction(QApplication.translate("BaseSTRNode","Collapse"),
+                                      self._parentWidget)
+
+    def addChild(self,child):
+        '''
+        Add child to the parent node.
+        '''
+        self._children.append(child)
+
+    def insertChild(self,position,child):
+        '''
+        Append child at the specified position in the list
+        '''
+        if position < 0 or position > len(self._children):
+            return False
+
+        self._children.insert(position, child)
+        child._parent = self
+
+        return True
+
+    def removeChild(self,position):
+        '''
+        Remove child at the specified position.
+        '''
+        if position < 0 or position >= len(self._children):
+            return False
+
+        child = self._children.pop(position)
+        child._parent = None
+
+        return True
+
+    def clear(self):
+        '''
+        Removes all children in the node.
+        '''
+        try:
+            del self._children[:]
+            return True
+        except:
+            return False
+
+    def child(self,row):
+        '''
+        Get the child node at the specified row.
+        '''
+        if row < 0 or row >= len(self._children):
+            return None
+
+        return self._children[row]
+
+    def childCount(self):
+        '''
+        Number of children node with the current node as the parent.
+        '''
+        return len(self._children)
+
+    def children(self):
+        '''
+        Returns all the node's children as a list.
+        '''
+        return self._children
+
+    def hasParent(self):
+        '''
+        True if the node has a parent. Otherwise returns False.
+        '''
+        return True if self._parent else False
+
+    def parent(self):
+        '''
+        The parent of this node.
+        '''
+        return self._parent
+
+    def treeView(self):
+        '''
+        Returns the tree view that contains this node.
+        '''
+        return self._view
+
+    def parentWidget(self):
+        '''
+        Returns the main widget that displays the social tenure relationship information.
+        '''
+        return self._parentWidget
+
+    def row(self):
+        '''
+        Return the position of this node in the parent container.
+        '''
+        if self._parent:
+            return self.parent()._children.index(self)
+
+        return 0
+
+    def icon(self):
+        '''
+        Return a QIcon for decorating the node.
+        To be implemented by subclasses.
+        '''
+        return None
+
+    def id(self):
+        '''
+        Returns the ID of the model it represents.
+        '''
+        return -1
+
+    def depth(self):
+        '''
+        Returns the depth/hierarchy of this node.
+        '''
+        depth = 0
+        item = self.parent()
+
+        while item is not None:
+            item = item.parent()
+            depth += 1
+
+        return depth
+
+    def rootHash(self):
+        '''
+        Returns a hash key that is used to identify the lineage of the child nodes i.e.
+        which node exactly is the 'forefather'.
+        '''
+        return self._rootNodeHash
+
+    def styleIfChild(self):
+        '''
+        Style the parent _title if set to 'True'.
+        This is a read only property.
+        '''
+        return self._styleIfChild
+
+    def data(self, column):
+        '''
+        Returns the data item in the specified specified column index within the list.
+        '''
+        if column < 0 or column >= len(self._data):
+            raise IndexError
+
+        return self._data[column]
+
+    def setData(self, column, value):
+        '''
+        Set the value of the node data at the given column index.
+        '''
+        if column < 0 or column >= len(self._data):
+            return False
+
+        self._data[column] = value
+
+        return True
+
+    def model(self):
+        """
+        :return: Returns the data model associated with this node. Returns
+        'None' if not defined.
+        :rtype: object
+        """
+        return self._model
+
+    def columnCount(self):
+        '''
+        Return the number of columns.
+        '''
+        return len(self._data)
+
+    def column(self,position):
+        '''
+        Get the data in the specified column.
+        '''
+        if position < 0 and position >= len(self._data):
+            return None
+
+        return self._data[position]
+
+    def removeColumns(self,position,columns):
+        '''
+        Removes columns in the STR node.
+        '''
+        if position < 0 or position >= len(self._data):
+            return False
+
+        for c in range(columns):
+            self._data.pop(position)
+
+        return True
+
+    def clearColumns(self):
+        '''
+        Removes all columns in the node.
+        '''
+        del self._data[:]
+
+    def typeInfo(self):
+        return "BASE_NODE"
+
+    def __repr__(self):
+        return self.typeInfo()
+
+    def manageActions(self, modelindex, menu):
+        """
+        Returns the list of actions to be loaded into the context menu
+        of this node when a user right clicks in the treeview.
+        Default actions are for expanding/collapsing child nodes.
+        To be inherited by subclasses for additional custom actions.
+        """
+        nullAction = QAction(NO_ACTION_ICON,
+                             QApplication.translate("BaseSTRNode", "No User Action"),
+                             self.parentWidget())
+        nullAction.setEnabled(False)
+
+        if not self._view is None:
+            if self._view.isExpanded(modelindex):
+                self._expand_action.setEnabled(False)
+                self._collapse_action.setEnabled(True)
+
+            else:
+                self._expand_action.setEnabled(True)
+                self._collapse_action.setEnabled(False)
+
+        #Disconnect then reconnect signals
+        if self.signalReceivers(self._expand_action) > 0:
+            self._expand_action.triggered.disconnect()
+
+        if self.signalReceivers(self._collapse_action) > 0:
+            self._collapse_action.triggered.disconnect()
+
+        #Connect expand/collapse signals to the respective actions
+        self._expand_action.triggered.connect(lambda:self._on_expand(modelindex))
+        self._collapse_action.triggered.connect(lambda: self._on_collapse(modelindex))
+
+        menu.addAction(self._expand_action)
+        menu.addAction(self._collapse_action)
+
+    def _on_expand(self, index):
+        """
+        Slot raised to expand all children under this node at the specified
+        index.
+        :param index: Location in the data model.
+        :type index: QModelIndex
+        """
+        if index.isValid():
+            self._view.expand(index)
+
+    def _on_collapse(self, index):
+        """
+        Slot raised to collapse all children under this node at the specified
+        index.
+        :param index: Location in the data model.
+        :type index: QModelIndex
+        """
+        if index.isValid():
+            self._view.collapse(index)
+
+    def onEdit(self,index):
+        '''
+        Slot triggered when the Edit action of the node is triggered by the user.
+        Subclasses to implement.
+        '''
+        pass
+
+    def onDelete(self,index):
+        '''
+        Slot triggered when the Delete action of the node is triggered by the user.
+        Subclasses to implement.
+        '''
+        pass
+
+    def signalReceivers(self, action, signal = "triggered()"):
+        '''
+        Convenience method that returns the number of receivers connected to the signal of the action object.
+        '''
+        return action.receivers(SIGNAL(signal))
+
+    def _concat_names_values(self, display_mapping, formatter):
+        """
+        Extract model values based on the properties defined by display mapping
+        and concatenates the display-friendly property name with its corresponding
+        value.
+        :param display_mapping: Collection containing a tuple of column name
+        and display name as key and column value.
+        :type display_mapping: dict
+        :param formatter: Collections of functions mapped to the property names
+        that format the corresponding attribute values.
+        :type formatter: dict
+        :return: list of display name-value pairs.
+        :rtype: list
+        """
+        name_values = []
+
+        for col_name_prop, attr_val in display_mapping.iteritems():
+            prop, prop_display = col_name_prop[0], col_name_prop[1]
+            if prop in formatter:
+                attr_val = formatter[prop](attr_val)
+
+            name_val = "%s: %s" %(prop_display, attr_val)
+            name_values.append(name_val)
+
+        return name_values
+
+    def _property_values(self, model, display_mapping, formatter):
+        """
+        Extract model values based on the properties defined by display_mapping.
+        :param model: Instance of database model.
+        :param display_mapping: property names and corresponding display-friendly
+        names.
+        :type display_mapping: dict
+        :param formatter: Collections of functions mapped to the property names
+        that format the corresponding attribute values.
+        :type formatter: dict
+        :return: Attribute values as specified in the display_mapping.
+        :rtype: list
+        """
+        attr_values = []
+
+        for prop, disp in display_mapping.iteritems():
+            attr_val = getattr(model, prop)
+
+            if prop in formatter:
+                attr_val = formatter[prop](attr_val)
+
+            attr_values.append(attr_val)
+
+        return attr_values
+
+    def _display_mapping(self):
+        """
+        :return: Property names and their corresponding display names.
+        :rtype: dict
+        """
+        raise NotImplementedError
+
+class SupportsDocumentsNode(BaseSTRNode):
+    """
+    Node for those entities which support documents to be attached.
+    """
+    def documents(self):
+        return []
+
+class EntityNode(SupportsDocumentsNode):
+    """
+    Node for displaying general information purtaining to an entity.
+    """
+    def __init__(self, *args, **kwargs):
+        self._colname_display_value = args[0]
+        is_child = kwargs.get("isChild", False)
+        self._parent_header = kwargs.pop("header", "")
+        self._value_formatters = kwargs.pop("value_formatters", {})
+
+        if not is_child:
+            super(EntityNode, self).__init__(
+                self._colname_display_value.values(),
+                **kwargs
+            )
+
+        else:
+            super(EntityNode, self).__init__([self._parent_header], **kwargs)
+            self._set_children()
+
+    def icon(self):
+        return QIcon(":/plugins/stdm/images/icons/table.png")
+
+    def typeInfo(self):
+        return "ENTITY_NODE"
+
+    def _set_children(self):
+        """
+        Add text information as children to this node displaying more
+        information on the given entity.
+        """
+        prop_val_mapping = self._concat_names_values(self._colname_display_value,
+                                                     self._value_formatters)
+        for p_val in prop_val_mapping:
+            ch_ent_node = BaseSTRNode([p_val], self)
+    
+class NoSTRNode(BaseSTRNode):
+    """
+    Node for showing that no STR relationship exists.
+    """
+    def __init__(self,parent=None):
+        noSTRText = unicode(QApplication.translate("NoSTRNode",
+                                                   "No STR Defined"))
+
+        super(NoSTRNode,self).__init__([noSTRText],parent)
+        
+    def icon(self):
+        return QIcon(":/plugins/stdm/images/icons/remove.png")
+    
+    def typeInfo(self):
+        return "NO_STR_NODE"
+
+class STRNode(EntityNode):
+    """
+    Node for rendering STR information.
+    """
+    def icon(self):
+        return QIcon(":/plugins/stdm/images/icons/social_tenure.png")
+
+class SpatialUnitNode(EntityNode):
+    """
+    Node for rendering spatial unit information.
+    """
+    def icon(self):
+        return QIcon(":/plugins/stdm/images/icons/layer.gif")
+    
+        
+        
+        
+        
+        
+        
+        
+        
+        
+        
+        
+        
+        
+        
         